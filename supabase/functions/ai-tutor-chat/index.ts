import { serve } from 'https://deno.land/std@0.168.0/http/server.ts';
import { createClient, SupabaseClient } from 'https://esm.sh/@supabase/supabase-js@2.38.4';

// Import from shared modules
import { corsHeaders, streamResponse, errorResponse } from '../_shared/cors.ts';
import { buildSystemPrompt, generateConversationTitlePrompt } from '../_shared/prompts/index.ts';
import type { 
  CourseContext, 
  ChatRequest, 
  StoredMessage,
  ModuleContext,
  LessonContext,
  ResourceContext,
  VideoSummaryContext
} from '../_shared/types.ts';

// ==================== COURSE CONTEXT BUILDER ====================

async function buildCourseContext(
  supabase: SupabaseClient,
  courseId: string,
  lessonId: string | null,
  studentId: string | null
): Promise<CourseContext> {
  const { data: course, error: courseError } = await supabase
    .from('courses')
    .select('course_id, title, description, code')
    .eq('course_id', courseId)
    .single();

  if (courseError || !course) {
    throw new Error(`Course not found: ${courseId}`);
  }

  const { data: modules } = await supabase
    .from('course_modules')
    .select('module_id, title, description, order_index')
    .eq('course_id', courseId)
    .order('order_index', { ascending: true });

  const allModules: ModuleContext[] = (modules || []).map(m => ({
    moduleId: m.module_id,
    title: m.title,
    description: m.description,
    orderIndex: m.order_index
  }));

  const { data: lessons } = await supabase
    .from('lessons')
    .select('lesson_id, title, description, content, duration, order_index, module_id')
    .in('module_id', allModules.length > 0 ? allModules.map(m => m.moduleId) : [''])
    .order('order_index', { ascending: true });


  const moduleMap = new Map<string, { title: string; lessons: { title: string; lessonId: string }[] }>();
  for (const module of allModules) {
    moduleMap.set(module.moduleId, { title: module.title, lessons: [] });
  }
  for (const lesson of lessons || []) {
    const entry = moduleMap.get(lesson.module_id);
    if (entry) {
      entry.lessons.push({ title: lesson.title, lessonId: lesson.lesson_id });
    }
  }
  const allLessons = Array.from(moduleMap.values());

  let currentLesson: LessonContext | null = null;
  let currentModule: ModuleContext | null = null;
  let availableResources: ResourceContext[] = [];

  if (lessonId) {
    const lessonData = (lessons || []).find(l => l.lesson_id === lessonId);
    if (lessonData) {
      const module = allModules.find(m => m.moduleId === lessonData.module_id);
      currentLesson = {
        lessonId: lessonData.lesson_id,
        title: lessonData.title,
        description: lessonData.description,
        content: lessonData.content,
        duration: lessonData.duration,
        orderIndex: lessonData.order_index,
        moduleTitle: module?.title || ''
      };
      currentModule = module || null;

      const { data: resources } = await supabase
        .from('lesson_resources')
        .select('resource_id, name, type, url, content')
        .eq('lesson_id', lessonId);

      availableResources = (resources || []).map(r => ({
        resourceId: r.resource_id,
        name: r.name,
        type: r.type,
        url: r.url,
        content: r.content || null
      }));
    }
  }

  let completedLessons: string[] = [];
  let currentLessonProgress: { status: string } | null = null;
  
  if (studentId) {
    const { data: progress } = await supabase
      .from('student_course_progress')
      .select('lesson_id, status')
      .eq('student_id', studentId)
      .eq('course_id', courseId);

    completedLessons = (progress || []).filter(p => p.status === 'completed').map(p => p.lesson_id);
    currentLessonProgress = lessonId ? (progress || []).find(p => p.lesson_id === lessonId) || null : null;
  }

  const totalLessons = (lessons || []).length;
  const completionPercentage = totalLessons > 0 ? Math.round((completedLessons.length / totalLessons) * 100) : 0;

  // Fetch video summary if available for current lesson
  let videoSummary: VideoSummaryContext | null = null;
  if (lessonId) {
    const { data: videoData } = await supabase
      .from('video_summaries')
      .select('summary, key_points, topics, transcript')
      .eq('lesson_id', lessonId)
      .eq('processing_status', 'completed')
      .single();

    if (videoData) {
      videoSummary = {
        summary: videoData.summary || '',
        keyPoints: videoData.key_points || [],
        topics: videoData.topics || [],
        transcript: videoData.transcript || ''
      };
    }
  }

  return {
    courseTitle: course.title,
    courseDescription: course.description || '',
    courseCode: course.code,
    currentModule,
    currentLesson,
    availableResources,
    studentProgress: { completedLessons, currentLessonStatus: currentLessonProgress?.status || null, totalLessons, completionPercentage },
    allModules,
    allLessons,
    videoSummary
  };
}

// ==================== MAIN HANDLER ====================

serve(async (req) => {
  if (req.method === 'OPTIONS') {
    return new Response('ok', { headers: corsHeaders });
  }

  try {
    const SUPABASE_URL = Deno.env.get('SUPABASE_URL');
    const SUPABASE_ANON_KEY = Deno.env.get('SUPABASE_ANON_KEY');
    const SUPABASE_SERVICE_ROLE_KEY = Deno.env.get('SUPABASE_SERVICE_ROLE_KEY');

    if (!SUPABASE_URL || !SUPABASE_ANON_KEY) {
      console.error('Missing environment variables');
      return errorResponse('Server configuration error', 500);
    }

    let user: { id: string } | null = null;
    const authHeader = req.headers.get('Authorization');
    
    if (authHeader && SUPABASE_SERVICE_ROLE_KEY) {
      try {
        const token = authHeader.replace('Bearer ', '');
        const supabaseAdmin = createClient(SUPABASE_URL, SUPABASE_SERVICE_ROLE_KEY);
        const { data: { user: authUser }, error: authError } = await supabaseAdmin.auth.getUser(token);
        
        if (!authError && authUser) {
          user = authUser;
          console.log(`AI Tutor chat request from user: ${user.id}`);
        } else {
          console.warn('Auth failed, continuing anonymous:', authError?.message);
        }
      } catch (authErr) {
        console.warn('Auth error, continuing anonymous:', authErr);
      }
    }

    // Create service role client for admin operations (bypasses RLS)
    const supabaseAdmin = SUPABASE_SERVICE_ROLE_KEY 
      ? createClient(SUPABASE_URL, SUPABASE_SERVICE_ROLE_KEY, {
          auth: { persistSession: false, autoRefreshToken: false }
        })
      : null;
    
    // Create user-authenticated client for RLS-protected operations
    const supabaseUser = user && authHeader
      ? createClient(SUPABASE_URL, SUPABASE_ANON_KEY, {
          global: { headers: { Authorization: authHeader } },
          auth: { persistSession: false, autoRefreshToken: false }
        })
      : null;
    
    // Use user client for reads (respects RLS), admin for writes if available
    const supabase = supabaseUser || createClient(SUPABASE_URL, SUPABASE_ANON_KEY, {
      auth: { persistSession: false, autoRefreshToken: false }
    });
    
    console.log(`[Init] Service role key available: ${!!SUPABASE_SERVICE_ROLE_KEY}, User authenticated: ${!!user}, Auth header: ${!!authHeader}`);

    const studentId = user?.id || null;
    const { conversationId, courseId, lessonId, message }: ChatRequest = await req.json();
    console.log(`Processing request - studentId: ${studentId}, conversationId: ${conversationId || 'new'}, courseId: ${courseId}`);

    if (!courseId || !message) {
      return errorResponse('Missing required fields: courseId and message', 400);
    }

    const courseContext = await buildCourseContext(supabase, courseId, lessonId || null, studentId);
    const systemPrompt = buildSystemPrompt(courseContext);

    let currentConversationId = conversationId;
    let existingMessages: StoredMessage[] = [];

    if (conversationId && studentId) {
      const { data: conversation, error: convError } = await supabase
        .from('tutor_conversations')
        .select('messages')
        .eq('id', conversationId)
        .eq('student_id', studentId)
        .single();

      if (!convError && conversation) {
        existingMessages = conversation.messages || [];
      }
    }

    const userMessage: StoredMessage = {
      id: crypto.randomUUID(),
      role: 'user',
      content: message,
      timestamp: new Date().toISOString()
    };

    const aiMessages = [
      { role: 'system', content: systemPrompt },
      ...existingMessages.map(m => ({ role: m.role, content: m.content })),
      { role: 'user', content: message }
    ];

    const openRouterKey = Deno.env.get('OPENROUTER_API_KEY') || Deno.env.get('OPENAI_API_KEY');
    if (!openRouterKey) {
      return errorResponse('AI service not configured', 500);
    }

    const encoder = new TextEncoder();
    let fullResponse = '';


    const stream = new ReadableStream({
      async start(controller) {
        try {
          const response = await fetch('https://openrouter.ai/api/v1/chat/completions', {
            method: 'POST',
            headers: {
              'Authorization': `Bearer ${openRouterKey}`,
              'Content-Type': 'application/json',
              'HTTP-Referer': Deno.env.get('SUPABASE_URL') || '',
              'X-Title': 'AI Course Tutor'
            },
            body: JSON.stringify({
              model: 'openai/gpt-4o-mini',
              messages: aiMessages,
              stream: true,
              max_tokens: 10000,
              temperature: 0.7
            })
          });

          if (!response.ok) {
            const errorText = await response.text();
            console.error('OpenRouter error:', response.status, errorText);
            controller.enqueue(encoder.encode(`event: error\ndata: ${JSON.stringify({ error: 'AI service error' })}\n\n`));
            controller.close();
            return;
          }

          const reader = response.body?.getReader();
          if (!reader) {
            controller.enqueue(encoder.encode(`event: error\ndata: ${JSON.stringify({ error: 'No response stream' })}\n\n`));
            controller.close();
            return;
          }

          const decoder = new TextDecoder();
          let buffer = '';

          while (true) {
            const { done, value } = await reader.read();
            if (done) break;

            buffer += decoder.decode(value, { stream: true });
            const lines = buffer.split('\n');
            buffer = lines.pop() || '';

            for (const line of lines) {
              if (line.startsWith('data: ')) {
                const data = line.slice(6);
                if (data === '[DONE]') continue;
                try {
                  const parsed = JSON.parse(data);
                  const delta = parsed.choices?.[0]?.delta;
                  const content = delta?.content;
                  if (content) {
                    fullResponse += content;
                    controller.enqueue(encoder.encode(`event: token\ndata: ${JSON.stringify({ content })}\n\n`));
                  }
                } catch { /* skip */ }
              }
            }
          }

          const assistantMessage: StoredMessage = {
            id: crypto.randomUUID(),
            role: 'assistant',
            content: fullResponse,
            timestamp: new Date().toISOString()
          };

          const updatedMessages = [...existingMessages, userMessage, assistantMessage];

          // Save conversation to database
          if (studentId) {
<<<<<<< HEAD
            const dbClient = supabaseAdmin || supabaseUser;
            const clientType = supabaseAdmin ? 'admin (service role)' : 'user (authenticated)';
=======
            // Prefer supabaseUser (authenticated client) for RLS compliance
            // Fall back to supabaseAdmin only if user client unavailable
            const dbClient = supabaseUser || supabaseAdmin;
            const clientType = supabaseUser ? 'user (authenticated)' : supabaseAdmin ? 'admin (service role)' : 'none';
>>>>>>> 9a69dea6
            
            console.log(`[DB Save] Using ${clientType} client for student ${studentId}`);
            console.log(`[DB Save] supabaseUser available: ${!!supabaseUser}, supabaseAdmin available: ${!!supabaseAdmin}`);
            
            if (!dbClient) {
              console.error('[DB Save] ERROR: No database client available for saving conversation');
              console.error('[DB Save] SUPABASE_SERVICE_ROLE_KEY set:', !!SUPABASE_SERVICE_ROLE_KEY);
              console.error('[DB Save] authHeader present:', !!authHeader);
              console.error('[DB Save] user object:', user ? 'exists' : 'null');
            } else {
              try {
                if (currentConversationId) {
                  // Update existing conversation
                  console.log(`[DB Save] Updating existing conversation ${currentConversationId}`);
                  const { data: updateData, error: updateError } = await dbClient.from('tutor_conversations').update({
                    messages: updatedMessages,
                    updated_at: new Date().toISOString()
                  }).eq('id', currentConversationId).eq('student_id', studentId).select('id').single();
                  
<<<<<<< HEAD
                  if (insertError.code === '42501' || insertError.message?.includes('policy')) {
                    console.error('[DB Save] RLS POLICY ERROR - This usually means:');
                    console.error('[DB Save] 1. Service role key is not set in edge function secrets');
                    console.error('[DB Save] 2. User auth token is not being properly passed');
                    console.error('[DB Save] 3. student_id does not match auth.uid()');
=======
                  if (updateError) {
                    console.error('[DB Save] Error updating conversation:', JSON.stringify(updateError));
                    // Try with admin client as fallback
                    if (supabaseAdmin && dbClient !== supabaseAdmin) {
                      console.log('[DB Save] Retrying with admin client...');
                      const { error: retryError } = await supabaseAdmin.from('tutor_conversations').update({
                        messages: updatedMessages,
                        updated_at: new Date().toISOString()
                      }).eq('id', currentConversationId).eq('student_id', studentId);
                      if (retryError) {
                        console.error('[DB Save] Admin retry also failed:', JSON.stringify(retryError));
                      } else {
                        console.log(`[DB Save] SUCCESS (admin fallback): Updated conversation ${currentConversationId}`);
                      }
                    }
                  } else {
                    console.log(`[DB Save] SUCCESS: Updated conversation ${currentConversationId} with ${updatedMessages.length} messages`);
>>>>>>> 9a69dea6
                  }
                } else {
                  // Create new conversation
                  let title = message.slice(0, 50);
                  try {
                    const titleResponse = await fetch('https://openrouter.ai/api/v1/chat/completions', {
                      method: 'POST',
                      headers: { 'Authorization': `Bearer ${openRouterKey}`, 'Content-Type': 'application/json' },
                      body: JSON.stringify({
                        model: 'openai/gpt-4o-mini',
                        messages: [{ role: 'user', content: generateConversationTitlePrompt(message, courseContext.courseTitle) }],
                        max_tokens: 60,
                        temperature: 0.5
                      })
                    });
                    if (titleResponse.ok) {
                      const titleData = await titleResponse.json();
                      title = titleData.choices?.[0]?.message?.content?.trim() || title;
                    }
                  } catch { /* use default */ }

                  console.log(`[DB Save] Creating new conversation for student ${studentId}, course ${courseId}, lesson ${lessonId || 'none'}`);
                  console.log(`[DB Save] Title: ${title.slice(0, 50)}`);
                  
                  const insertData = {
                    student_id: studentId,
                    course_id: courseId,
                    lesson_id: lessonId || null,
                    title: title.slice(0, 255),
                    messages: updatedMessages
                  };
                  console.log(`[DB Save] Insert data:`, JSON.stringify({ ...insertData, messages: `[${updatedMessages.length} messages]` }));
                  
                  const { data: newConv, error: insertError } = await dbClient.from('tutor_conversations').insert(insertData).select('id').single();

                  if (insertError) {
                    console.error('[DB Save] ERROR creating conversation:', JSON.stringify(insertError));
                    console.error('[DB Save] Insert error code:', insertError.code);
                    console.error('[DB Save] Insert error message:', insertError.message);
                    
                    // Try with admin client as fallback
                    if (supabaseAdmin && dbClient !== supabaseAdmin) {
                      console.log('[DB Save] Retrying insert with admin client...');
                      const { data: retryConv, error: retryError } = await supabaseAdmin.from('tutor_conversations').insert(insertData

          controller.enqueue(encoder.encode(`event: done\ndata: ${JSON.stringify({
            conversationId: currentConversationId,
            messageId: assistantMessage.id
          })}\n\n`));
          controller.close();
        } catch (error) {
          console.error('Streaming error:', error);
          controller.enqueue(encoder.encode(`event: error\ndata: ${JSON.stringify({ error: 'Stream processing error' })}\n\n`));
          controller.close();
        }
      }
    });

    return streamResponse(stream);

  } catch (error) {
    console.error('Error in ai-tutor-chat:', error);
    return errorResponse((error as Error)?.message || 'Internal server error', 500);
  }
});<|MERGE_RESOLUTION|>--- conflicted
+++ resolved
@@ -331,15 +331,10 @@
 
           // Save conversation to database
           if (studentId) {
-<<<<<<< HEAD
-            const dbClient = supabaseAdmin || supabaseUser;
-            const clientType = supabaseAdmin ? 'admin (service role)' : 'user (authenticated)';
-=======
             // Prefer supabaseUser (authenticated client) for RLS compliance
             // Fall back to supabaseAdmin only if user client unavailable
             const dbClient = supabaseUser || supabaseAdmin;
             const clientType = supabaseUser ? 'user (authenticated)' : supabaseAdmin ? 'admin (service role)' : 'none';
->>>>>>> 9a69dea6
             
             console.log(`[DB Save] Using ${clientType} client for student ${studentId}`);
             console.log(`[DB Save] supabaseUser available: ${!!supabaseUser}, supabaseAdmin available: ${!!supabaseAdmin}`);
@@ -359,13 +354,6 @@
                     updated_at: new Date().toISOString()
                   }).eq('id', currentConversationId).eq('student_id', studentId).select('id').single();
                   
-<<<<<<< HEAD
-                  if (insertError.code === '42501' || insertError.message?.includes('policy')) {
-                    console.error('[DB Save] RLS POLICY ERROR - This usually means:');
-                    console.error('[DB Save] 1. Service role key is not set in edge function secrets');
-                    console.error('[DB Save] 2. User auth token is not being properly passed');
-                    console.error('[DB Save] 3. student_id does not match auth.uid()');
-=======
                   if (updateError) {
                     console.error('[DB Save] Error updating conversation:', JSON.stringify(updateError));
                     // Try with admin client as fallback
@@ -383,7 +371,6 @@
                     }
                   } else {
                     console.log(`[DB Save] SUCCESS: Updated conversation ${currentConversationId} with ${updatedMessages.length} messages`);
->>>>>>> 9a69dea6
                   }
                 } else {
                   // Create new conversation
