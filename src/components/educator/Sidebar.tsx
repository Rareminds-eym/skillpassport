--- conflicted
+++ resolved
@@ -14,11 +14,7 @@
   PhotoIcon,
   ChatBubbleLeftRightIcon,
   FolderIcon,
-<<<<<<< HEAD
   BookOpenIcon,
-=======
-  SparklesIcon,
->>>>>>> 9db8370a
 } from "@heroicons/react/24/outline";
 
 function classNames(...classes: string[]) {
