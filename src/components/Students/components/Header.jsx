--- conflicted
+++ resolved
@@ -119,15 +119,10 @@
   ];
 
   return (
-<<<<<<< HEAD
     <header className={`bg-white border-b border-gray-200 shadow-sm py-2 px-1 sm:px-2 lg:px-4 sticky top-0 z-50 transition-transform duration-300 ease-in-out ${
       scrolled ? 'header-hidden' : 'header-visible'
     }`}>
       <div className="flex items-center justify-between w-full max-w-7xl mx-auto">
-=======
-    <header className="bg-white border-b border-gray-200 shadow-sm py-2 px-1 sm:px-2 lg:px-4 sticky top-0 z-50">
-      <div className="flex items-center justify-between w-full mx-auto">
->>>>>>> 5212d62d
         {/* Logo and Title */}
         <div className="flex items-center flex-shrink-0">
           <img
@@ -147,16 +142,11 @@
                 localStorage.removeItem("dashboardActiveNav");
                 navigate("/student/dashboard");
               }}
-<<<<<<< HEAD
               className={`group flex items-center py-2 px-1.5 lg:px-2 xl:px-2 text-sm font-medium rounded-md transition-all duration-200 whitespace-nowrap ${
                 activeTab === "dashboard"
                   ? "bg-primary-50 text-primary-700"
                   : "text-gray-600 hover:bg-gray-50 hover:text-gray-900"
               }`}
-=======
-              className={`nav-tab relative py-2 px-3 text-sm font-medium transition-all duration-200 text-gray-900 hover:text-blue-600 bg-transparent border-none outline-none whitespace-nowrap ${activeTab === "dashboard" ? "active font-semibold text-blue-600" : ""
-                }`}
->>>>>>> 5212d62d
             >
               <HomeIcon className="h-4 w-4 mr-2 flex-shrink-0" />
               <span className="hidden xl:inline">Dashboard</span>
@@ -194,7 +184,6 @@
                     navigate("/student/messages");
                   }
                 }}
-<<<<<<< HEAD
                 className={`group flex items-center py-2 px-1.5 lg:px-2 xl:px-2 text-sm font-medium rounded-md transition-all duration-200 whitespace-nowrap ${
                   activeTab === tab.id
                     ? "bg-primary-50 text-primary-700"
@@ -267,13 +256,6 @@
               >
                 {tab.icon && <tab.icon className="h-4 w-4 mr-2 flex-shrink-0" />}
                 {tab.label.split(' ').map(word => word.charAt(0)).join('')}
-=======
-                className={`nav-tab relative py-2 px-3 text-sm font-medium transition-all duration-200 text-gray-900 hover:text-blue-600 bg-transparent border-none outline-none whitespace-nowrap ${activeTab === tab.id ? "active font-semibold text-blue-600" : ""
-                  }`}
-              >
-                {tab.icon && <span className="mr-1">{tab.icon}</span>}
-                {tab.label}
->>>>>>> 5212d62d
               </button>
             ))}
           </div>
