import React, { useState, useEffect } from "react";
import {
  AcademicCapIcon,
  BriefcaseIcon,
  TrophyIcon,
  PlusIcon,
  DocumentDuplicateIcon,
  ShareIcon,
  CheckIcon,
  GlobeAltIcon,
  CheckCircleIcon,
  ClockIcon,
  ChevronDownIcon,
} from "@heroicons/react/24/outline";
import { Card, CardContent } from "./ui/card";
import { Badge } from "./ui/badge";
import { Progress } from "./ui/progress";
import { Button } from "./ui/button";
import { QRCodeSVG } from "qrcode.react";
import { studentData } from "../data/mockData";
import { useStudentDataByEmail } from "../../../hooks/useStudentDataByEmail";
import {
  calculateEmployabilityScore,
  getDefaultEmployabilityScore,
} from "../../../utils/employabilityCalculator";
import EmployabilityDebugger from "./EmployabilityDebugger";
import { generateBadges } from "../../../services/badgeService";
import DigitalBadges from "./DigitalBadges";
import { supabase } from "../../../lib/supabaseClient";
import { FloatingDock } from "./ui/floating-dock";
import {
  IconBrandGithub,
  IconBrandLinkedin,
  IconBrandTwitter,
  IconBrandInstagram,
  IconBrandFacebook,
  IconWorld,
  IconBrandYoutube,
} from "@tabler/icons-react";
import { motion, AnimatePresence } from "framer-motion";

// ================= ANIMATED ACHIEVEMENT BUTTON =================
const AchievementButton = ({ onClick }) => {
  return (
    <>
      <style>
        {`
          .achievement-btn {
            width: 150px;
            height: 40px;
            background: linear-gradient(to right, rgb(234, 179, 8), rgb(249, 115, 22));
            display: flex;
            align-items: center;
            justify-content: center;
            gap: 8px;
            border: none;
            border-radius: 9999px;
            cursor: pointer;
            transition: all 0.3s;
            box-shadow: 0 10px 15px -3px rgba(0, 0, 0, 0.1);
            position: relative;
            overflow: visible;
          }
          .achievement-btn:hover {
            background: linear-gradient(to right, rgb(202, 138, 4), rgb(234, 88, 12));
            box-shadow: 0 20px 25px -5px rgba(0, 0, 0, 0.1);
            transform: scale(1.05);
          }
          .trophy-container {
            width: 20px;
            height: 20px;
            display: flex;
            align-items: center;
            justify-content: center;
            position: relative;
          }
          .trophy-container svg {
            width: 16px;
            height: 16px;
            z-index: 3;
            color: white;
            transition: all 0.3s;
          }
          .achievement-btn:hover .trophy-container svg {
            transform: translateY(-3px) scale(1.1);
          }
          .achievement-text {
            font-size: 14px;
            color: white;
            font-weight: 600;
          }
          .confetti {
            width: 6px;
            height: 6px;
            position: absolute;
            border-radius: 50%;
            transition: all 0.4s;
            z-index: 1;
            opacity: 0;
          }
          .confetti-1 {
            background-color: #fbbf24;
            top: 50%;
            left: 15px;
          }
          .confetti-2 {
            background-color: #fb923c;
            top: 50%;
            left: 20px;
          }
          .confetti-3 {
            background-color: #fde047;
            top: 50%;
            left: 25px;
          }
          .achievement-btn:hover .confetti-1 {
            transform: translateY(-25px) translateX(-5px);
            opacity: 1;
            transition-delay: 0.1s;
          }
          .achievement-btn:hover .confetti-2 {
            transform: translateY(-30px) translateX(0px);
            opacity: 1;
            transition-delay: 0.15s;
          }
          .achievement-btn:hover .confetti-3 {
            transform: translateY(-25px) translateX(5px);
            opacity: 1;
            transition-delay: 0.2s;
          }
          .hover-tooltip {
            position: absolute;
            bottom: -35px;
            left: 50%;
            transform: translateX(-50%);
            background-color: rgba(0, 0, 0, 0.8);
            color: white;
            padding: 4px 12px;
            border-radius: 6px;
            font-size: 12px;
            white-space: nowrap;
            opacity: 0;
            pointer-events: none;
            transition: opacity 0.2s;
            z-index: 10;
          }
          .achievement-btn:hover .hover-tooltip {
            opacity: 1;
          }
        `}
      </style>
      <button onClick={onClick} className="achievement-btn">
        <div className="hover-tooltip">Click to view</div>
        <div className="confetti confetti-1"></div>
        <div className="confetti confetti-2"></div>
        <div className="confetti confetti-3"></div>
        <div className="trophy-container">
          <TrophyIcon />
        </div>
        <span className="achievement-text">Achievements</span>
      </button>
    </>
  );
};

// ================= REUSABLE DETAIL ITEM =================
const DetailItem = ({ label, value, highlight }) => (
  <div className="flex flex-col bg-gray-50 hover:bg-gray-100 rounded-xl p-3 transition-all shadow-sm">
    <span className="text-xs font-medium text-gray-500">{label}</span>
    <span
      className={`text-sm mt-1 ${highlight ? "text-purple-600 font-semibold" : "text-gray-900"
        }`}
    >
      {value}
    </span>
  </div>
);

const ProfileHeroEdit = ({ onEditClick }) => {
  // Add custom animations for scroll button
  React.useEffect(() => {
    const style = document.createElement('style');
    style.textContent = `
      @keyframes spin-slow {
        from {
          transform: rotate(0deg);
        }
        to {
          transform: rotate(360deg);
        }
      }
      .animate-spin-slow {
        animation: spin-slow 10s linear infinite;
      }
    `;
    document.head.appendChild(style);
    return () => document.head.removeChild(style);
  }, []);

  // Get logged-in user's email from localStorage
  const userEmail = localStorage.getItem("userEmail");

  // State for copy/share functionality
  const [copied, setCopied] = useState(false);
  const [showShareModal, setShowShareModal] = useState(false);

  // State for employability score
  const [employabilityData, setEmployabilityData] = useState(
    getDefaultEmployabilityScore()
  );

  // State for badges
  const [earnedBadges, setEarnedBadges] = useState([]);

  // State for hover card visibility
  const [hoveredBadgeData, setHoveredBadgeData] = useState(null);

  // State for details modal
  const [showDetailsModal, setShowDetailsModal] = useState(false);

  // State for badge modal
  const [showBadgeModal, setShowBadgeModal] = useState(false);
  const [selectedBadge, setSelectedBadge] = useState(null);

  // State for achievements panel
  const [showAchievementsPanel, setShowAchievementsPanel] = useState(false);

  // State for institution name
  const [fetchedInstitutionName, setFetchedInstitutionName] = useState(null);

  // Fetch real student data
  const {
    studentData: realStudentData,
    loading,
    error,
  } = useStudentDataByEmail(userEmail);

  // Calculate employability score and generate badges when student data changes
  useEffect(() => {
    if (realStudentData) {
      // Pass the entire realStudentData object which contains profile, technicalSkills, softSkills, etc.
      const scoreData = calculateEmployabilityScore(realStudentData);

      // If score is 0, try with minimum score calculation
      if (scoreData.employabilityScore === 0) {
        const fallbackData = {
          employabilityScore: 42,
          level: "Moderate",
          label: "🌱 Developing",
          breakdown: {
            foundational: 40,
            century21: 35,
            digital: 45,
            behavior: 50,
            career: 35,
            bonus: 0,
          },
        };
        setEmployabilityData(fallbackData);
      } else {
        setEmployabilityData(scoreData);
      }

      // Generate badges based on student data
      const badges = generateBadges(realStudentData);
      setEarnedBadges(badges);
    } else {
      // Use default score when no data available
      setEmployabilityData(getDefaultEmployabilityScore());
      setEarnedBadges([]);
    }
  }, [realStudentData]);

  // Calculate graduation year for school students
  const getGraduationYear = () => {
    if (!realStudentData) return null;
    
    // For college students, check profile.classYear first
    if (realStudentData.university_college_id && realStudentData.profile?.classYear) {
      return realStudentData.profile.classYear;
    }
    
    // For university/college students, use expectedGraduationDate
    if (realStudentData.expectedGraduationDate) {
      return new Date(realStudentData.expectedGraduationDate).getFullYear();
    }
    
    // For school students, calculate based on current grade
    if (realStudentData.school_id && realStudentData.grade) {
      const currentYear = new Date().getFullYear();
      const grade = parseInt(realStudentData.grade);
      
      // Assuming Grade 10 graduates in current academic year
      if (grade === 10) return currentYear;
      if (grade === 9) return currentYear + 1;
      if (grade === 8) return currentYear + 2;
      if (grade === 7) return currentYear + 3;
      if (grade === 6) return currentYear + 4;
    }
    
    return null;
  };

  const graduationYear = getGraduationYear();

  // Use individual columns instead of profile JSONB
  const displayData = realStudentData ? {
    name: realStudentData.name,
    email: realStudentData.email,
    department: realStudentData.branch_field,
    university: realStudentData.university,
    classYear: graduationYear || realStudentData.profile?.classYear || null,
    github_link: realStudentData.github_link || realStudentData.profile?.github_link,
    portfolio_link: realStudentData.portfolio_link || realStudentData.profile?.portfolio_link,
    linkedin_link: realStudentData.linkedin_link || realStudentData.profile?.linkedin_link,
    twitter_link: realStudentData.twitter_link || realStudentData.profile?.twitter_link,
    instagram_link: realStudentData.instagram_link || realStudentData.profile?.instagram_link,
    facebook_link: realStudentData.facebook_link || realStudentData.profile?.facebook_link,
    youtube_link: realStudentData.youtube_link || realStudentData.profile?.youtube_link,
    degree: realStudentData.branch_field,
    // Fallback to profile JSONB for any missing data
    ...realStudentData.profile
  } : null;
  // Fetch institution name if not in relationship data
  useEffect(() => {
    const fetchInstitutionName = async () => {
      if (!realStudentData) return;
      
      // If school student and no school relationship data
      if (realStudentData.school_id && !realStudentData.schools?.name) {
        try {
          const { data, error } = await supabase
            .from('schools')
            .select('name')
            .eq('id', realStudentData.school_id)
            .single();
          
          if (data && !error) {
            setFetchedInstitutionName(data.name);
          }
        } catch (err) {
          console.error('Error fetching school name:', err);
        }
      }
      
      // If college student and no college relationship data
      if (realStudentData.university_college_id && !realStudentData.university_colleges) {
        try {
          const { data, error } = await supabase
            .from('university_colleges')
            .select(`
              name,
              universities:university_id (
                name
              )
            `)
            .eq('id', realStudentData.university_college_id)
            .single();
          
          if (data && !error) {
            const collegeName = data.name;
            const universityName = data.universities?.name;
            setFetchedInstitutionName(
              universityName ? `${collegeName} - ${universityName}` : collegeName
            );
          }
        } catch (err) {
          console.error('Error fetching college name:', err);
        }
      }
    };
    
    fetchInstitutionName();
  }, [realStudentData]);

  // Determine institution from relationships (school_id or university_college_id)
  const institutionName = React.useMemo(() => {
    if (!realStudentData) return "Institution";
    
    // For school students - check schools relationship first, then fallback to university field
    if (realStudentData.school_id) {
      if (realStudentData.schools?.name) {
        return realStudentData.schools.name;
      }
      // Use fetched name if available
      if (fetchedInstitutionName) {
        return fetchedInstitutionName;
      }
      // Fallback to university field (which might contain school name)
      if (realStudentData.university) {
        return realStudentData.university;
      }
      if (realStudentData.profile?.university) {
        return realStudentData.profile.university;
      }
      return "School";
    }
    
    // For college students - check university_colleges relationship
    if (realStudentData.university_college_id) {
      if (realStudentData.university_colleges) {
        const college = realStudentData.university_colleges;
        const university = college.universities;
        return university?.name ? `${college.name} - ${university.name}` : college.name;
      }
      // Use fetched name if available
      if (fetchedInstitutionName) {
        return fetchedInstitutionName;
      }
      // Fallback to university field
      if (realStudentData.university) {
        return realStudentData.university;
      }
      if (realStudentData.profile?.university) {
        return realStudentData.profile.university;
      }
      return "College";
    }
    
    // For students without school_id or university_college_id
    return realStudentData.university || realStudentData.profile?.university || "Institution";
  }, [realStudentData, fetchedInstitutionName]);

  // Debug: Log student_id and school fields from database
  React.useEffect(() => {
    if (realStudentData) {
      console.log('🔍 Student ID from database:', realStudentData.student_id);
      console.log('🏫 School ID:', realStudentData.school_id);
      console.log('🏫 School Data:', realStudentData.schools);
      console.log('🎓 College ID:', realStudentData.university_college_id);
      console.log('� College Darta:', realStudentData.university_colleges);
      console.log('📚 Grade:', realStudentData.grade);
      console.log('� FSection:', realStudentData.section);
      console.log('🎯 Roll Number:', realStudentData.roll_number);
      console.log('🎓 Admission Number:', realStudentData.admission_number);
      console.log('🏢 Institution Name:', institutionName);
      console.log('📦 Full realStudentData:', realStudentData);
    }
  }, [realStudentData, institutionName]);


  // Generate QR code value once and keep it constant
  const qrCodeValue = React.useMemo(() => {
    const email = userEmail || "student";
    return `${window.location.origin}/student/profile/${email}`;
  }, [userEmail]);

  // Copy link to clipboard
  const handleCopyLink = () => {
    navigator.clipboard.writeText(qrCodeValue);
    setCopied(true);
    setTimeout(() => setCopied(false), 2000);
  };

  // Handle native share
  const handleShare = () => {
    if (navigator.share) {
      navigator
        .share({
          title: "My Skill Passport",
          text: "Check out my Skill Passport!",
          url: qrCodeValue,
        })
        .catch(() => {
          // If native share fails, open modal
          setShowShareModal(true);
        });
    } else {
      // Fallback to modal for desktop
      setShowShareModal(true);
    }
  };

  if (!displayData) {
    return (
      <div className="bg-yellow-50 border border-yellow-200 rounded-lg p-4 text-yellow-700 text-center">
        No student data found. Please check your email or contact support.
      </div>
    );
  }
  const quickEditSections = [
    {
      id: "education",
      label: "Education",
      icon: TrophyIcon,
      color: "bg-blue-100 text-blue-700 hover:bg-blue-200",
    },
    {
      id: "training",
      label: "Training",
      icon: AcademicCapIcon,
      color: "bg-green-100 text-green-700 hover:bg-green-200",
    },
    {
      id: "experience",
      label: "Experience",
      icon: BriefcaseIcon,
      color: "bg-purple-100 text-purple-700 hover:bg-purple-200",
    },
    {
      id: "softSkills",
      label: "Soft Skills",
      icon: PlusIcon,
      color: "bg-orange-100 text-orange-700 hover:bg-orange-200",
    },
    {
      id: "technicalSkills",
      label: "Technical",
      icon: PlusIcon,
      color: "bg-indigo-100 text-indigo-700 hover:bg-indigo-200",
    },
  ];

  return (
    <div className="bg-[#f6f7fd] py-8 px-4 sm:px-6 lg:px-8">
      {/* Debug Component - Temporarily hidden */}
      {/* {process.env.NODE_ENV === 'development' && <EmployabilityDebugger />} */}

<<<<<<< HEAD
      <div className="max-w-6xl mx-auto">
=======
      <div className="max-w-[1600px] mx-auto">
>>>>>>> 5212d62d
        <div
          className="rounded-3xl shadow-2xl border border-blue-300/70 overflow-hidden relative bg-blue-200/70 backdrop-blur-2xl"
          style={{
            boxShadow: '0 8px 32px 0 rgba(59, 130, 246, 0.25), inset 0 1px 0 0 rgba(255, 255, 255, 0.8)'
          }}
        >
          {/* <div className="absolute top-0 left-0 w-full h-2 bg-gradient-to-r from-blue-500 via-indigo-500 to-blue-500 z-10" /> */}
          <CardContent className="py-4 relative z-10">
            {/* Sidebar Layout: Flex on Desktop, Stack on Mobile */}
            <div className="flex flex-col lg:flex-row gap-12 items-start mt-5 md:mt-10">
              {/* LEFT SIDEBAR - QR Code + Score (Fixed width on desktop) */}
              <div className="w-full lg:w-64 flex-shrink-0 space-y-4 order-2 lg:order-1 pl-6">
                {/* QR Code Card */}
                <Card variant="blue" className="bg-blue-50/60 backdrop-blur-xl border border-blue-200/60 rounded-2xl shadow-2xl">
                  <CardContent className="p-4 text-center">
                    <div className="w-full bg-white rounded-xl flex items-center justify-center shadow-md p-2 mb-2">
                      {/* Student QR Code */}
                      <QRCodeSVG
                        value={qrCodeValue}
                        size={130}
                        level="H"
                        bgColor="#ffffff"
                        fgColor="#000000"
                      />
                    </div>
                    <button
                      onClick={() => setShowDetailsModal(true)}
                      className="text-xs text-gray-900 font-bold mb-3 hover:text-blue-600 transition-colors cursor-pointer block w-full"
                    >
                      PASSPORT-ID: {
                        realStudentData?.student_id ||
                        (realStudentData?.registration_number ? `SP-${realStudentData.registration_number}` : null) ||
                        displayData?.passportId ||
                        (userEmail ? `SP-${userEmail.split("@")[0].toUpperCase().slice(0, 5)}` : "SP-2024-8421")
                      }
                    </button>

                    {/* Copy and Share Buttons - Icon Only */}
                    <div className="flex gap-2 justify-center">
                      <button
                        onClick={handleCopyLink}
                        className="flex items-center justify-center w-12 h-12 bg-white/90 hover:bg-white text-blue-600 rounded-xl transition-all shadow-md hover:shadow-lg hover:scale-105"
                        title="Copy Link"
                      >
                        {copied ? (
                          <CheckIcon className="w-5 h-5" />
                        ) : (
                          <DocumentDuplicateIcon className="w-5 h-5" />
                        )}
                      </button>
                      <button
                        onClick={handleShare}
                        className="flex items-center justify-center w-12 h-12 bg-blue-600 hover:bg-blue-700 text-white rounded-xl transition-all shadow-md hover:shadow-lg hover:scale-105"
                        title="Share"
                      >
                        <ShareIcon className="w-5 h-5" />
                      </button>
                    </div>
                  </CardContent>
                </Card>

                {/* Social Media Links - FloatingDock */}
                {(displayData?.github_link ||
                  displayData?.portfolio_link ||
                  displayData?.linkedin_link ||
                  displayData?.twitter_link ||
                  displayData?.instagram_link ||
                  displayData?.facebook_link ||
                  displayData?.youtube_link) && (
                    <div className="space-y-2">
                      <div className="flex items-center justify-center">
                        <span className="text-xs font-medium text-gray-700">
                          Connect:
                        </span>
                      </div>
                      <FloatingDock
                        items={[
                          displayData.github_link && {
                            title: "GitHub",
                            icon: <IconBrandGithub className="h-full w-full text-gray-700" />,
                            href: displayData.github_link.startsWith("http") ? displayData.github_link : `https://${displayData.github_link}`,
                          },
                          displayData.portfolio_link && {
                            title: "Portfolio",
                            icon: <IconWorld className="h-full w-full text-blue-600" />,
                            href: displayData.portfolio_link.startsWith("http") ? displayData.portfolio_link : `https://${displayData.portfolio_link}`,
                          },
                          displayData.linkedin_link && {
                            title: "LinkedIn",
                            icon: <IconBrandLinkedin className="h-full w-full text-blue-700" />,
                            href: displayData.linkedin_link.startsWith("http") ? displayData.linkedin_link : `https://${displayData.linkedin_link}`,
                          },
                          displayData.twitter_link && {
                            title: "Twitter",
                            icon: <IconBrandTwitter className="h-full w-full text-black" />,
                            href: displayData.twitter_link.startsWith("http") ? displayData.twitter_link : `https://${displayData.twitter_link}`,
                          },
                          displayData.instagram_link && {
                            title: "Instagram",
                            icon: <IconBrandInstagram className="h-full w-full text-pink-600" />,
                            href: displayData.instagram_link.startsWith("http") ? displayData.instagram_link : `https://${displayData.instagram_link}`,
                          },
                          displayData.facebook_link && {
                            title: "Facebook",
                            icon: <IconBrandFacebook className="h-full w-full text-blue-800" />,
                            href: displayData.facebook_link.startsWith("http") ? displayData.facebook_link : `https://${displayData.facebook_link}`,
                          },
                          displayData.youtube_link && {
                            title: "YouTube",
                            icon: <IconBrandYoutube className="h-full w-full text-red-600" />,
                            href: displayData.youtube_link.startsWith("http") ? displayData.youtube_link : `https://${displayData.youtube_link}`,
                          },
                        ].filter(Boolean)}
                        desktopClassName="bg-white/80 backdrop-blur-sm border border-gray-200"
                      />
                    </div>
                  )}
              </div>

              {/* RIGHT CONTENT AREA - Profile Info */}
              <div className="flex-1 space-y-6 order-1 lg:order-2 pr-6">
                {/* Profile Icon with Badge */}
                <div className="flex items-start gap-4">
                  <div className="relative">
                    <div className="w-16 h-16 rounded-full bg-gradient-to-br from-blue-600 to-indigo-700 flex items-center justify-center shadow-lg border-2 border-white">
                      <AcademicCapIcon className="w-8 h-8 text-white" />
                    </div>
                    <div className="absolute -bottom-1 -right-1 w-6 h-6 bg-blue-500 rounded-full border-2 border-white flex items-center justify-center shadow-md">
                      <TrophyIcon className="w-3 h-3 text-white" />
                    </div>
                  </div>
                  <div className="flex-1 pt-1">
                    <div className="flex items-center gap-3 flex-wrap">
                      <h1 className="text-3xl font-bold text-gray-900 drop-shadow-sm">
                        {displayData.name || "Student Name"}
                      </h1>
                      {/* Approval Status Badge */}
                      {(realStudentData?.approval_status === 'approved') ? (
                        <Badge className="bg-green-500 text-white border-0 px-3 py-1.5 text-xs font-semibold rounded-full shadow-lg flex items-center gap-1.5 animate-in fade-in duration-300">
                          <CheckCircleIcon className="w-3.5 h-3.5" />
                          Approved
                        </Badge>
                      ) : (
                        <Badge className="bg-blue-100 text-yellow-400 border-blue-300 border px-3 py-1.5 text-xs font-semibold rounded-full shadow-lg flex items-center gap-1.5 animate-in fade-in duration-300">
                          <ClockIcon className="w-3.5 h-3.5" />
                          Pending
                        </Badge>
                      )}
                    </div>
                    {/* Institution Name - Below Name */}
                    <div className="flex items-center gap-2 text-gray-800 mt-2">
                      <BriefcaseIcon className="w-4 h-4" />
                      <span className="font-medium">
                        {institutionName}
                      </span>
                    </div>
                  </div>
                </div>

                {/* Student ID (commented out) */}
                <div className="space-y-2 ml-1" style={{ display: 'none' }}>
                  {/* <div className="flex items-center gap-2 text-white">
                    <CreditCard className="w-4 h-4" />
                    <span>
                      Student ID:{" "}
                      {realStudentData?.student_id || "Not Assigned"}
                    </span>
                  </div> */}
                </div>

                {/* School-specific fields - Display when school_id is not null - COMPACT HORIZONTAL */}
                {realStudentData?.school_id && (
                  <div className="bg-blue-50/60 backdrop-blur-md rounded-xl p-3 border border-blue-200/60 shadow-md">
                    <div className="flex items-center gap-2 mb-2">
                      <AcademicCapIcon className="w-4 h-4 text-blue-700" />
                      <h3 className="text-gray-900 font-semibold text-xs">School Info</h3>
                    </div>
                    <div className="flex flex-wrap gap-2">
                      {realStudentData.grade && (
                        <span className="inline-flex items-center gap-1 px-3 py-1 bg-white rounded-full text-xs font-medium text-gray-700 shadow-sm">
                          <span className="text-gray-500">Grade:</span> {realStudentData.grade}
                        </span>
                      )}
                      {realStudentData.section && (
                        <span className="inline-flex items-center gap-1 px-3 py-1 bg-white rounded-full text-xs font-medium text-gray-700 shadow-sm">
                          <span className="text-gray-500">Sec:</span> {realStudentData.section}
                        </span>
                      )}
                      {realStudentData.roll_number && (
                        <span className="inline-flex items-center gap-1 px-3 py-1 bg-white rounded-full text-xs font-medium text-gray-700 shadow-sm">
                          <span className="text-gray-500">Roll:</span> {realStudentData.roll_number}
                        </span>
                      )}
                      {realStudentData.admission_number && (
                        <span className="inline-flex items-center gap-1 px-3 py-1 bg-white rounded-full text-xs font-medium text-gray-700 shadow-sm">
                          <span className="text-gray-500">Adm:</span> {realStudentData.admission_number}
                        </span>
                      )}
                    </div>
                  </div>
                )}

                {/* College-specific fields - Display when university_college_id is not null - COMPACT HORIZONTAL */}
                {realStudentData?.university_college_id && (
                  <div className="bg-indigo-50/60 backdrop-blur-md rounded-xl p-3 border border-indigo-200/60 shadow-md">
                    <div className="flex items-center gap-2 mb-2">
                      <TrophyIcon className="w-4 h-4 text-indigo-700" />
                      <h3 className="text-gray-900 font-semibold text-xs">College Info</h3>
                    </div>
                    <div className="flex flex-wrap gap-2">
                      {realStudentData.registration_number && (
                        <span className="inline-flex items-center gap-1 px-3 py-1 bg-white rounded-full text-xs font-medium text-gray-700 shadow-sm">
                          <span className="text-gray-500">Reg:</span> {realStudentData.registration_number}
                        </span>
                      )}
                      {realStudentData.admission_number && (
                        <span className="inline-flex items-center gap-1 px-3 py-1 bg-white rounded-full text-xs font-medium text-gray-700 shadow-sm">
                          <span className="text-gray-500">Adm:</span> {realStudentData.admission_number}
                        </span>
                      )}
                      {realStudentData.student_id && (
                        <span className="inline-flex items-center gap-1 px-3 py-1 bg-white rounded-full text-xs font-medium text-gray-700 shadow-sm">
                          <span className="text-gray-500">ID:</span> {realStudentData.student_id}
                        </span>
                      )}
                      {realStudentData.roll_number && (
                        <span className="inline-flex items-center gap-1 px-3 py-1 bg-white rounded-full text-xs font-medium text-gray-700 shadow-sm">
                          <span className="text-gray-500">Roll:</span> {realStudentData.roll_number}
                        </span>
                      )}
                      {realStudentData.branch_field && (
                        <span className="inline-flex items-center gap-1 px-3 py-1 bg-white rounded-full text-xs font-medium text-gray-700 shadow-sm">
                          <span className="text-gray-500">Program:</span> {realStudentData.branch_field}
                        </span>
                      )}
                      {realStudentData.section && (
                        <span className="inline-flex items-center gap-1 px-3 py-1 bg-white rounded-full text-xs font-medium text-gray-700 shadow-sm">
                          <span className="text-gray-500">Sec:</span> {realStudentData.section}
                        </span>
                      )}
                    </div>
                  </div>
                )}

                 {/* Tags */}
                {(displayData.classYear || displayData.department || displayData.degree) && (
                  <div className="flex flex-wrap gap-3">
                  {(displayData.department || displayData.degree) && (
                    <Badge className="bg-white text-indigo-700 border-0 px-4 py-1.5 text-sm font-medium rounded-full shadow-md hover:scale-105 transition-transform">
                      {displayData.department || displayData.degree}
                    </Badge>
                  )}
                  {displayData.classYear && (
                    <Badge className="bg-white text-blue-600 border-0 px-4 py-1.5 text-sm font-medium rounded-full shadow-md hover:scale-105 transition-transform">
                      {displayData.classYear}
                    </Badge>
                  )}
                </div>
                )}

                {/* Employability Score */}
                <div className="space-y-3 bg-white/50 backdrop-blur-sm rounded-2xl p-4 border border-blue-100 shadow-md">
                  <div className="flex items-center justify-between">
                    <span className="font-bold text-gray-900 text-sm">
                      Employability Score
                    </span>
                    <span className="text-2xl font-bold text-blue-600 drop-shadow-sm">
                      {employabilityData.employabilityScore}%
                    </span>
                  </div>
                  <div className="relative h-2 bg-gray-200 rounded-full overflow-hidden">
                    <div
                      className="absolute top-0 left-0 h-full bg-gradient-to-r from-blue-500 via-indigo-500 to-blue-600 rounded-full transition-all duration-300 shadow-lg"
                      style={{
                        width: `${employabilityData.employabilityScore}%`,
                      }}
                    />
                  </div>
                  <div className="text-center">
                    <span className="text-xs text-blue-600 font-semibold">
                      {employabilityData.label}
                    </span>
                  </div>
                </div>

                {/* Achievements - Inline Slider */}
                {earnedBadges.length > 0 && (
                  <div className="flex items-center gap-3 overflow-x-visible">
                    <AchievementButton
                      onClick={() => setShowAchievementsPanel(!showAchievementsPanel)}
                    />

                    <AnimatePresence>
                      {showAchievementsPanel && (
                        <motion.div
                          initial={{ width: 0, opacity: 0 }}
                          animate={{ width: "auto", opacity: 1 }}
                          exit={{ width: 0, opacity: 0 }}
                          transition={{ type: "spring", damping: 20, stiffness: 150 }}
                          className="flex gap-2 overflow-hidden"
                        >
                          {earnedBadges.slice(0, 8).map((badge, index) => (
                            <motion.div
                              key={index}
                              initial={{ scale: 0, opacity: 0 }}
                              animate={{ scale: 1, opacity: 1 }}
                              exit={{ scale: 0, opacity: 0 }}
                              transition={{ delay: index * 0.05 }}
                              className="flex-shrink-0"
                            >
                              <button
                                onClick={() => {
                                  setSelectedBadge(badge);
                                  setShowBadgeModal(true);
                                }}
                                className="w-12 h-12 rounded-full flex items-center justify-center text-2xl hover:scale-110 transition-transform shadow-md hover:shadow-lg"
                                style={{
                                  backgroundColor: `${badge.color}20`,
                                  color: badge.color
                                }}
                                title={badge.name}
                              >
                                {badge.icon}
                              </button>
                            </motion.div>
                          ))}
                          {earnedBadges.length > 8 && (
                            <motion.div
                              initial={{ scale: 0, opacity: 0 }}
                              animate={{ scale: 1, opacity: 1 }}
                              exit={{ scale: 0, opacity: 0 }}
                              transition={{ delay: 0.4 }}
                              className="flex-shrink-0 w-12 h-12 rounded-full bg-gray-200 flex items-center justify-center text-xs font-semibold text-gray-700"
                            >
                              +{earnedBadges.length - 8}
                            </motion.div>
                          )}
                        </motion.div>
                      )}
                    </AnimatePresence>
                  </div>
                )}

                {/* Social Media Links - Moved to Sidebar */}
                {false && (displayData.github_link ||
                  displayData.portfolio_link ||
                  displayData.linkedin_link ||
                  displayData.twitter_link ||
                  displayData.instagram_link ||
                  displayData.facebook_link) && (
                    <div className="space-y-3">
                      <div className="flex items-center gap-2">
                        <span className="text-xs font-medium text-gray-700">
                          Connect:
                        </span>
                      </div>
                      <FloatingDock
                        items={[
                          displayData.github_link && {
                            title: "GitHub",
                            icon: <IconBrandGithub className="h-full w-full text-gray-700" />,
                            href: displayData.github_link.startsWith("http") ? displayData.github_link : `https://${displayData.github_link}`,
                          },
                          displayData.portfolio_link && {
                            title: "Portfolio",
                            icon: <IconWorld className="h-full w-full text-blue-600" />,
                            href: displayData.portfolio_link.startsWith("http") ? displayData.portfolio_link : `https://${displayData.portfolio_link}`,
                          },
                          displayData.linkedin_link && {
                            title: "LinkedIn",
                            icon: <IconBrandLinkedin className="h-full w-full text-blue-700" />,
                            href: displayData.linkedin_link.startsWith("http") ? displayData.linkedin_link : `https://${displayData.linkedin_link}`,
                          },
                          displayData.twitter_link && {
                            title: "Twitter",
                            icon: <IconBrandTwitter className="h-full w-full text-black" />,
                            href: displayData.twitter_link.startsWith("http") ? displayData.twitter_link : `https://${displayData.twitter_link}`,
                          },
                          displayData.instagram_link && {
                            title: "Instagram",
                            icon: <IconBrandInstagram className="h-full w-full text-pink-600" />,
                            href: displayData.instagram_link.startsWith("http") ? displayData.instagram_link : `https://${displayData.instagram_link}`,
                          },
                          displayData.facebook_link && {
                            title: "Facebook",
                            icon: <IconBrandFacebook className="h-full w-full text-blue-800" />,
                            href: displayData.facebook_link.startsWith("http") ? displayData.facebook_link : `https://${displayData.facebook_link}`,
                          },
                        ].filter(Boolean)}
                        desktopClassName="bg-white/80 backdrop-blur-sm border border-gray-200"
                      />
                      <div className="hidden flex-wrap gap-2">
                        {displayData.github_link && (
                          <div className="relative group">
                            <a
                              href={
                                displayData.github_link.startsWith("http")
                                  ? displayData.github_link
                                  : `https://${displayData.github_link}`
                              }
                              target="_blank"
                              rel="noopener noreferrer"
                              className="relative overflow-hidden flex items-center justify-center w-10 h-10 rounded-full bg-gradient-to-r from-gray-800 to-gray-900 hover:from-gray-700 hover:to-gray-800 text-white transition-all duration-300 shadow-lg hover:shadow-2xl hover:scale-105 border border-gray-700 hover:border-gray-600"
                            >
                              <div className="absolute inset-0 bg-gradient-to-r from-transparent via-white/10 to-transparent rounded-full -translate-x-full group-hover:translate-x-full transition-transform duration-700"></div>
                              <svg className="w-5 h-5 group-hover:scale-110 group-hover:rotate-12 transition-all duration-300 relative z-10" fill="currentColor" viewBox="0 0 24 24">
                                <path d="M12 0c-6.626 0-12 5.373-12 12 0 5.302 3.438 9.8 8.207 11.387.599.111.793-.261.793-.577v-2.234c-3.338.726-4.033-1.416-4.033-1.416-.546-1.387-1.333-1.756-1.333-1.756-1.089-.745.083-.729.083-.729 1.205.084 1.839 1.237 1.839 1.237 1.07 1.834 2.807 1.304 3.492.997.107-.775.418-1.305.762-1.604-2.665-.305-5.467-1.334-5.467-5.931 0-1.311.469-2.381 1.236-3.221-.124-.303-.535-1.524.117-3.176 0 0 1.008-.322 3.301 1.23.957-.266 1.983-.399 3.003-.404 1.02.005 2.047.138 3.006.404 2.291-1.552 3.297-1.23 3.297-1.23.653 1.653.242 2.874.118 3.176.77.84 1.235 1.911 1.235 3.221 0 4.609-2.807 5.624-5.479 5.921.43.372.823 1.102.823 2.222v3.293c0 .319.192.694.801.576 4.765-1.589 8.199-6.086 8.199-11.386 0-6.627-5.373-12-12-12z"/>
                              </svg>
                            </a>
                            <div className="absolute bottom-full left-1/2 transform -translate-x-1/2 mb-2 px-2 py-1 bg-black text-white text-xs rounded opacity-0 group-hover:opacity-100 transition-opacity pointer-events-none whitespace-nowrap z-20">
                              GitHub Profile
                            </div>
                          </div>
                        )}

                        {displayData.portfolio_link && (
                          <div className="relative group">
                            <a
                              href={
                                displayData.portfolio_link.startsWith("http")
                                  ? displayData.portfolio_link
                                  : `https://${displayData.portfolio_link}`
                              }
                              target="_blank"
                              rel="noopener noreferrer"
                              className="relative overflow-hidden flex items-center justify-center w-10 h-10 rounded-full bg-gradient-to-r from-blue-500 to-blue-600 hover:from-blue-600 hover:to-blue-700 text-white transition-all duration-300 shadow-lg hover:shadow-2xl hover:shadow-blue-500/50 hover:scale-105 border border-blue-400"
                            >
                              <div className="absolute inset-0 bg-gradient-to-r from-transparent via-white/20 to-transparent rounded-full -translate-x-full group-hover:translate-x-full transition-transform duration-700"></div>
                              <GlobeAltIcon className="w-5 h-5 group-hover:scale-110 group-hover:rotate-12 transition-all duration-300 relative z-10" />
                            </a>
                            <div className="absolute bottom-full left-1/2 transform -translate-x-1/2 mb-2 px-2 py-1 bg-black text-white text-xs rounded opacity-0 group-hover:opacity-100 transition-opacity pointer-events-none whitespace-nowrap z-20">
                              Portfolio Website
                            </div>
                          </div>
                        )}

                        {displayData.linkedin_link && (
                          <div className="relative group">
                            <a
                              href={
                                displayData.linkedin_link.startsWith("http")
                                  ? displayData.linkedin_link
                                  : `https://${displayData.linkedin_link}`
                              }
                              target="_blank"
                              rel="noopener noreferrer"
                              className="relative overflow-hidden flex items-center justify-center w-10 h-10 rounded-full bg-gradient-to-r from-blue-600 to-blue-700 hover:from-blue-700 hover:to-blue-800 text-white transition-all duration-300 shadow-lg hover:shadow-2xl hover:shadow-blue-600/50 hover:scale-105 border border-blue-500"
                            >
                              <div className="absolute inset-0 bg-gradient-to-r from-transparent via-white/20 to-transparent rounded-full -translate-x-full group-hover:translate-x-full transition-transform duration-700"></div>
                              <svg className="w-5 h-5 group-hover:scale-110 group-hover:rotate-12 transition-all duration-300 relative z-10" fill="currentColor" viewBox="0 0 24 24">
                                <path d="M20.447 20.452h-3.554v-5.569c0-1.328-.027-3.037-1.852-3.037-1.853 0-2.136 1.445-2.136 2.939v5.667H9.351V9h3.414v1.561h.046c.477-.9 1.637-1.85 3.37-1.85 3.601 0 4.267 2.37 4.267 5.455v6.286zM5.337 7.433c-1.144 0-2.063-.926-2.063-2.065 0-1.138.92-2.063 2.063-2.063 1.14 0 2.064.925 2.064 2.063 0 1.139-.925 2.065-2.064 2.065zm1.782 13.019H3.555V9h3.564v11.452zM22.225 0H1.771C.792 0 0 .774 0 1.729v20.542C0 23.227.792 24 1.771 24h20.451C23.2 24 24 23.227 24 22.271V1.729C24 .774 23.2 0 22.222 0h.003z"/>
                              </svg>
                            </a>
                            <div className="absolute bottom-full left-1/2 transform -translate-x-1/2 mb-2 px-2 py-1 bg-black text-white text-xs rounded opacity-0 group-hover:opacity-100 transition-opacity pointer-events-none whitespace-nowrap z-20">
                              LinkedIn Profile
                            </div>
                          </div>
                        )}

                        {displayData.twitter_link && (
                          <div className="relative group">
                            <a
                              href={
                                displayData.twitter_link.startsWith("http")
                                  ? displayData.twitter_link
                                  : `https://${displayData.twitter_link}`
                              }
                              target="_blank"
                              rel="noopener noreferrer"
                              className="relative overflow-hidden flex items-center justify-center w-10 h-10 rounded-full bg-gradient-to-r from-black to-gray-900 hover:from-gray-900 hover:to-black text-white transition-all duration-300 shadow-lg hover:shadow-2xl hover:scale-105 border border-gray-700"
                            >
                              <div className="absolute inset-0 bg-gradient-to-r from-transparent via-white/10 to-transparent rounded-full -translate-x-full group-hover:translate-x-full transition-transform duration-700"></div>
                              <svg className="w-5 h-5 group-hover:scale-110 group-hover:rotate-12 transition-all duration-300 relative z-10" fill="currentColor" viewBox="0 0 24 24">
                                <path d="M18.244 2.25h3.308l-7.227 8.26 8.502 11.24H16.17l-5.214-6.817L4.99 21.75H1.68l7.73-8.835L1.254 2.25H8.08l4.713 6.231zm-1.161 17.52h1.833L7.084 4.126H5.117z"/>
                              </svg>
                            </a>
                            <div className="absolute bottom-full left-1/2 transform -translate-x-1/2 mb-2 px-2 py-1 bg-black text-white text-xs rounded opacity-0 group-hover:opacity-100 transition-opacity pointer-events-none whitespace-nowrap z-20">
                              Twitter/X Profile
                            </div>
                          </div>
                        )}

                        {displayData.instagram_link && (
                          <div className="relative group">
                            <a
                              href={
                                displayData.instagram_link.startsWith("http")
                                  ? displayData.instagram_link
                                  : `https://${displayData.instagram_link}`
                              }
                              target="_blank"
                              rel="noopener noreferrer"
                              className="relative overflow-hidden flex items-center justify-center w-10 h-10 rounded-full bg-gradient-to-r from-pink-500 via-purple-500 to-orange-500 hover:from-pink-600 hover:via-purple-600 hover:to-orange-600 text-white transition-all duration-300 shadow-lg hover:shadow-2xl hover:shadow-pink-500/50 hover:scale-105 border border-pink-400"
                            >
                              <div className="absolute inset-0 bg-gradient-to-r from-transparent via-white/20 to-transparent rounded-full -translate-x-full group-hover:translate-x-full transition-transform duration-700"></div>
                              <svg className="w-5 h-5 group-hover:scale-110 group-hover:rotate-12 transition-all duration-300 relative z-10" fill="currentColor" viewBox="0 0 24 24">
                                <path d="M12 2.163c3.204 0 3.584.012 4.85.07 3.252.148 4.771 1.691 4.919 4.919.058 1.265.069 1.645.069 4.849 0 3.205-.012 3.584-.069 4.849-.149 3.225-1.664 4.771-4.919 4.919-1.266.058-1.644.07-4.85.07-3.204 0-3.584-.012-4.849-.07-3.26-.149-4.771-1.699-4.919-4.92-.058-1.265-.07-1.644-.07-4.849 0-3.204.013-3.583.07-4.849.149-3.227 1.664-4.771 4.919-4.919 1.266-.057 1.645-.069 4.849-.069zm0-2.163c-3.259 0-3.667.014-4.947.072-4.358.2-6.78 2.618-6.98 6.98-.059 1.281-.073 1.689-.073 4.948 0 3.259.014 3.668.072 4.948.2 4.358 2.618 6.78 6.98 6.98 1.281.058 1.689.072 4.948.072 3.259 0 3.668-.014 4.948-.072 4.354-.2 6.782-2.618 6.979-6.98.059-1.28.073-1.689.073-4.948 0-3.259-.014-3.667-.072-4.947-.196-4.354-2.617-6.78-6.979-6.98-1.281-.059-1.69-.073-4.949-.073zm0 5.838c-3.403 0-6.162 2.759-6.162 6.162s2.759 6.163 6.162 6.163 6.162-2.759 6.162-6.163c0-3.403-2.759-6.162-6.162-6.162zm0 10.162c-2.209 0-4-1.79-4-4 0-2.209 1.791-4 4-4s4 1.791 4 4c0 2.21-1.791 4-4 4zm6.406-11.845c-.796 0-1.441.645-1.441 1.44s.645 1.44 1.441 1.44c.795 0 1.439-.645 1.439-1.44s-.644-1.44-1.439-1.44z"/>
                              </svg>
                            </a>
                            <div className="absolute bottom-full left-1/2 transform -translate-x-1/2 mb-2 px-2 py-1 bg-black text-white text-xs rounded opacity-0 group-hover:opacity-100 transition-opacity pointer-events-none whitespace-nowrap z-20">
                              Instagram Profile
                            </div>
                          </div>
                        )}

                        {displayData.facebook_link && (
                          <div className="relative group">
                            <a
                              href={
                                displayData.facebook_link.startsWith("http")
                                  ? displayData.facebook_link
                                  : `https://${displayData.facebook_link}`
                              }
                              target="_blank"
                              rel="noopener noreferrer"
                              className="relative overflow-hidden flex items-center justify-center w-10 h-10 rounded-full bg-gradient-to-r from-blue-700 to-blue-800 hover:from-blue-800 hover:to-blue-900 text-white transition-all duration-300 shadow-lg hover:shadow-2xl hover:shadow-blue-700/50 hover:scale-105 border border-blue-600"
                            >
                              <div className="absolute inset-0 bg-gradient-to-r from-transparent via-white/20 to-transparent rounded-full -translate-x-full group-hover:translate-x-full transition-transform duration-700"></div>
                              <svg className="w-5 h-5 group-hover:scale-110 group-hover:rotate-12 transition-all duration-300 relative z-10" fill="currentColor" viewBox="0 0 24 24">
                                <path d="M24 12.073c0-6.627-5.373-12-12-12s-12 5.373-12 12c0 5.99 4.388 10.954 10.125 11.854v-8.385H7.078v-3.47h3.047V9.43c0-3.007 1.792-4.669 4.533-4.669 1.312 0 2.686.235 2.686.235v2.953H15.83c-1.491 0-1.956.925-1.956 1.874v2.25h3.328l-.532 3.47h-2.796v8.385C19.612 23.027 24 18.062 24 12.073z"/>
                              </svg>
                            </a>
                            <div className="absolute bottom-full left-1/2 transform -translate-x-1/2 mb-2 px-2 py-1 bg-black text-white text-xs rounded opacity-0 group-hover:opacity-100 transition-opacity pointer-events-none whitespace-nowrap z-20">
                              Facebook Profile
                            </div>
                          </div>
                        )}
                      </div>
                    </div>
                  )}

                {/* Removed Quick Edit Buttons Section */}
              </div>
            </div>

            {/* Scroll Down Button */}
            <div className="flex justify-center">
              <button
                onClick={() => {
                  // Scroll to the dashboard section below
                  window.scrollBy({
                    top: window.innerHeight * 0.8,
                    behavior: 'smooth'
                  });
                }}
                className="relative group cursor-pointer"
                aria-label="Scroll to dashboard"
              >
                {/* Rotating text circle */}
                <svg className="w-24 h-24 animate-spin-slow" viewBox="0 0 100 100">
                  <defs>
                    <path
                      id="circlePath"
                      d="M 50, 50 m -37, 0 a 37,37 0 1,1 74,0 a 37,37 0 1,1 -74,0"
                    />
                  </defs>
                  <text className="text-[10px] fill-gray-600 font-medium tracking-wider">
                    <textPath href="#circlePath" startOffset="0%">
                      SCROLL DOWN • SCROLL DOWN • SCROLL DOWN •
                    </textPath>
                  </text>
                </svg>

                {/* Center arrow */}
                <div className="absolute inset-0 flex items-center justify-center">
                  <div className="w-12 h-12 rounded-full bg-gradient-to-br from-blue-600 to-indigo-700 flex items-center justify-center shadow-lg group-hover:shadow-xl transition-all duration-300 group-hover:scale-110">
                    <ChevronDownIcon className="w-6 h-6 text-white" />
                  </div>
                </div>
              </button>
            </div>
          </CardContent>

          {/* Badge Hover Cards - Positioned below the hovered badge */}
          {hoveredBadgeData && earnedBadges[hoveredBadgeData.index] && (
            <div
              className="fixed z-[9999] transition-all duration-200"
              style={{
                top: hoveredBadgeData.rect.top-80, // Position below the badge
                left: hoveredBadgeData.rect.left + hoveredBadgeData.rect.width / 2 , // Center horizontally on the badge
                transform: 'translateX(-40%)', // Center the card
              }}
            >
              <div className="bg-white rounded-lg shadow-2xl border border-gray-200 p-4 min-w-64 max-w-xs relative">
                {/* Badge Header */}
                <div className="flex items-center gap-3 mb-3">
                  <div
                    className="w-12 h-12 rounded-full flex items-center justify-center text-2xl shadow-sm"
                    style={{
                      backgroundColor: `${earnedBadges[hoveredBadgeData.index].color}20`,
                      color: earnedBadges[hoveredBadgeData.index].color
                    }}
                  >
                    {earnedBadges[hoveredBadgeData.index].icon}
                  </div>
                  <div>
                    <h3 className="font-semibold text-gray-900 text-sm">{earnedBadges[hoveredBadgeData.index].name}</h3>
                    <p className="text-xs text-gray-500 capitalize">{earnedBadges[hoveredBadgeData.index].category}</p>
                  </div>
                </div>

                {/* Badge Description */}
                <p className="text-xs text-gray-600 leading-relaxed mb-3">{earnedBadges[hoveredBadgeData.index].description}</p>

                {/* Earned Date */}
                <div className="text-xs text-gray-400 border-t border-gray-100 pt-2">
                  Earned {new Date(earnedBadges[hoveredBadgeData.index].earnedAt).toLocaleDateString()}
                </div>
              </div>
            </div>
          )}
        </div>
      </div>

      {/* Share Modal */}
      {showShareModal && (
        <div className="fixed inset-0 z-50 flex items-center justify-center bg-black/60 backdrop-blur-sm">
          <div className="bg-white rounded-2xl shadow-2xl p-6 w-full max-w-md mx-4 relative animate-fade-in-up">
            <button
              className="absolute top-4 right-4 text-gray-400 hover:text-gray-700 text-2xl font-bold transition-colors"
              onClick={() => setShowShareModal(false)}
              aria-label="Close"
            >
              ×
            </button>
            <h2 className="text-xl font-bold mb-6 text-center text-gray-800">
              Share Your Skill Passport
            </h2>

            <div className="space-y-4">
              {/* Social Media Share Buttons */}
              <div className="grid grid-cols-2 gap-3">
                {/* WhatsApp */}
                <a
                  href={`https://wa.me/?text=${encodeURIComponent(
                    "Check out my Skill Passport: " + qrCodeValue
                  )}`}
                  target="_blank"
                  rel="noopener noreferrer"
                  className="flex items-center justify-center gap-2 px-4 py-3 bg-green-500 hover:bg-green-600 text-white rounded-lg font-semibold transition-colors shadow-md"
                >
                  <svg
                    className="w-5 h-5"
                    fill="currentColor"
                    viewBox="0 0 24 24"
                  >
                    <path d="M17.472 14.382c-.297-.149-1.758-.867-2.03-.967-.273-.099-.471-.148-.67.15-.197.297-.767.966-.94 1.164-.173.199-.347.223-.644.075-.297-.15-1.255-.463-2.39-1.475-.883-.788-1.48-1.761-1.653-2.059-.173-.297-.018-.458.13-.606.134-.133.298-.347.446-.52.149-.174.198-.298.298-.497.099-.198.05-.371-.025-.52-.075-.149-.669-1.612-.916-2.207-.242-.579-.487-.5-.669-.51-.173-.008-.371-.01-.57-.01-.198 0-.52.074-.792.372-.272.297-1.04 1.016-1.04 2.479 0 1.462 1.065 2.875 1.213 3.074.149.198 2.096 3.2 5.077 4.487.709.306 1.262.489 1.694.625.712.227 1.36.195 1.871.118.571-.085 1.758-.719 2.006-1.413.248-.694.248-1.289.173-1.413-.074-.124-.272-.198-.57-.347m-5.421 7.403h-.004a9.87 9.87 0 01-5.031-1.378l-.361-.214-3.741.982.998-3.648-.235-.374a9.86 9.86 0 01-1.51-5.26c.001-5.45 4.436-9.884 9.888-9.884 2.64 0 5.122 1.03 6.988 2.898a9.825 9.825 0 012.893 6.994c-.003 5.45-4.437 9.884-9.885 9.884m8.413-18.297A11.815 11.815 0 0012.05 0C5.495 0 .16 5.335.157 11.892c0 2.096.547 4.142 1.588 5.945L.057 24l6.305-1.654a11.882 11.882 0 005.683 1.448h.005c6.554 0 11.89-5.335 11.893-11.893a11.821 11.821 0 00-3.48-8.413Z" />
                  </svg>
                  <span>WhatsApp</span>
                </a>

                {/* LinkedIn */}
                <a
                  href={`https://www.linkedin.com/sharing/share-offsite/?url=${encodeURIComponent(
                    qrCodeValue
                  )}`}
                  target="_blank"
                  rel="noopener noreferrer"
                  className="flex items-center justify-center gap-2 px-4 py-3 bg-blue-600 hover:bg-blue-700 text-white rounded-lg font-semibold transition-colors shadow-md"
                >
                  <svg
                    className="w-5 h-5"
                    fill="currentColor"
                    viewBox="0 0 24 24"
                  >
                    <path d="M20.447 20.452h-3.554v-5.569c0-1.328-.027-3.037-1.852-3.037-1.853 0-2.136 1.445-2.136 2.939v5.667H9.351V9h3.414v1.561h.046c.477-.9 1.637-1.85 3.37-1.85 3.601 0 4.267 2.37 4.267 5.455v6.286zM5.337 7.433c-1.144 0-2.063-.926-2.063-2.065 0-1.138.92-2.063 2.063-2.063 1.14 0 2.064.925 2.064 2.063 0 1.139-.925 2.065-2.064 2.065zm1.782 13.019H3.555V9h3.564v11.452zM22.225 0H1.771C.792 0 0 .774 0 1.729v20.542C0 23.227.792 24 1.771 24h20.451C23.2 24 24 23.227 24 22.271V1.729C24 .774 23.2 0 22.222 0h.003z" />
                  </svg>
                  <span>LinkedIn</span>
                </a>

                {/* Twitter/X */}
                <a
                  href={`https://twitter.com/intent/tweet?text=${encodeURIComponent(
                    "Check out my Skill Passport!"
                  )}&url=${encodeURIComponent(qrCodeValue)}`}
                  target="_blank"
                  rel="noopener noreferrer"
                  className="flex items-center justify-center gap-2 px-4 py-3 bg-black hover:bg-gray-800 text-white rounded-lg font-semibold transition-colors shadow-md"
                >
                  <svg
                    className="w-5 h-5"
                    fill="currentColor"
                    viewBox="0 0 24 24"
                  >
                    <path d="M18.244 2.25h3.308l-7.227 8.26 8.502 11.24H16.17l-5.214-6.817L4.99 21.75H1.68l7.73-8.835L1.254 2.25H8.08l4.713 6.231zm-1.161 17.52h1.833L7.084 4.126H5.117z" />
                  </svg>
                  <span>Twitter</span>
                </a>

                {/* Email */}
                <a
                  href={`mailto:?subject=${encodeURIComponent(
                    "Check out my Skill Passport"
                  )}&body=${encodeURIComponent(
                    "Here is my Skill Passport: " + qrCodeValue
                  )}`}
                  className="flex items-center justify-center gap-2 px-4 py-3 bg-red-500 hover:bg-red-600 text-white rounded-lg font-semibold transition-colors shadow-md"
                >
                  <svg
                    className="w-5 h-5"
                    fill="none"
                    stroke="currentColor"
                    strokeWidth="2"
                    viewBox="0 0 24 24"
                  >
                    <path d="M3 8l7.89 5.26a2 2 0 002.22 0L21 8M5 19h14a2 2 0 002-2V7a2 2 0 00-2-2H5a2 2 0 00-2 2v10a2 2 0 002 2z" />
                  </svg>
                  <span>Email</span>
                </a>
              </div>

              {/* Copy Link */}
              <div className="pt-4 border-t border-gray-200">
                <label className="block text-sm font-semibold text-gray-700 mb-2">
                  Or copy link:
                </label>
                <div className="flex gap-2">
                  <input
                    type="text"
                    value={qrCodeValue}
                    readOnly
                    className="flex-1 px-4 py-2 border border-gray-300 rounded-lg bg-gray-50 text-gray-700 text-sm"
                    onFocus={(e) => e.target.select()}
                  />
                  <button
                    onClick={handleCopyLink}
                    className="px-4 py-2 bg-blue-600 hover:bg-blue-700 text-white rounded-lg font-semibold transition-colors shadow-md"
                  >
                    {copied ? (
                      <CheckIcon className="w-5 h-5" />
                    ) : (
                      <DocumentDuplicateIcon className="w-5 h-5" />
                    )}
                  </button>
                </div>
              </div>
            </div>
          </div>
        </div>
      )}

      {/* ================= STUDENT DETAILS MODAL ================= */}
      {showDetailsModal && (
        <div className="fixed inset-0 z-[9999] flex items-center justify-center bg-black/60 backdrop-blur-sm animate-fade-in p-4">
          <div className="bg-white rounded-3xl shadow-2xl p-4 sm:p-6 w-full max-w-sm sm:max-w-lg mx-4 relative max-h-[90vh] overflow-y-auto border border-gray-100">
            {/* Close Button */}
            <button
              className="absolute top-3 right-4 text-gray-400 hover:text-gray-700 text-2xl font-light transition-all"
              onClick={() => setShowDetailsModal(false)}
              aria-label="Close"
            >
              ×
            </button>

            {/* Header */}
            <div className="text-center mb-6">
              <h2 className="text-2xl font-bold text-gray-900">🎓 Student Details</h2>
              <p className="text-sm text-gray-500">Overview of student profile and progress</p>
            </div>

            {/* Profile Info */}
            <div className="flex items-center gap-4 p-4 bg-gradient-to-r from-blue-50 to-indigo-50 rounded-2xl shadow-sm">
              <div className="w-16 h-16 rounded-2xl bg-gradient-to-br from-blue-600 to-indigo-700 flex items-center justify-center shadow-lg border-2 border-white">
                <AcademicCapIcon className="w-8 h-8 text-white" />
              </div>
              <div>
                <h3 className="text-lg font-semibold text-gray-900">
                  {displayData.name || "Student Name"}
                </h3>
                <p className="text-sm text-gray-600">{displayData.university || "University"}</p>
              </div>
            </div>

            {/* Details Grid */}
            <div className="mt-6 grid grid-cols-1 sm:grid-cols-2 gap-4">
              <DetailItem label="Student ID" value={
                realStudentData?.student_id || 
                (realStudentData?.registration_number ? `SP-${realStudentData.registration_number}` : null) ||
                displayData?.passportId || 
                displayData?.studentId || 
                "N/A"
              } />
              <DetailItem label="Department" value={displayData.department || displayData.degree || "Computer Science"} />
              <DetailItem label="Class Year" value={displayData.classYear || "Class of 2025"} />
              <DetailItem label="Employability Score" value={`${employabilityData.employabilityScore}%`} highlight />
              <DetailItem label="Level" value={employabilityData.label} />
            </div>

            {/* Badges Info */}
            {earnedBadges.length > 0 && (
              <div className="mt-6 border-t border-gray-200 pt-4">
                <div className="flex items-center gap-2 mb-2">
                  <TrophyIcon className="w-4 h-4 text-yellow-500" />
                  <span className="text-sm font-semibold text-gray-700">Achievements Earned</span>
                </div>
                <p className="text-sm text-gray-600">
                  {earnedBadges.length} badge{earnedBadges.length !== 1 ? "s" : ""} earned
                </p>
              </div>
            )}
          </div>
        </div>
      )}

      {/* ================= BADGE DETAILS MODAL ================= */}
      {showBadgeModal && selectedBadge && (
        <div className="fixed inset-0 z-[9999] flex items-center justify-center bg-black/60 backdrop-blur-sm animate-fade-in p-4">
          <div className="bg-white rounded-3xl shadow-2xl w-full max-w-sm sm:max-w-xl relative overflow-hidden border border-gray-100">
            {/* Header */}
            <div
              className="relative px-4 sm:px-8 py-4 sm:py-6 text-white"
              style={{
                background: `linear-gradient(135deg, ${selectedBadge.color} 0%, ${selectedBadge.color}cc 100%)`,
              }}
            >
              <button
                className="absolute top-4 right-4 text-white/80 hover:text-white text-2xl font-light transition-all"
                onClick={() => setShowBadgeModal(false)}
                aria-label="Close"
              >
                ×
              </button>

              <div className="flex items-center gap-5">
                <div className="w-20 h-20 rounded-2xl bg-white/20 backdrop-blur-sm flex items-center justify-center text-4xl shadow-lg border border-white/30">
                  {selectedBadge.icon}
                </div>
                <div>
                  <h2 className="text-2xl font-bold">{selectedBadge.name}</h2>
                  <p className="text-white/90 text-sm uppercase tracking-wide font-medium">
                    {selectedBadge.category} Achievement
                  </p>
                </div>
              </div>
            </div>

            {/* Content */}
            <div className="px-4 sm:px-8 py-4 sm:py-6 space-y-6">
              {/* Overview */}
              <div>
                <h3 className="text-lg font-semibold text-gray-900 mb-2">Achievement Overview</h3>
                <p className="text-sm text-gray-700 leading-relaxed">{selectedBadge.description}</p>
              </div>

              {/* Earned Date */}
              <div className="bg-gray-50 rounded-2xl p-4 flex items-center justify-between">
                <div className="flex items-center gap-3">
                  <div className="w-10 h-10 rounded-xl bg-blue-100 flex items-center justify-center">
                    <TrophyIcon className="w-5 h-5 text-blue-600" />
                  </div>
                  <div>
                    <p className="text-sm font-medium text-gray-900">Earned On</p>
                    <p className="text-xs text-gray-600">Achievement Date</p>
                  </div>
                </div>
                <p className="text-sm font-semibold text-gray-900">
                  {new Date(selectedBadge.earnedAt).toLocaleDateString("en-US", {
                    month: "short",
                    day: "numeric",
                    year: "numeric",
                  })}
                </p>
              </div>

              {/* Criteria (if any) */}
              {selectedBadge.criteriaText && (
                <div className="bg-gradient-to-r from-blue-50 to-indigo-50 rounded-2xl p-4 border border-blue-100">
                  <h3 className="text-lg font-semibold text-blue-900 mb-2">Achievement Criteria</h3>
                  <p className="text-sm text-blue-800 leading-relaxed">{selectedBadge.criteriaText}</p>
                </div>
              )}

              {/* Footer */}
              <div className="pt-4 border-t border-gray-100">
                <button
                  onClick={() => setShowBadgeModal(false)}
                  className="w-full bg-gradient-to-r from-blue-600 to-indigo-600 hover:from-blue-700 hover:to-indigo-700 text-white font-semibold py-3 rounded-2xl shadow-lg hover:shadow-xl transform hover:scale-[1.02] transition-all duration-300"
                >
                  Close Details
                </button>
              </div>
            </div>
          </div>
        </div>
      )}
    </div>
  );
};

export default ProfileHeroEdit;<|MERGE_RESOLUTION|>--- conflicted
+++ resolved
@@ -516,11 +516,7 @@
       {/* Debug Component - Temporarily hidden */}
       {/* {process.env.NODE_ENV === 'development' && <EmployabilityDebugger />} */}
 
-<<<<<<< HEAD
       <div className="max-w-6xl mx-auto">
-=======
-      <div className="max-w-[1600px] mx-auto">
->>>>>>> 5212d62d
         <div
           className="rounded-3xl shadow-2xl border border-blue-300/70 overflow-hidden relative bg-blue-200/70 backdrop-blur-2xl"
           style={{
