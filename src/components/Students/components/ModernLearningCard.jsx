--- conflicted
+++ resolved
@@ -1,295 +1,3 @@
-<<<<<<< HEAD
-// import { useState, useEffect } from "react";
-// import { useNavigate } from "react-router-dom";
-// import {
-//   Calendar,
-//   Award,
-//   Edit,
-//   Briefcase,
-//   ListChecks,
-//   Target,
-//   CheckCircle,
-//   ArrowRight,
-// } from "lucide-react";
-// import { checkAssessmentStatus } from "../../../services/externalAssessmentService";
-// import { useAuth } from "../../../context/AuthContext";
-// import { useStudentDataByEmail } from "../../../hooks/useStudentDataByEmail";
-
-// /**
-//  * Modern Learning Card Component
-//  * Clean, minimal design with outer white card and inner colored card
-//  */
-// const ModernLearningCard = ({
-//   item,
-//   onEdit,
-//   onContinue,
-// }) => {
-//   const navigate = useNavigate();
-//   const { user } = useAuth();
-//   const [isHovered, setIsHovered] = useState(false);
-//   const [assessmentCompleted, setAssessmentCompleted] = useState(false);
-//   const [checkingAssessment, setCheckingAssessment] = useState(true);
-  
-//   const userEmail = user?.email;
-//   const { studentData } = useStudentDataByEmail(userEmail, false);
-
-//   // Calculate progress
-//   const progress =
-//     item.status === "completed"
-//       ? 100
-//       : item.totalModules > 0
-//       ? Math.round(((item.completedModules || 0) / item.totalModules) * 100)
-//       : item.progress || 0;
-
-//   const isCompleted = item.status === "completed";
-  
-//   // Check if course is from RareMinds platform (internal) or external
-//   // Internal courses: have course_id (linking to courses table) AND source='internal_course'
-//   // External courses: everything else (manual, external_course, or no course_id)
-//   const isInternalCourse = !!(item.course_id && item.source === "internal_course");
-//   const isExternalCourse = !isInternalCourse;
-
-//   // Debug logging - DETAILED
-//   console.log('🔍 Course Debug:', {
-//     title: item.course || item.title,
-//     course_id: item.course_id,
-//     courseId: item.courseId,
-//     source: item.source,
-//     isInternalCourse,
-//     isExternalCourse,
-//     allFields: Object.keys(item)
-//   });
-
-//   // Check if assessment is already completed or in progress
-//   useEffect(() => {
-//     const checkCompletion = async () => {
-//       if (isExternalCourse && studentData?.id && item.course) {
-//         setCheckingAssessment(true);
-//         const result = await checkAssessmentStatus(studentData.id, item.course);
-//         setAssessmentCompleted(result.status === 'completed');
-//         setCheckingAssessment(false);
-//       } else {
-//         setCheckingAssessment(false);
-//       }
-//     };
-    
-//     checkCompletion();
-//   }, [isExternalCourse, studentData?.id, item.course]);
-
-//   // Handle continue button click (only for internal courses)
-//   const handleContinueClick = () => {
-//     if (progress >= 100 || isExternalCourse) {
-//       // Course is 100% completed or external course - no continue button should be shown
-//       return;
-//     }
-    
-//     // Internal course - navigate to course learning page
-//     if (onContinue) {
-//       onContinue(item);
-//     } else {
-//       // Fallback navigation if onContinue not provided
-//       navigate(`/student/courses/${item.course_id}/learn`);
-//     }
-//   };
-
-//   return (
-//     <div
-//       className={`
-//         group relative bg-white rounded-3xl overflow-hidden p-3
-//         transition-all duration-300 ease-out border border-gray-100
-//         ${isHovered ? "shadow-md -translate-y-0.5" : "shadow-sm"}
-//       `}
-//       onMouseEnter={() => setIsHovered(true)}
-//       onMouseLeave={() => setIsHovered(false)}
-//     >
-//       {/* Colored Left Border */}
-//       <div className="absolute left-0 top-0 bottom-0 w-1 bg-blue-500" />
-      
-//       {/* Inner Card - White Background */}
-//       <div className="rounded-2xl p-6 bg-white">
-//         {/* Top Row - Status Badge & Edit */}
-//         <div className="flex items-center justify-between mb-4">
-//           {/* Status Badge - Top Left */}
-//           <span
-//             className={`
-//               inline-flex items-center px-4 py-2 rounded-full text-sm font-medium
-//               ${isCompleted 
-//                 ? "bg-green-100/80 text-green-800" 
-//                 : "bg-blue-100/80 text-blue-800"}
-//             `}
-//           >
-//             {isCompleted ? "Completed" : "Ongoing"}
-//           </span>
-
-//           {/* Edit Button - Only for external courses */}
-//           {isExternalCourse && (
-//             <button
-//               onClick={() => onEdit?.(item)}
-//               className="p-2 text-gray-500 hover:text-blue-600 hover:bg-white/50 rounded-lg transition-all duration-200"
-//               title="Edit"
-//             >
-//               <Edit className="w-4 h-4" />
-//             </button>
-//           )}
-//         </div>
-
-//         {/* Course Title */}
-//         <h3 className="text-xl font-bold text-gray-900 leading-tight mb-2">
-//           {item.course}
-//         </h3>
-
-//         {/* Provider/Description */}
-//         <p className="text-gray-600 text-sm mb-4 line-clamp-2">
-//           {item.provider}
-//         </p>
-
-//         {/* Stats Row */}
-//         <div className="flex items-center gap-4 text-sm text-gray-700 mb-6">
-//           {item.totalModules > 0 && (
-//             <div className="flex items-center gap-2">
-//               <ListChecks className="w-5 h-5 text-gray-500" />
-//               <span>{item.totalModules} modules</span>
-//             </div>
-//           )}
-//           {item.skills && item.skills.length > 0 && (
-//             <>
-//               <span className="text-gray-400">•</span>
-//               <div className="flex items-center gap-2">
-//                 <Briefcase className="w-5 h-5 text-gray-500" />
-//                 <span>{item.skills.length} skills</span>
-//               </div>
-//             </>
-//           )}
-//           {item.duration && (
-//             <>
-//               <span className="text-gray-400">•</span>
-//               <div className="flex items-center gap-2">
-//                 <Calendar className="w-5 h-5 text-gray-500" />
-//                 <span>{item.duration}</span>
-//               </div>
-//             </>
-//           )}
-//         </div>
-
-//         {/* Progress Section */}
-//         <div className="space-y-2">
-//           <div className="flex items-center justify-between">
-//             <span className="text-sm font-medium text-gray-600">Progress</span>
-//             <span className={`text-lg font-bold ${isCompleted ? "text-blue-600" : "text-blue-600"}`}>
-//               {progress}%
-//             </span>
-//           </div>
-//           <div className={`h-2.5 rounded-full overflow-hidden ${isCompleted ? "bg-blue-200" : "bg-blue-200"}`}>
-//             <div
-//               className={`h-full rounded-full transition-all duration-500 ease-out ${
-//                 isCompleted ? "bg-blue-500" : "bg-blue-500"
-//               }`}
-//               style={{ width: `${progress}%` }}
-//             />
-//           </div>
-//         </div>
-//       </div>
-
-//       {/* Footer Section - Outside the colored card, in white area */}
-//       <div className="px-3 py-4 flex items-center justify-between">
-//         {/* Modules Count */}
-//         <div className="text-sm text-gray-700">
-//           Modules:{" "}
-//           <span className="font-bold text-gray-900">
-//             {item.completedModules || 0}/{item.totalModules || 0}
-//           </span>
-//         </div>
-        
-//         {/* Button Section */}
-//         <div className="flex items-center gap-3">
-//           {/* Assessment Button - ONLY show for EXTERNAL courses (not internal platform courses) */}
-//           {isExternalCourse && !checkingAssessment && (
-//             assessmentCompleted ? (
-//               <div className="flex items-center gap-2 px-6 py-2.5 rounded-full font-medium text-sm bg-green-100 text-green-700 border-2 border-green-300">
-//                 <CheckCircle className="w-4 h-4" />
-//                 Completed
-//               </div>
-//             ) : (
-//               <button
-//                 onClick={() => navigate("/student/assessment/platform", {
-//                   state: {
-//                     courseName: item.course || item.title,
-//                     certificateName: item.course || item.title,
-//                     level: item.level || 'Intermediate',
-//                     courseId: item.id,
-//                     useDynamicGeneration: true
-//                   }
-//                 })}
-//                 className="px-6 py-2.5 rounded-full font-medium text-sm border-2 border-blue-500 text-blue-600 hover:bg-blue-50 transition-all duration-300 flex items-center gap-2"
-//               >
-//                 <Target className="w-4 h-4" />
-//                 Assessment
-//               </button>
-//             )
-//           )}
-
-// {/* Certificate or Continue Button */}
-// {item.certificateUrl ? (
-//   <button
-//     onClick={() => window.open(item.certificateUrl, "_blank")}
-//     className={`
-//       px-6 py-2.5 rounded-full font-medium text-sm
-//       flex items-center gap-2 transition-all duration-300
-//       ${isCompleted
-//         ? "bg-blue-500 text-white hover:bg-blue-600"
-//         : "bg-blue-500 text-white hover:bg-blue-600"}
-//     `}
-//   >
-//     <Award className="w-4 h-4" />
-//     Certificate
-//   </button>
-// ) : isExternalCourse ? (
-//   // External courses → NO continue button
-//   <div
-//     className={`px-6 py-2.5 rounded-full font-medium text-sm flex items-center gap-2 ${
-//       progress >= 100
-//         ? "bg-green-100 text-green-700"
-//         : "bg-blue-100 text-blue-700"
-//     }`}
-//   >
-//     <CheckCircle className="w-4 h-4" />
-//     {progress >= 100 ? "Completed" : "Ongoing"}
-//   </div>
-// ) : progress >= 100 ? (
-//   // Internal course completed → status only
-//   <div className="px-6 py-2.5 rounded-full font-medium text-sm bg-green-100 text-green-700 flex items-center gap-2">
-//     <CheckCircle className="w-4 h-4" />
-//     Completed
-//   </div>
-// ) : (
-//   // Internal course incomplete → Continue button
-//   <button
-//     onClick={handleContinueClick}
-//     className="px-6 py-2.5 rounded-full font-medium text-sm bg-blue-500 text-white hover:bg-blue-600 transition-all duration-300 flex items-center gap-2"
-//   >
-//     <ArrowRight className="w-4 h-4" />
-//     Continue
-//   </button>
-// )}
-
-//       </div>
-//     </div>
-//   );
-// };
-
-// export default ModernLearningCard;
-import { useState, useEffect } from "react";
-import { useNavigate } from "react-router-dom";
-import {
-  Calendar,
-  Award,
-  Edit,
-  Briefcase,
-  ListChecks,
-  Target,
-  CheckCircle,
-  ArrowRight,
-=======
 import {
     Award,
     Briefcase,
@@ -300,7 +8,6 @@
     ListChecks,
     Play,
     Target,
->>>>>>> 417c2bad
 } from "lucide-react";
 import { useEffect, useState } from "react";
 import { useNavigate } from "react-router-dom";
@@ -363,31 +70,14 @@
     checkCompletion();
   }, [isExternalCourse, studentData?.id, item.course]);
 
-<<<<<<< HEAD
-  // Handle continue button click (only for internal courses)
-  const handleContinueClick = () => {
-    if (progress >= 100 || isExternalCourse) {
-      // Course is 100% completed or external course - no continue button should be shown
-      return;
-    }
-    
-    // Internal course - navigate to course learning page
-    if (onContinue) {
-      onContinue(item);
-    } else {
-      // Fallback navigation if onContinue not provided
-=======
   // Handle continue/resume button click
   const handleContinue = () => {
     if (isCourseEnrollment && item.course_id) {
       // Navigate to course player for enrolled courses
->>>>>>> 417c2bad
       navigate(`/student/courses/${item.course_id}/learn`);
     }
   };
 
-<<<<<<< HEAD
-=======
   // Format last accessed time
   const getLastAccessedText = () => {
     if (!item.lastAccessed) return null;
@@ -404,7 +94,6 @@
     return lastAccessed.toLocaleDateString();
   };
 
->>>>>>> 417c2bad
   return (
     <div
       className={`
@@ -423,18 +112,6 @@
         {/* Top Row - Status Badge & Edit */}
         <div className="flex items-center justify-between mb-4">
           {/* Status Badge - Top Left */}
-<<<<<<< HEAD
-          <span
-            className={`
-              inline-flex items-center px-4 py-2 rounded-full text-sm font-medium
-              ${isCompleted 
-                ? "bg-green-100/80 text-green-800" 
-                : "bg-blue-100/80 text-blue-800"}
-            `}
-          >
-            {isCompleted ? "Completed" : "Ongoing"}
-          </span>
-=======
           <div className="flex items-center gap-2">
             <span
               className={`
@@ -454,7 +131,6 @@
               </span>
             )}
           </div>
->>>>>>> 417c2bad
 
           {/* Edit Button - Only for external courses (not course enrollments) */}
           {isExternalCourse && !isCourseEnrollment && (
@@ -547,10 +223,6 @@
         
         {/* Button Section */}
         <div className="flex items-center gap-3">
-<<<<<<< HEAD
-          {/* Assessment Button - ONLY show for EXTERNAL courses (not internal platform courses) */}
-          {isExternalCourse && !checkingAssessment && (
-=======
           <div className="text-sm text-gray-700">
             {isCourseEnrollment ? 'Lessons' : 'Modules'}:{" "}
             <span className="font-bold text-gray-900">
@@ -560,7 +232,6 @@
           
           {/* Assessment Button - ONLY show for EXTERNAL courses (not internal platform courses or enrollments) */}
           {isExternalCourse && !isCourseEnrollment && !checkingAssessment && (
->>>>>>> 417c2bad
             assessmentCompleted ? (
               <div className="flex items-center gap-2 px-6 py-2.5 rounded-full font-medium text-sm bg-green-100 text-green-700 border-2 border-green-300">
                 <CheckCircle className="w-4 h-4" />
@@ -585,52 +256,6 @@
             )
           )}
 
-<<<<<<< HEAD
-          {/* Certificate or Continue Button */}
-          {item.certificateUrl ? (
-            <button
-              onClick={() => window.open(item.certificateUrl, "_blank")}
-              className={`
-                px-6 py-2.5 rounded-full font-medium text-sm
-                flex items-center gap-2 transition-all duration-300
-                ${isCompleted
-                  ? "bg-blue-500 text-white hover:bg-blue-600"
-                  : "bg-blue-500 text-white hover:bg-blue-600"}
-              `}
-            >
-              <Award className="w-4 h-4" />
-              Certificate
-            </button>
-          ) : isExternalCourse ? (
-            // External courses → NO continue button
-            <div
-              className={`px-6 py-2.5 rounded-full font-medium text-sm flex items-center gap-2 ${
-                progress >= 100
-                  ? "bg-green-100 text-green-700"
-                  : "bg-blue-100 text-blue-700"
-              }`}
-            >
-              <CheckCircle className="w-4 h-4" />
-              {progress >= 100 ? "Completed" : "Ongoing"}
-            </div>
-          ) : progress >= 100 ? (
-            // Internal course completed → status only
-            <div className="px-6 py-2.5 rounded-full font-medium text-sm bg-green-100 text-green-700 flex items-center gap-2">
-              <CheckCircle className="w-4 h-4" />
-              Completed
-            </div>
-          ) : (
-            // Internal course incomplete → Continue button
-            <button
-              onClick={handleContinueClick}
-              className="px-6 py-2.5 rounded-full font-medium text-sm bg-blue-500 text-white hover:bg-blue-600 transition-all duration-300 flex items-center gap-2"
-            >
-              <ArrowRight className="w-4 h-4" />
-              Continue
-            </button>
-          )}
-        </div>
-=======
         {/* Certificate or Continue Button */}
         {item.certificateUrl ? (
           <button
@@ -659,7 +284,6 @@
             Continue
           </button>
         )}
->>>>>>> 417c2bad
       </div>
     </div>
   );
