import {
    Award,
    Briefcase,
    Calendar,
    CheckCircle,
    Clock,
    Download,
    Edit,
    ListChecks,
    Play,
<<<<<<< HEAD
    Target
=======
    Target,
    TrendingUp,
    Users,
    Zap,
>>>>>>> 1d96448e
} from "lucide-react";
import { useEffect, useState, useMemo } from "react";
import { useNavigate } from "react-router-dom";
import { useAuth } from "../../../context/AuthContext";
import { useStudentDataByEmail } from "../../../hooks/useStudentDataByEmail";
import { getCertificateProxyUrl } from "../../../services/certificateService";
import { checkAssessmentStatus } from "../../../services/externalAssessmentService";

/**
 * Modern Learning Card Component - Completely Redesigned
 * Professional, enterprise-grade design with blue and green color scheme
 * Supports both grid and list view modes with enhanced visual hierarchy
 */
const ModernLearningCard = ({
  item,
  onEdit,
  viewMode = 'grid'
}) => {
  const navigate = useNavigate();
  const { user } = useAuth();
  const [isHovered, setIsHovered] = useState(false);
  const [assessmentCompleted, setAssessmentCompleted] = useState(false);
  const [assessmentScore, setAssessmentScore] = useState(null);
  const [checkingAssessment, setCheckingAssessment] = useState(true);
  
  const userEmail = user?.email;
  const { studentData } = useStudentDataByEmail(userEmail, false);

  // Check if this is a course enrollment (started from course player)
  const isCourseEnrollment = item.type === 'course_enrollment' || item.source === 'course_enrollment';

  // Check if course is from RareMinds platform (internal) or external
  const isInternalCourse = isCourseEnrollment || !!(item.course_id && item.source === "internal_course");
  const isExternalCourse = !isInternalCourse;

  // Memoize progress calculation to avoid recalculation on re-renders
  const progress = useMemo(() => {
    // External courses - show actual learning progress from modules
    if (isExternalCourse) {
      // If course has module data, calculate progress from modules
      if (item.totalModules > 0) {
        return Math.round(((item.completedModules || 0) / item.totalModules) * 100);
      }
      // If no module data but has progress field, use it
      if (item.progress !== undefined && item.progress !== null) {
        return Math.round(item.progress);
      }
      // If assessment completed but no progress data, show 100%
      if (assessmentCompleted) {
        return 100;
      }
      // Default to 0% if no progress data
      return 0;
    }
    
    // Course enrollments - calculate progress based on actual lesson completion
    if (isCourseEnrollment) {
      // Calculate progress from completed vs total modules (lessons)
      if (item.totalModules > 0) {
        return Math.round(((item.completedModules || 0) / item.totalModules) * 100);
      }
      // If no module data, check if status is completed
      if (item.status === "completed") return 100;
      // Fallback to stored progress if no module data
      if (item.progress !== undefined && item.progress !== null) {
        return Math.round(item.progress);
      }
      return 0;
    }
    
    // Regular trainings (internal courses not from enrollment)
    if (item.status === "completed") return 100;
    if (item.totalModules > 0) {
      return Math.round(((item.completedModules || 0) / item.totalModules) * 100);
    }
    return item.progress || 0;
  }, [
    isExternalCourse, 
    isCourseEnrollment, 
    item.totalModules, 
    item.completedModules, 
    item.progress, 
    item.status, 
    assessmentCompleted
  ]);
  // For external courses, completion is based on assessment completion
  // For internal courses, completion is based on actual progress (100% = all lessons completed)
  const isCompleted = isExternalCourse ? assessmentCompleted : progress >= 100;

  // Check if assessment is already completed or in progress
  useEffect(() => {
    const checkCompletion = async () => {
      if (isExternalCourse && studentData?.id && item.course) {
        setCheckingAssessment(true);
        const result = await checkAssessmentStatus(studentData.id, item.course);
        setAssessmentCompleted(result.status === 'completed');
        // Store the assessment score if completed
        if (result.status === 'completed' && result.attempt?.score !== undefined) {
          setAssessmentScore(result.attempt.score);
        }
        setCheckingAssessment(false);
      } else {
        setCheckingAssessment(false);
      }
    };
    
    checkCompletion();
  }, [isExternalCourse, studentData?.id, item.course]);

  // Handle continue/resume button click
  const handleContinue = () => {
    if (isCourseEnrollment && item.course_id) {
      // Navigate to course player for enrolled courses
      navigate(`/student/courses/${item.course_id}/learn`);
    }
  };

  // Get progress color based on completion status - Only blue and green
  const getProgressColor = () => {
    if (isCompleted) return 'from-green-500 to-green-600';
    if (progress >= 75) return 'from-blue-500 to-blue-600';
    if (progress >= 50) return 'from-blue-500 to-blue-600';
    if (progress >= 25) return 'from-blue-500 to-blue-600';
    // Changed from gray to light blue for low progress
    return 'from-blue-500 to-blue-600';
  };

  // Get status badge styling - Updated logic for better differentiation
  const getStatusBadge = () => {
    if (isExternalCourse) {
      // For external courses, show assessment status
      if (assessmentCompleted) {
        return {
          bg: 'bg-gradient-to-r from-green-100 to-green-200',
          text: 'text-green-800',
          icon: CheckCircle,
          label: 'Assessment Completed'
        };
      } else if (progress >= 100) {
        // Course learning is complete but assessment not taken
        return {
          bg: 'bg-gradient-to-r from-orange-100 to-orange-200',
          text: 'text-orange-800',
          icon: Target,
          label: 'Assessment Pending'
        };
      } else if (progress > 0) {
        // Course has progress but not complete yet
        return {
          bg: 'bg-gradient-to-r from-blue-100 to-blue-200',
          text: 'text-blue-600',
          icon: Clock,
          label: 'Learning in Progress'
        };
      } else {
        // No progress started
        return {
          bg: 'bg-gradient-to-r from-slate-100 to-slate-200',
          text: 'text-slate-700',
          icon: Clock,
          label: 'Not Started'
        };
      }
    } else {
      // For internal courses (enrollments), use the course completion status
      if (isCompleted) {
        return {
          bg: 'bg-gradient-to-r from-green-100 to-green-200',
          text: 'text-green-800',
          icon: CheckCircle,
          label: 'Completed'
        };
      }
      return {
        bg: 'bg-gradient-to-r from-blue-100 to-blue-200',
        text: 'text-blue-600',
        icon: Clock,
        label: 'In Progress'
      };
    }
  };

  const statusBadge = getStatusBadge();
  const StatusIcon = statusBadge.icon;

  // Helper functions for list view (different styling)
  const renderListCertificateButton = () => (
    <button
      onClick={() => window.open(item.certificateUrl, "_blank")}
      className="flex items-center justify-center gap-2 px-4 sm:px-6 py-2.5 rounded-xl sm:rounded-2xl font-semibold text-sm bg-gradient-to-r from-green-500 to-green-600 text-white hover:from-green-600 hover:to-green-700 transition-all duration-300 hover:scale-105 shadow-lg shadow-green-500/25"
    >
      <Award className="w-4 h-4" />
      <span>View Certificate</span>
    </button>
  );

  const renderListCompletedStatus = (label = "Completed") => (
    <div className="flex items-center justify-center gap-2 px-4 sm:px-6 py-2.5 rounded-xl sm:rounded-2xl font-semibold text-sm bg-gradient-to-r from-green-100 to-green-200 text-green-800">
      <CheckCircle className="w-4 h-4" />
      <span>{label}</span>
    </div>
  );

  const renderListOngoingStatus = () => (
    <div className="flex items-center justify-center gap-2 px-4 sm:px-6 py-2.5 rounded-xl sm:rounded-2xl font-semibold text-sm bg-gradient-to-r from-blue-100 to-blue-200 text-blue-600">
      <Clock className="w-4 h-4" />
      <span>Ongoing</span>
    </div>
  );

  const renderListAssessmentButton = () => (
    <button
      onClick={() => navigate("/student/assessment/platform", {
        state: {
          courseName: item.course || item.title,
          certificateName: item.course || item.title,
          level: item.level || 'Intermediate',
          courseId: item.id,
          useDynamicGeneration: true
        }
      })}
      className="flex items-center justify-center gap-2 px-3 sm:px-4 py-2.5 rounded-xl sm:rounded-2xl font-semibold text-sm border-2 border-blue-500 text-blue-600 hover:bg-blue-50 hover:border-blue-600 transition-all duration-300 hover:scale-105"
    >
      <Target className="w-4 h-4" />
      <span>Take Assessment</span>
    </button>
  );

  const renderListContinueButton = () => (
    <button 
      onClick={handleContinue}
      className="flex items-center justify-center gap-2 px-4 sm:px-6 py-2.5 rounded-xl sm:rounded-2xl font-semibold text-sm bg-gradient-to-r from-blue-500 to-blue-600 text-white hover:from-blue-600 hover:to-blue-700 transition-all duration-300 hover:scale-105 shadow-lg shadow-blue-500/25"
    >
      <Play className="w-4 h-4" />
      <span>{progress > 0 ? 'Continue' : 'Start Course'}</span>
    </button>
  );

  const renderListGenericContinueButton = () => (
    <button className="flex items-center justify-center gap-2 px-4 sm:px-6 py-2.5 rounded-xl sm:rounded-2xl font-semibold text-sm bg-gradient-to-r from-blue-500 to-blue-600 text-white hover:from-blue-600 hover:to-blue-700 transition-all duration-300 hover:scale-105 shadow-lg shadow-blue-500/25">
      <TrendingUp className="w-4 h-4" />
      Continue Learning
    </button>
  );

  // Action button logic for list view
  const renderListActionButton = () => {
    // External courses logic
    if (isExternalCourse && !isCourseEnrollment && !checkingAssessment) {
      if (assessmentCompleted) {
        return item.certificateUrl ? renderListCertificateButton() : renderListCompletedStatus("Assessment Completed");
      }
      if (progress >= 100) {
        return renderListAssessmentButton();
      }
      return renderListOngoingStatus();
    }

    // Internal courses logic
    if (isCompleted) {
      return item.certificateUrl ? renderListCertificateButton() : renderListCompletedStatus("Course Completed");
    }
    
    if (isCourseEnrollment) {
      return renderListContinueButton();
    }
    
    return renderListGenericContinueButton();
  };

  // Helper function to render certificate button
  const renderCertificateButton = () => (
    <button
      onClick={() => window.open(item.certificateUrl, "_blank")}
      className="flex items-center justify-center gap-2 w-full py-3 rounded-xl sm:rounded-2xl font-bold text-sm bg-gradient-to-r from-green-500 to-green-600 text-white hover:from-green-600 hover:to-green-700 transition-all duration-300 hover:scale-105 shadow-lg shadow-green-500/25"
    >
      <Award className="w-4 sm:w-5 h-4 sm:h-5" />
      <span className="hidden xs:inline">View Certificate</span>
      <span className="xs:hidden">Certificate</span>
    </button>
  );

  // Helper function to render completed status
  const renderCompletedStatus = (label = "Completed") => (
    <div className="flex items-center justify-center gap-2 w-full py-3 rounded-xl sm:rounded-2xl font-bold text-sm bg-gradient-to-r from-green-100 to-green-200 text-green-800">
      <CheckCircle className="w-4 sm:w-5 h-4 sm:h-5" />
      <span className="hidden xs:inline">{label}</span>
      <span className="xs:hidden">Completed</span>
    </div>
  );

  // Helper function to render ongoing status
  const renderOngoingStatus = () => (
    <div className="flex items-center justify-center gap-2 w-full py-3 rounded-xl sm:rounded-2xl font-bold text-sm bg-gradient-to-r from-blue-100 to-blue-200 text-blue-600">
      <Clock className="w-4 sm:w-5 h-4 sm:h-5" />
      <span className="hidden xs:inline">Ongoing</span>
      <span className="xs:hidden">Ongoing</span>
    </div>
  );

  // Helper function to render take assessment button
  const renderAssessmentButton = () => (
    <button
      onClick={() => navigate("/student/assessment/platform", {
        state: {
          courseName: item.course || item.title,
          certificateName: item.course || item.title,
          level: item.level || 'Intermediate',
          courseId: item.id,
          useDynamicGeneration: true
        }
      })}
      className="flex items-center justify-center gap-2 w-full py-2.5 rounded-xl sm:rounded-2xl font-semibold text-sm border-2 border-blue-500 text-blue-600 hover:bg-blue-50 hover:border-blue-600 transition-all duration-300 hover:scale-105"
    >
      <Target className="w-4 h-4" />
      <span className="hidden xs:inline">Take Assessment</span>
      <span className="xs:hidden">Assessment</span>
    </button>
  );

  // Helper function to render continue/start button
  const renderContinueButton = () => (
    <button 
      onClick={handleContinue}
      className="flex items-center justify-center gap-2 w-full py-3 rounded-xl sm:rounded-2xl font-bold text-sm bg-gradient-to-r from-blue-500 to-blue-600 text-white hover:from-blue-600 hover:to-blue-700 transition-all duration-300 hover:scale-105 shadow-lg shadow-blue-500/25"
    >
      <Play className="w-4 sm:w-5 h-4 sm:h-5" />
      <span className="hidden xs:inline">{progress > 0 ? 'Continue Learning' : 'Start Course'}</span>
      <span className="xs:hidden">{progress > 0 ? 'Continue' : 'Start'}</span>
    </button>
  );

  // Helper function to render generic continue button
  const renderGenericContinueButton = () => (
    <button className="flex items-center justify-center gap-2 w-full py-3 rounded-xl sm:rounded-2xl font-bold text-sm bg-gradient-to-r from-blue-500 to-blue-600 text-white hover:from-blue-600 hover:to-blue-700 transition-all duration-300 hover:scale-105 shadow-lg shadow-blue-500/25">
      <TrendingUp className="w-4 sm:w-5 h-4 sm:h-5" />
      <span className="hidden xs:inline">Continue Learning</span>
      <span className="xs:hidden">Continue</span>
    </button>
  );

  // Main function to determine which action button to render
  const renderActionButton = () => {
    // External courses logic
    if (isExternalCourse && !isCourseEnrollment && !checkingAssessment) {
      if (assessmentCompleted) {
        return item.certificateUrl ? renderCertificateButton() : renderCompletedStatus("Assessment Completed");
      }
      if (progress >= 100) {
        return renderAssessmentButton();
      }
      return renderOngoingStatus();
    }

    // Internal courses logic
    if (isCompleted) {
      return item.certificateUrl ? renderCertificateButton() : renderCompletedStatus("Course Completed");
    }
    
    if (isCourseEnrollment) {
      return renderContinueButton();
    }
    
    return renderGenericContinueButton();
  };

  if (viewMode === 'list') {
    return (
      <div
        className={`
          group relative bg-white rounded-2xl sm:rounded-3xl border border-slate-200/60 shadow-sm
          transition-all duration-500 ease-out hover:shadow-xl hover:shadow-blue-500/10 hover:-translate-y-1
          overflow-hidden
        `}
        onMouseEnter={() => setIsHovered(true)}
        onMouseLeave={() => setIsHovered(false)}
      >
        {/* Animated Background Gradient */}
        <div className="absolute inset-0 bg-gradient-to-br from-blue-50/50 via-white to-green-50/30 opacity-0 group-hover:opacity-100 transition-opacity duration-500" />
        
        {/* Top Status Indicator - Blue Color */}
        <div className="absolute top-0 left-0 right-0 h-1 bg-slate-100">
          <div 
            className="h-full w-full transition-all duration-300 bg-blue-500"
          />
        </div>

        <div className="relative p-4 sm:p-6">
          <div className="flex flex-col sm:flex-row sm:items-center gap-4 sm:gap-6">
            {/* Course Content */}
            <div className="flex-1 min-w-0">
              <div className="flex items-start justify-between mb-3">
                <div className="flex-1 min-w-0 pr-2 sm:pr-4">
                  <h3 className="text-lg sm:text-xl font-bold text-slate-900 mb-1 line-clamp-2 sm:line-clamp-1 group-hover:text-blue-600 transition-colors">
                    {item.course || item.title}
                  </h3>
                  <p className="text-slate-600 text-sm line-clamp-1 mb-2">
                    {item.provider || item.organization}
                  </p>
                  
                  {/* Course Type Badge */}
                  <div className="flex flex-wrap items-center gap-2">
                    <span className={`
                      inline-flex items-center px-2 sm:px-3 py-1 rounded-full text-xs font-semibold
                      ${statusBadge.bg} ${statusBadge.text}
                    `}>
                      <StatusIcon className="w-3 h-3 mr-1 sm:mr-1.5" />
                      {statusBadge.label}
                    </span>
                    
                    {isCourseEnrollment && (
                      <span className="inline-flex items-center px-2 py-1 rounded-full text-xs font-medium bg-slate-100 text-slate-700">
                        <Zap className="w-3 h-3 mr-1" />
                        Platform
                      </span>
                    )}
                  </div>
                </div>
              </div>

              {/* Progress/Assessment Section */}
              <div className="mb-4">
                {isExternalCourse && assessmentScore !== null ? (
                  /* Assessment Score Display - Professional Design */
                  <div className="bg-gradient-to-r from-slate-50 to-slate-100/50 rounded-xl p-3 sm:p-4 border border-slate-200/60">
                    <div className="flex items-center justify-between">
                      <div className="flex items-center gap-2">
                        <div className={`w-2 h-2 rounded-full ${
                          assessmentScore >= 80 ? 'bg-green-500' : 
                          assessmentScore >= 60 ? 'bg-blue-500' : 
                          'bg-orange-500'
                        }`} />
                        <span className="text-xs sm:text-sm font-semibold text-slate-600 uppercase tracking-wide">
                          Assessment Result
                        </span>
                      </div>
                      
                      <div className="text-right">
                        <div className={`text-2xl sm:text-3xl font-black ${
                          assessmentScore >= 80 ? 'text-green-600' : 
                          assessmentScore >= 60 ? 'text-blue-600' : 
                          'text-orange-600'
                        }`}>
                          {assessmentScore}
                        </div>
                        <div className="text-xs text-slate-500 font-medium">out of 100</div>
                      </div>
                    </div>
                    
                    {/* Performance Indicator */}
                    <div className="mt-3 flex justify-center">
                      <div className={`inline-flex items-center gap-2 px-2 sm:px-3 py-1 rounded-full text-xs font-semibold ${
                        assessmentScore >= 80 ? 'bg-green-100 text-green-800' : 
                        assessmentScore >= 60 ? 'bg-blue-100 text-blue-600' : 
                        'bg-orange-100 text-orange-800'
                      }`}>
                        {assessmentScore >= 80 ? (
                          <>
                            <div className="w-1.5 h-1.5 bg-green-600 rounded-full" />
                            <span className="hidden xs:inline">Excellent Performance</span>
                            <span className="xs:hidden">Excellent</span>
                          </>
                        ) : assessmentScore >= 60 ? (
                          <>
                            <div className="w-1.5 h-1.5 bg-blue-600 rounded-full" />
                            <span className="hidden xs:inline">Good Performance</span>
                            <span className="xs:hidden">Good</span>
                          </>
                        ) : (
                          <>
                            <div className="w-1.5 h-1.5 bg-orange-600 rounded-full" />
                            <span className="hidden xs:inline">Needs Improvement</span>
                            <span className="xs:hidden">Needs Work</span>
                          </>
                        )}
                      </div>
                    </div>
                  </div>
                ) : (
                  /* Regular Progress Display - Enhanced */
                  <>
                    <div className="flex items-center justify-between mb-2">
                      <div className="flex items-center gap-2">
                        <div className={`w-2 h-2 rounded-full ${
                          isCompleted ? 'bg-green-500' : 'bg-blue-500'
                        }`} />
                        <span className="text-xs sm:text-sm font-medium text-slate-600">Progress</span>
                      </div>
                      <span className={`text-base sm:text-lg font-bold ${
                        isCompleted ? 'text-green-600' : 'text-blue-600'
                      }`}>
                        {progress}%
                      </span>
                    </div>
                    <div className="h-2.5 bg-slate-100 rounded-full overflow-hidden">
                      <div
                        className={`h-full bg-gradient-to-r ${getProgressColor()} rounded-full transition-all duration-1000 ease-out`}
                        style={{ width: `${progress}%` }}
                      />
                    </div>
                  </>
                )}
              </div>

              {/* Stats Row */}
              <div className="flex flex-wrap items-center gap-3 sm:gap-6 text-sm text-slate-500 mb-4">
                {item.totalModules > 0 && (
                  <div className="flex items-center gap-1.5">
                    <ListChecks className="w-4 h-4" />
                    <span>{item.completedModules || 0}/{item.totalModules} modules</span>
                  </div>
                )}
                {item.skills && item.skills.length > 0 && (
                  <div className="flex items-center gap-1.5">
                    <Briefcase className="w-4 h-4" />
                    <span>{item.skills.length} skills</span>
                  </div>
                )}
                {item.duration && (
                  <div className="flex items-center gap-1.5">
                    <Calendar className="w-4 h-4" />
                    <span>{item.duration}</span>
                  </div>
                )}
              </div>
            </div>

            {/* Action Buttons */}
            <div className="flex flex-col sm:flex-row items-stretch sm:items-center gap-2 sm:gap-3 flex-shrink-0 w-full sm:w-auto">
              {renderListActionButton()}

              {/* Edit Button for External Courses */}
              {isExternalCourse && !isCourseEnrollment && (
                <button
                  onClick={() => onEdit?.(item)}
                  className="p-2.5 sm:p-3 text-slate-400 hover:text-blue-600 hover:bg-blue-50 rounded-xl sm:rounded-2xl transition-all duration-200 hover:scale-105 self-center"
                  title="Edit Course"
                >
                  <Edit className="w-4 h-4" />
                </button>
              )}
            </div>
          </div>
        </div>
      </div>
    );
  }

  // Grid View (Default) - Completely Redesigned
  return (
    <div
      className={`
        group relative bg-white rounded-2xl sm:rounded-3xl overflow-hidden border border-slate-200/60 shadow-sm
        transition-all duration-500 ease-out hover:shadow-2xl hover:shadow-blue-500/10 hover:-translate-y-2
        ${isHovered ? "shadow-2xl shadow-blue-500/10 -translate-y-2" : ""}
        flex flex-col h-full
      `}
      onMouseEnter={() => setIsHovered(true)}
      onMouseLeave={() => setIsHovered(false)}
    >
      {/* Animated Background Gradient */}
      <div className="absolute inset-0 bg-gradient-to-br from-blue-50/50 via-white to-green-50/30 opacity-0 group-hover:opacity-100 transition-opacity duration-500" />
      
      {/* Top Status Indicator - Blue Color */}
      <div className="absolute top-0 left-0 right-0 h-1.5 bg-slate-100">
        <div 
          className="h-full w-full transition-all duration-300 bg-blue-500"
        />
      </div>
      
      <div className="relative p-4 sm:p-6 flex flex-col flex-1">
        {/* Header Section */}
        <div className="flex items-start justify-between mb-4">
          {/* Status Badge Only */}
          <span className={`
            inline-flex items-center px-2 sm:px-3 py-1 sm:py-1.5 rounded-full text-xs sm:text-sm font-semibold
            ${statusBadge.bg} ${statusBadge.text}
          `}>
            <StatusIcon className="w-3 sm:w-4 h-3 sm:h-4 mr-1 sm:mr-1.5" />
            {statusBadge.label}
          </span>
          
          {/* Course Type & Edit Button */}
          <div className="flex items-center gap-2">
            {isCourseEnrollment && (
              <span className="inline-flex items-center px-2 py-1 rounded-full text-xs font-medium bg-slate-100 text-slate-700">
                <Zap className="w-3 h-3 mr-1" />
                Platform
              </span>
            )}

            {/* Edit Button - Only for external courses */}
            {isExternalCourse && !isCourseEnrollment && (
              <button
                onClick={() => onEdit?.(item)}
                className="p-1.5 sm:p-2 text-slate-400 hover:text-blue-600 hover:bg-blue-50 rounded-lg sm:rounded-xl transition-all duration-200 opacity-0 group-hover:opacity-100 hover:scale-105"
                title="Edit Course"
              >
                <Edit className="w-3.5 sm:w-4 h-3.5 sm:h-4" />
              </button>
            )}
          </div>
        </div>

        {/* Course Title & Provider */}
        <div className="mb-4 sm:mb-5">
          <h3 className="text-lg sm:text-xl font-bold text-slate-900 leading-tight mb-2 line-clamp-2 group-hover:text-blue-600 transition-colors">
            {item.course || item.title}
          </h3>
          <p className="text-slate-600 text-sm line-clamp-1 flex items-center gap-1.5">
            <Users className="w-3.5 sm:w-4 h-3.5 sm:h-4 text-slate-400" />
            {item.provider || item.organization}
          </p>
        </div>

        {/* Course Stats */}
        <div className="grid grid-cols-2 gap-2 sm:gap-3 mb-4 sm:mb-5">
          {item.totalModules > 0 && (
            <div className="flex items-center gap-2 text-sm text-slate-600 bg-slate-50 rounded-lg sm:rounded-xl p-2.5 sm:p-3">
              <ListChecks className="w-3.5 sm:w-4 h-3.5 sm:h-4 text-slate-400" />
              <div>
                <div className="font-semibold text-sm sm:text-base">{item.totalModules}</div>
                <div className="text-xs text-slate-500">{isCourseEnrollment ? 'lessons' : 'modules'}</div>
              </div>
            </div>
          )}
          
          {item.skills && item.skills.length > 0 && (
            <div className="flex items-center gap-2 text-sm text-slate-600 bg-slate-50 rounded-lg sm:rounded-xl p-2.5 sm:p-3">
              <Briefcase className="w-3.5 sm:w-4 h-3.5 sm:h-4 text-slate-400" />
              <div>
                <div className="font-semibold text-sm sm:text-base">{item.skills.length}</div>
                <div className="text-xs text-slate-500">skills</div>
              </div>
            </div>
          )}
          
          {item.duration && (
            <div className="flex items-center gap-2 text-sm text-slate-600 bg-slate-50 rounded-lg sm:rounded-xl p-2.5 sm:p-3 col-span-2">
              <Calendar className="w-3.5 sm:w-4 h-3.5 sm:h-4 text-slate-400" />
              <div>
                <div className="font-semibold text-sm sm:text-base">{item.duration}</div>
                <div className="text-xs text-slate-500">duration</div>
              </div>
            </div>
          )}
        </div>

<<<<<<< HEAD
        {/* Progress Section */}
        <div className="space-y-2">
          <div className="flex items-center justify-between">
            <span className="text-sm font-medium text-gray-600">Progress</span>
            <span className={`text-lg font-bold ${isCompleted ? "text-blue-600" : "text-blue-600"}`}>
              {progress}%
            </span>
          </div>
          <div className={`h-2.5 rounded-full overflow-hidden ${isCompleted ? "bg-blue-200" : "bg-blue-200"}`}>
            <div
              className={`h-full rounded-full transition-all duration-500 ease-out ${
                isCompleted ? "bg-blue-500" : "bg-blue-500"
              }`}
              style={{ width: `${progress}%` }}
            />
          </div>
        </div>
      </div>

      {/* Footer Section - Outside the colored card, in white area */}
      <div className="px-3 py-4 flex items-center justify-between">
        {/* Modules Count */}
        <div className="text-sm text-gray-700">
          {isCourseEnrollment ? 'Lessons' : 'Modules'}:{" "}
          <span className="font-bold text-gray-900">
            {item.completedModules || 0}/{item.totalModules || 0}
          </span>
        </div>
        
        {/* Button Section */}
        <div className="flex items-center gap-3">
          {/* Assessment Button - ONLY show for EXTERNAL courses (not internal platform courses or enrollments) */}
          {isExternalCourse && !isCourseEnrollment && !checkingAssessment && (
            assessmentCompleted ? (
              <div className="flex items-center gap-2 px-6 py-2.5 rounded-full font-medium text-sm bg-green-100 text-green-700 border-2 border-green-300">
                <CheckCircle className="w-4 h-4" />
                Completed
              </div>
            ) : (
              <button
                onClick={() => navigate("/student/assessment/platform", {
                  state: {
                    courseName: item.course || item.title,
                    certificateName: item.course || item.title,
                    level: item.level || 'Intermediate',
                    courseId: item.id,
                    useDynamicGeneration: true
                  }
                })}
                className="px-6 py-2.5 rounded-full font-medium text-sm border-2 border-blue-500 text-blue-600 hover:bg-blue-50 transition-all duration-300 flex items-center gap-2"
              >
                <Target className="w-4 h-4" />
                Assessment
              </button>
            )
          )}

          {/* Certificate or Continue Button */}
          {isCompleted ? (
            item.certificateUrl ? (
              <div className="flex items-center gap-2">
                <button
                  onClick={() => window.open(getCertificateProxyUrl(item.certificateUrl, 'inline'), "_blank")}
                  className="px-5 py-2.5 rounded-full font-medium text-sm bg-green-500 text-white hover:bg-green-600 transition-all duration-300 flex items-center gap-2"
                  title="View Certificate"
                >
                  <Award className="w-4 h-4" />
                  View
                </button>
                <a
                  href={getCertificateProxyUrl(item.certificateUrl, 'download')}
                  download
                  className="p-2.5 rounded-full font-medium text-sm bg-green-100 text-green-700 hover:bg-green-200 transition-all duration-300"
                  title="Download Certificate"
                >
                  <Download className="w-4 h-4" />
                </a>
              </div>
            ) : (
              <div className="px-6 py-2.5 rounded-full font-medium text-sm bg-green-100 text-green-700 flex items-center gap-2">
                <CheckCircle className="w-4 h-4" />
                Completed
=======
        {/* Progress/Assessment Section */}
        <div className="mb-4 sm:mb-6 flex-1">
          {isExternalCourse && assessmentScore !== null ? (
            /* Assessment Score Display - Professional Design */
            <div className="relative">
              <div className="text-center p-4 sm:p-6 bg-gradient-to-br from-slate-50 to-slate-100/50 rounded-xl sm:rounded-2xl border border-slate-200/60">
                <div className="flex items-center justify-center gap-2 mb-3">
                  <div className={`w-2 h-2 rounded-full ${
                    assessmentScore >= 80 ? 'bg-green-500' : 
                    assessmentScore >= 60 ? 'bg-blue-500' : 
                    'bg-orange-500'
                  }`} />
                  <span className="text-xs sm:text-sm font-semibold text-slate-600 uppercase tracking-wide">
                    Assessment Result
                  </span>
                </div>
                
                <div className="relative">
                  <div className={`text-4xl sm:text-5xl font-black mb-2 ${
                    assessmentScore >= 80 ? 'text-green-600' : 
                    assessmentScore >= 60 ? 'text-blue-600' : 
                    'text-orange-600'
                  }`}>
                    {assessmentScore}
                  </div>
                  
                  <div className="flex items-center justify-center gap-2 text-slate-500">
                    <div className="h-px bg-slate-300 flex-1 max-w-6 sm:max-w-8" />
                    <span className="text-xs font-medium">out of 100</span>
                    <div className="h-px bg-slate-300 flex-1 max-w-6 sm:max-w-8" />
                  </div>
                </div>
                
                {/* Performance Indicator */}
                <div className="mt-3 sm:mt-4">
                  <div className={`inline-flex items-center gap-2 px-2 sm:px-3 py-1 sm:py-1.5 rounded-full text-xs font-semibold ${
                    assessmentScore >= 80 ? 'bg-green-100 text-green-800' : 
                    assessmentScore >= 60 ? 'bg-blue-100 text-blue-600' : 
                    'bg-orange-100 text-orange-800'
                  }`}>
                    {assessmentScore >= 80 ? (
                      <>
                        <div className="w-1.5 h-1.5 bg-green-600 rounded-full" />
                        <span className="hidden xs:inline">Excellent Performance</span>
                        <span className="xs:hidden">Excellent</span>
                      </>
                    ) : assessmentScore >= 60 ? (
                      <>
                        <div className="w-1.5 h-1.5 bg-blue-600 rounded-full" />
                        <span className="hidden xs:inline">Good Performance</span>
                        <span className="xs:hidden">Good</span>
                      </>
                    ) : (
                      <>
                        <div className="w-1.5 h-1.5 bg-orange-600 rounded-full" />
                        <span className="hidden xs:inline">Needs Improvement</span>
                        <span className="xs:hidden">Needs Work</span>
                      </>
                    )}
                  </div>
                </div>
>>>>>>> 1d96448e
              </div>
            </div>
          ) : (
            /* Regular Progress Display - Enhanced */
            <div className="space-y-3 sm:space-y-4">
              <div className="flex items-center justify-between">
                <div className="flex items-center gap-2">
                  <div className={`w-2 h-2 rounded-full ${
                    isCompleted ? 'bg-green-500' : 'bg-blue-500'
                  }`} />
                  <span className="text-xs sm:text-sm font-semibold text-slate-600 uppercase tracking-wide">
                    Learning Progress
                  </span>
                </div>
                <span className={`text-xl sm:text-2xl font-bold ${
                  isCompleted ? "text-green-600" : "text-blue-600"
                }`}>
                  {progress}%
                </span>
              </div>
              
              {/* Enhanced Progress Bar */}
              <div className="relative">
                <div className="h-2.5 sm:h-3 bg-slate-100 rounded-full overflow-hidden">
                  <div
                    className={`h-full bg-gradient-to-r ${getProgressColor()} rounded-full transition-all duration-1000 ease-out relative`}
                    style={{ width: `${progress}%` }}
                  >
                    <div className="absolute inset-0 bg-white/20 rounded-full animate-pulse" />
                  </div>
                </div>
                
                {/* Progress Milestones */}
                <div className="flex justify-between mt-2">
                  <div className="flex items-center gap-1.5">
                    <div className={`w-1.5 h-1.5 rounded-full ${
                      (item.completedModules || 0) > 0 ? 'bg-blue-500' : 'bg-slate-300'
                    }`} />
                    <span className="text-xs text-slate-500 font-medium">
                      {item.completedModules || 0} completed
                    </span>
                  </div>
                  <div className="flex items-center gap-1.5">
                    <span className="text-xs text-slate-500 font-medium">
                      {item.totalModules || 0} total
                    </span>
                    <div className="w-1.5 h-1.5 rounded-full bg-slate-300" />
                  </div>
                </div>
              </div>
            </div>
          )}
        </div>

        {/* Action Buttons - Always at Bottom */}
        <div className="space-y-2 sm:space-y-3 mt-auto">
          {renderActionButton()}
        </div>
      </div>
    </div>
  );
};

export default ModernLearningCard;<|MERGE_RESOLUTION|>--- conflicted
+++ resolved
@@ -8,14 +8,10 @@
     Edit,
     ListChecks,
     Play,
-<<<<<<< HEAD
-    Target
-=======
     Target,
     TrendingUp,
     Users,
     Zap,
->>>>>>> 1d96448e
 } from "lucide-react";
 import { useEffect, useState, useMemo } from "react";
 import { useNavigate } from "react-router-dom";
@@ -664,90 +660,6 @@
           )}
         </div>
 
-<<<<<<< HEAD
-        {/* Progress Section */}
-        <div className="space-y-2">
-          <div className="flex items-center justify-between">
-            <span className="text-sm font-medium text-gray-600">Progress</span>
-            <span className={`text-lg font-bold ${isCompleted ? "text-blue-600" : "text-blue-600"}`}>
-              {progress}%
-            </span>
-          </div>
-          <div className={`h-2.5 rounded-full overflow-hidden ${isCompleted ? "bg-blue-200" : "bg-blue-200"}`}>
-            <div
-              className={`h-full rounded-full transition-all duration-500 ease-out ${
-                isCompleted ? "bg-blue-500" : "bg-blue-500"
-              }`}
-              style={{ width: `${progress}%` }}
-            />
-          </div>
-        </div>
-      </div>
-
-      {/* Footer Section - Outside the colored card, in white area */}
-      <div className="px-3 py-4 flex items-center justify-between">
-        {/* Modules Count */}
-        <div className="text-sm text-gray-700">
-          {isCourseEnrollment ? 'Lessons' : 'Modules'}:{" "}
-          <span className="font-bold text-gray-900">
-            {item.completedModules || 0}/{item.totalModules || 0}
-          </span>
-        </div>
-        
-        {/* Button Section */}
-        <div className="flex items-center gap-3">
-          {/* Assessment Button - ONLY show for EXTERNAL courses (not internal platform courses or enrollments) */}
-          {isExternalCourse && !isCourseEnrollment && !checkingAssessment && (
-            assessmentCompleted ? (
-              <div className="flex items-center gap-2 px-6 py-2.5 rounded-full font-medium text-sm bg-green-100 text-green-700 border-2 border-green-300">
-                <CheckCircle className="w-4 h-4" />
-                Completed
-              </div>
-            ) : (
-              <button
-                onClick={() => navigate("/student/assessment/platform", {
-                  state: {
-                    courseName: item.course || item.title,
-                    certificateName: item.course || item.title,
-                    level: item.level || 'Intermediate',
-                    courseId: item.id,
-                    useDynamicGeneration: true
-                  }
-                })}
-                className="px-6 py-2.5 rounded-full font-medium text-sm border-2 border-blue-500 text-blue-600 hover:bg-blue-50 transition-all duration-300 flex items-center gap-2"
-              >
-                <Target className="w-4 h-4" />
-                Assessment
-              </button>
-            )
-          )}
-
-          {/* Certificate or Continue Button */}
-          {isCompleted ? (
-            item.certificateUrl ? (
-              <div className="flex items-center gap-2">
-                <button
-                  onClick={() => window.open(getCertificateProxyUrl(item.certificateUrl, 'inline'), "_blank")}
-                  className="px-5 py-2.5 rounded-full font-medium text-sm bg-green-500 text-white hover:bg-green-600 transition-all duration-300 flex items-center gap-2"
-                  title="View Certificate"
-                >
-                  <Award className="w-4 h-4" />
-                  View
-                </button>
-                <a
-                  href={getCertificateProxyUrl(item.certificateUrl, 'download')}
-                  download
-                  className="p-2.5 rounded-full font-medium text-sm bg-green-100 text-green-700 hover:bg-green-200 transition-all duration-300"
-                  title="Download Certificate"
-                >
-                  <Download className="w-4 h-4" />
-                </a>
-              </div>
-            ) : (
-              <div className="px-6 py-2.5 rounded-full font-medium text-sm bg-green-100 text-green-700 flex items-center gap-2">
-                <CheckCircle className="w-4 h-4" />
-                Completed
-=======
         {/* Progress/Assessment Section */}
         <div className="mb-4 sm:mb-6 flex-1">
           {isExternalCourse && assessmentScore !== null ? (
@@ -809,7 +721,6 @@
                     )}
                   </div>
                 </div>
->>>>>>> 1d96448e
               </div>
             </div>
           ) : (
