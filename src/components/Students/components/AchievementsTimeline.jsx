import { motion } from "framer-motion";
import {
  VerticalTimeline,
  VerticalTimelineElement,
} from "react-vertical-timeline-component";
import "react-vertical-timeline-component/style.min.css";
import "./AchievementsTimeline.css";
import {
  Award,
  Building2,
  Rocket,
  Medal,
  GraduationCap,
  Trophy,
  Eye,
} from "lucide-react";
import { Card, CardContent, CardHeader, CardTitle } from "./ui/card";
import { useNavigate } from "react-router-dom";

// Helper function to get icon based on type
const getIconByType = (type) => {
  switch (type) {
    case "certificate":
      return <Medal className="w-5 h-5" />;
    case "project":
      return <Rocket className="w-5 h-5" />;
    case "education":
      return <GraduationCap className="w-5 h-5" />;
    case "experience":
      return <Building2 className="w-5 h-5" />;
    default:
      return <Trophy className="w-5 h-5" />;
  }
};

// Helper function to get color based on type
const getColorByType = (type) => {
  switch (type) {
    case "certificate":
<<<<<<< HEAD
=======
      return "#3b82f6"; // green
    case "project":
>>>>>>> 0fab4f06
      return "#3b82f6"; // blue
    case "project":
      return "#2563eb"; // blue-600
    case "education":
<<<<<<< HEAD
      return "#1d4ed8"; // blue-700
    case "experience":
      return "#1e40af"; // blue-800
    default:
      return "#3b82f6"; // blue
=======
      return "#3b82f6"; // purple
    case "experience":
      return "#3b82f6"; // amber
    default:
      return "#3b82f6"; // indigo
>>>>>>> 0fab4f06
  }
};

// Helper function to parse dates
const parseDate = (dateStr) => {
  if (!dateStr) return new Date();
  
  // Handle various date formats
  if (dateStr.includes("-")) {
    return new Date(dateStr);
  } else if (dateStr.match(/^\d{4}$/)) {
    // Just year
    return new Date(dateStr, 0, 1);
  } else {
    // Try to parse as-is
    return new Date(dateStr);
  }
};

const AchievementsTimeline = ({ userData }) => {
  const navigate = useNavigate();

  // Aggregate all achievements from different sources
  const aggregateAchievements = () => {
    const achievements = [];

    // Add certificates
    if (Array.isArray(userData.certificates)) {
      userData.certificates
        .filter((cert) => cert && cert.enabled !== false)
        .forEach((cert) => {
          achievements.push({
            id: `cert-${cert.id}`,
            type: "certificate",
            title: cert.title || cert.name || "Certificate",
            subtitle: cert.issuer || cert.organization || cert.institution,
            description: cert.description || `Earned certificate in ${cert.title || "this field"}`,
            date: cert.year || cert.date || cert.issueDate || cert.issuedOn || new Date().getFullYear(),
            link: cert.link || cert.url,
          });
        });
    }

    // Add projects
    if (Array.isArray(userData.projects)) {
      userData.projects
        .filter((project) => project && project.enabled !== false)
        .forEach((project) => {
          achievements.push({
            id: `project-${project.id}`,
            type: "project",
            title: project.title || project.name || "Project",
            subtitle: project.organization || project.company || project.client,
            description: project.description || "Completed project",
            date: project.duration || project.timeline || project.period || new Date().getFullYear(),
            tech: Array.isArray(project.tech) ? project.tech : 
                  Array.isArray(project.technologies) ? project.technologies : 
                  Array.isArray(project.techStack) ? project.techStack : [],
          });
        });
    }

    // Add education
    if (Array.isArray(userData.education)) {
      userData.education
        .filter((edu) => edu && edu.enabled !== false)
        .forEach((edu) => {
          achievements.push({
            id: `edu-${edu.id}`,
            type: "education",
            title: edu.degree || "Degree",
            subtitle: edu.university || edu.institution,
            description: `${edu.level || ""} - ${edu.cgpa ? `Grade: ${edu.cgpa}` : ""}`,
            date: edu.yearOfPassing || edu.year || new Date().getFullYear(),
          });
        });
    }

    // Add experience
    if (Array.isArray(userData.experience)) {
      userData.experience
        .filter((exp) => exp && exp.enabled !== false)
        .forEach((exp) => {
          achievements.push({
            id: `exp-${exp.id}`,
            type: "experience",
            title: exp.role || exp.position || "Role",
            subtitle: exp.company || exp.organization,
            description: exp.description || "Work experience",
            date: exp.duration || exp.period || exp.startDate || new Date().getFullYear(),
          });
        });
    }

    // Sort by date (most recent first)
    return achievements.sort((a, b) => {
      const dateA = parseDate(a.date.toString());
      const dateB = parseDate(b.date.toString());
      return dateB - dateA;
    });
  };

  const achievements = aggregateAchievements();
  const previewCount = 3;

  if (achievements.length === 0) {
    return null; // Don't show timeline if no achievements
  }

  return (
    <motion.div
      initial={{ opacity: 0, y: 20 }}
      animate={{ opacity: 1, y: 0 }}
      transition={{ duration: 0.5 }}
    >
<<<<<<< HEAD
      <Card className="bg-white rounded-xl border border-gray-200 hover:border-blue-400 hover:shadow-xl hover:-translate-y-1 transition-all duration-200 shadow-sm">
        <CardHeader className="px-6 py-5 bg-gradient-to-r from-blue-50 to-indigo-50 border-b border-blue-100 rounded-t-xl">
          <div className="flex items-center justify-between">
            <CardTitle className="flex items-center gap-3 m-0 p-0">
              <div className="w-12 h-12 rounded-lg bg-gradient-to-br from-blue-500 to-indigo-600 flex items-center justify-center shadow-md">
                <Trophy className="w-6 h-6 text-white" />
              </div>
              <div>
                <span className="text-xl font-bold text-gray-900">
                  Achievement Timeline
                </span>
                <p className="text-sm text-gray-600 mt-0.5 font-medium">
                  Your journey at a glance
                </p>
=======
      <Card className="h-full bg-white rounded-xl border border-gray-200 hover:border-blue-300 hover:shadow-lg transition-all duration-200 shadow-sm">
        <CardHeader className="px-6 py-5 bg-gradient-to-r from-blue-50 to-indigo-50 border-b border-blue-100 rounded-t-xl">
          <div className="flex items-center justify-between w-full">
            <CardTitle className="flex items-center gap-3 m-0 p-0">
              <div className="p-2 rounded-lg bg-blue-600">
                <Trophy className="w-6 h-6 text-white" />
>>>>>>> 0fab4f06
              </div>
              <span className="text-lg font-bold text-gray-800">Achievement Timeline</span>
            </CardTitle>
            <button
              onClick={() => navigate("/student/timeline")}
<<<<<<< HEAD
              className="bg-gradient-to-r from-blue-600 to-indigo-600 hover:from-blue-700 hover:to-indigo-700 text-white font-semibold px-5 py-2 text-sm rounded-lg shadow-md hover:shadow-lg transform hover:scale-105 transition-all flex items-center gap-2"
=======
              className="p-2 rounded-md hover:bg-blue-100 transition-colors"
              title="View Full Timeline"
>>>>>>> 0fab4f06
            >
              <Eye className="w-5 h-5 text-blue-600" />
            </button>
          </div>
        </CardHeader>
<<<<<<< HEAD
        <CardContent className="pt-4 p-8">
=======
        <CardContent className="p-8">
>>>>>>> 0fab4f06
          <VerticalTimeline layout="1-column-left" lineColor="#e5e7eb">
            {achievements.slice(0, previewCount).map(
              (achievement, index) => (
                <VerticalTimelineElement
                  key={achievement.id}
                  className="vertical-timeline-element--work"
                  contentStyle={{
                    background: "linear-gradient(to right, #dbeafe, #ffffff)",
                    border: "1px solid #bfdbfe",
                    borderLeft: "4px solid #3b82f6",
                    boxShadow: "0 4px 6px -1px rgba(0, 0, 0, 0.1), 0 2px 4px -1px rgba(0, 0, 0, 0.06)",
                    borderRadius: "0.75rem",
                  }}
                  contentArrowStyle={{
                    borderRight: "7px solid #dbeafe",
                  }}
                  date={achievement.date.toString()}
                  dateClassName="text-sm font-bold text-blue-600"
                  iconStyle={{
                    background: getColorByType(achievement.type),
                    color: "#fff",
                    boxShadow: "0 0 0 4px #fff, inset 0 2px 0 rgba(0,0,0,.08), 0 3px 0 4px rgba(0,0,0,.05)",
                  }}
                  icon={getIconByType(achievement.type)}
                >
                  <motion.div
                    initial={{ opacity: 0, x: -20 }}
                    animate={{ opacity: 1, x: 0 }}
                    transition={{ duration: 0.3, delay: index * 0.1 }}
                  >
                    <h3 className="text-base font-semibold text-gray-900 mb-1">
                      {achievement.title}
                    </h3>
                    {achievement.subtitle && (
                      <h4 className="text-sm font-medium text-blue-600 mb-2">
                        {achievement.subtitle}
                      </h4>
                    )}
                    <p className="text-sm text-gray-600 mb-2">
                      {achievement.description}
                    </p>
                    {achievement.tech && achievement.tech.length > 0 && (
                      <div className="flex flex-wrap gap-1.5 mt-2">
                        {achievement.tech.slice(0, 3).map((tech, idx) => (
                          <span
                            key={idx}
                            className="px-2 py-0.5 text-xs rounded-full bg-blue-50 text-blue-700 font-medium"
                          >
                            {tech}
                          </span>
                        ))}
                        {achievement.tech.length > 3 && (
                          <span className="px-2 py-0.5 text-xs rounded-full bg-gray-100 text-gray-600 font-medium">
                            +{achievement.tech.length - 3}
                          </span>
                        )}
                      </div>
                    )}
                    {achievement.link && (
                      <a
                        href={achievement.link}
                        target="_blank"
                        rel="noopener noreferrer"
                        className="inline-block mt-2 text-xs text-blue-600 hover:text-blue-700 font-medium hover:underline"
                      >
                        View Details →
                      </a>
                    )}
                  </motion.div>
                </VerticalTimelineElement>
              )
            )}
          </VerticalTimeline>
<<<<<<< HEAD

          {achievements.length > previewCount && showPreview && (
            <div className="mt-6 text-center">
              <Button
                onClick={() => navigate("/student/timeline")}
                variant="outline"
                className="border-2 border-blue-500 text-blue-600 hover:bg-blue-50 hover:border-blue-600 font-semibold px-6 py-2 rounded-lg shadow-sm hover:shadow-md transition-all"
              >
                View All {achievements.length} Achievements
              </Button>
            </div>
          )}
=======
>>>>>>> 0fab4f06
        </CardContent>
      </Card>
    </motion.div>
  );
};

export default AchievementsTimeline;<|MERGE_RESOLUTION|>--- conflicted
+++ resolved
@@ -37,28 +37,15 @@
 const getColorByType = (type) => {
   switch (type) {
     case "certificate":
-<<<<<<< HEAD
-=======
-      return "#3b82f6"; // green
-    case "project":
->>>>>>> 0fab4f06
       return "#3b82f6"; // blue
     case "project":
       return "#2563eb"; // blue-600
     case "education":
-<<<<<<< HEAD
       return "#1d4ed8"; // blue-700
     case "experience":
       return "#1e40af"; // blue-800
     default:
       return "#3b82f6"; // blue
-=======
-      return "#3b82f6"; // purple
-    case "experience":
-      return "#3b82f6"; // amber
-    default:
-      return "#3b82f6"; // indigo
->>>>>>> 0fab4f06
   }
 };
 
@@ -174,7 +161,6 @@
       animate={{ opacity: 1, y: 0 }}
       transition={{ duration: 0.5 }}
     >
-<<<<<<< HEAD
       <Card className="bg-white rounded-xl border border-gray-200 hover:border-blue-400 hover:shadow-xl hover:-translate-y-1 transition-all duration-200 shadow-sm">
         <CardHeader className="px-6 py-5 bg-gradient-to-r from-blue-50 to-indigo-50 border-b border-blue-100 rounded-t-xl">
           <div className="flex items-center justify-between">
@@ -189,35 +175,18 @@
                 <p className="text-sm text-gray-600 mt-0.5 font-medium">
                   Your journey at a glance
                 </p>
-=======
-      <Card className="h-full bg-white rounded-xl border border-gray-200 hover:border-blue-300 hover:shadow-lg transition-all duration-200 shadow-sm">
-        <CardHeader className="px-6 py-5 bg-gradient-to-r from-blue-50 to-indigo-50 border-b border-blue-100 rounded-t-xl">
-          <div className="flex items-center justify-between w-full">
-            <CardTitle className="flex items-center gap-3 m-0 p-0">
-              <div className="p-2 rounded-lg bg-blue-600">
-                <Trophy className="w-6 h-6 text-white" />
->>>>>>> 0fab4f06
               </div>
               <span className="text-lg font-bold text-gray-800">Achievement Timeline</span>
             </CardTitle>
             <button
               onClick={() => navigate("/student/timeline")}
-<<<<<<< HEAD
               className="bg-gradient-to-r from-blue-600 to-indigo-600 hover:from-blue-700 hover:to-indigo-700 text-white font-semibold px-5 py-2 text-sm rounded-lg shadow-md hover:shadow-lg transform hover:scale-105 transition-all flex items-center gap-2"
-=======
-              className="p-2 rounded-md hover:bg-blue-100 transition-colors"
-              title="View Full Timeline"
->>>>>>> 0fab4f06
             >
               <Eye className="w-5 h-5 text-blue-600" />
             </button>
           </div>
         </CardHeader>
-<<<<<<< HEAD
         <CardContent className="pt-4 p-8">
-=======
-        <CardContent className="p-8">
->>>>>>> 0fab4f06
           <VerticalTimeline layout="1-column-left" lineColor="#e5e7eb">
             {achievements.slice(0, previewCount).map(
               (achievement, index) => (
@@ -291,7 +260,6 @@
               )
             )}
           </VerticalTimeline>
-<<<<<<< HEAD
 
           {achievements.length > previewCount && showPreview && (
             <div className="mt-6 text-center">
@@ -304,8 +272,6 @@
               </Button>
             </div>
           )}
-=======
->>>>>>> 0fab4f06
         </CardContent>
       </Card>
     </motion.div>
