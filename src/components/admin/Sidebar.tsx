import React, { useState, useMemo } from "react";
import { useNavigate, useLocation } from "react-router-dom";
import {
  HomeIcon,
  BuildingOffice2Icon,
  UserGroupIcon,
  AcademicCapIcon,
  ClipboardDocumentListIcon,
  ChartBarIcon,
  BriefcaseIcon,
  Cog6ToothIcon,
  ChevronDownIcon,
  CalendarDaysIcon,
  BanknotesIcon,
  WrenchScrewdriverIcon,
  DocumentChartBarIcon,
  ChartPieIcon,
  BellIcon,
  BookOpenIcon,
  UserIcon,
  BuildingLibraryIcon,
  ClipboardIcon,
  FolderOpenIcon,
  FolderIcon,
  SparklesIcon,
} from "@heroicons/react/24/outline";
import { useAuth } from "../../context/AuthContext";
import { TrophyIcon } from "lucide-react";

function classNames(...classes: string[]) {
  return classes.filter(Boolean).join(" ");
}

const Sidebar = ({ activeTab, setActiveTab, showMobileMenu, onMobileMenuClose }) => {
  const navigate = useNavigate();
  const location = useLocation();
  const { user } = useAuth();

  const role = user?.role || "college_admin";

  // Initialize all groups as open by default
  const [openGroups, setOpenGroups] = useState<Record<string, boolean>>(() => {
    const initialState: Record<string, boolean> = {};
    const allGroups = [
      "students", "teachers", "academics", "communication", "finance", "skills", // school_admin
      "colleges", "courses", "faculty", "placements", "analytics", // university_admin
      "department", "student", "training", "events", "reports", "examinations", "mentors", "users", "settings" // college_admin
    ];
    allGroups.forEach(group => {
      initialState[group] = true;
    });
    return initialState;
  });

  const handleNavigation = (itemName: string, itemPath: string) => {
    setActiveTab(itemName.toLowerCase());
    if (onMobileMenuClose && showMobileMenu) onMobileMenuClose();
    navigate(itemPath);
  };

  const toggleGroup = (group: string) => {
    setOpenGroups((prev) => ({ ...prev, [group]: !prev[group] }));
  };

  // ✅ Role-based Sidebar Menus
  const navGroups = useMemo(() => {
    if (role === "school_admin") {
      return [
        {
          title: "Student Management",
          key: "students",
          items: [
            {
              name: "Admissions",
              path: "/school-admin/students/admissions",
              icon: UserGroupIcon,
            },
            {
              name: "Class Management",
              path: "/school-admin/classes/management",
              icon: AcademicCapIcon,
            },
            {
              name: "Attendance & Reports",
              path: "/school-admin/students/attendance-reports",
              icon: ChartBarIcon,
            },
          ],
        },
        {
          title: "Teacher Management",
          key: "teachers",
          items: [
            {
              name: "Teachers",
              path: "/school-admin/teachers/list",
              icon: UserGroupIcon,
            },
            {
              name: "Onboarding",
              path: "/school-admin/teachers/onboarding",
              icon: AcademicCapIcon,
            },
            {
              name: "Timetable",
              path: "/school-admin/teachers/timetable",
              icon: CalendarDaysIcon,
            },
          ],
        },
        {
          title: "Academic Management",
          key: "academics",
          items: [
            {
              name: "Courses",
              path: "/school-admin/academics/courses",
              icon: AcademicCapIcon,
            },
            {
              name: "Curriculum Builder",
              path: "/school-admin/academics/curriculum",
              icon: BookOpenIcon,
            },
            {
              name: "Lesson Plans",
              path: "/school-admin/academics/lesson-plans",
              icon: ClipboardIcon,
            },
            {
              name: "Exams & Assessments",
              path: "/school-admin/academics/exams",
              icon: ClipboardDocumentListIcon,
            }
          ],
        },
        {
          title: "Parent & Communication",
          key: "communication",
          items: [
            {
              name: "Parent Portal",
              path: "/school-admin/communication/parents",
              icon: UserGroupIcon,
            },
            {
              name: "Message Center",
              path: "/school-admin/communication/messages",
              icon: BellIcon,
            },
            {
              name: "Parent Communication",
              path: "/school-admin/communication/circulars",
              icon: ClipboardDocumentListIcon,
            },
          ],
        },
        {
          title: "Finance & Infrastructure",
          key: "finance",
          items: [
            {
              name: "Fee Setup & Payments",
              path: "/school-admin/finance/fees",
              icon: BanknotesIcon,
            },
            {
              name: "Library & Assets",
              path: "/school-admin/infrastructure/library",
              icon: BuildingLibraryIcon,
            },
            {
              name: "Maintenance",
              path: "/school-admin/infrastructure/maintenance",
              icon: WrenchScrewdriverIcon,
            },
          ],
        },
        {
          title: "Skill & Co-Curricular",
          key: "skills",
          items: [
            {
              name: "Clubs & Competitions",
              path: "/school-admin/skills/clubs",
              icon: TrophyIcon,
            },
            {
              name: "Skill Badges",
              path: "/school-admin/skills/badges",
              icon: ChartPieIcon,
            },
            {
              name: "Reports",
              path: "/school-admin/skills/reports",
              icon: ChartPieIcon,
            },
          ],
        },
      ];
    }

    if (role === "university_admin") {
      return [
        {
          title: "Affiliated College Management",
          key: "colleges",
          items: [
            {
              name: "College Registration",
              path: "/university-admin/colleges/registration",
              icon: BuildingOffice2Icon,
            },
            {
              name: "Program Allocation",
              path: "/university-admin/colleges/programs",
              icon: ClipboardDocumentListIcon,
            },
            {
              name: "Performance Monitoring",
              path: "/university-admin/colleges/performance",
              icon: ChartBarIcon,
            },
          ],
        },
        {
          title: "Course & Curriculum Management",
          key: "courses",
          items: [
            {
              name: "Courses",
              path: "/university-admin/courses",
              icon: BookOpenIcon,
            },
            {
              name: "Syllabus Approval",
              path: "/university-admin/courses/syllabus",
              icon: BookOpenIcon,
            },
            {
              name: "Course Updates",
              path: "/university-admin/courses/updates",
              icon: WrenchScrewdriverIcon,
            },
            {
              name: "Content Repository",
              path: "/university-admin/courses/content",
              icon: FolderOpenIcon,
            },
          ],
        },
        {
          title: "Faculty & Trainer Management",
          key: "faculty",
          items: [
            {
              name: "Empanelment & Assignment",
              path: "/university-admin/faculty/empanelment",
              icon: UserIcon,
            },
            {
              name: "Feedback & Certification",
              path: "/university-admin/faculty/feedback",
              icon: ClipboardIcon,
            },
          ],
        },
        {
          title: "Student Records",
          key: "students",
          items: [
            {
              name: "Enrollment & Profiles",
              path: "/university-admin/students/enrollments",
              icon: UserGroupIcon,
            },
            {
              name: "Digital Portfolios",
              path: "/university-admin/students/digital-portfolios",
              icon: FolderOpenIcon,
            },
            {
              name: "Assessment Results",
              path: "/university-admin/students/assessment-results",
              icon: ChartPieIcon,
            },
            {
              name: "Continuous Assessment",
              path: "/university-admin/students/continuous-assessment",
              icon: ClipboardDocumentListIcon,
            },
            {
              name: "Centralized Results",
              path: "/university-admin/students/results",
              icon: AcademicCapIcon,
            },
            {
              name: "Certificate Generation",
              path: "/university-admin/students/certificates",
              icon: DocumentChartBarIcon,
            },
          ],
        },
        {
          title: "Placement & Industry Linkages",
          key: "placements",
          items: [
            {
              name: "Placement Readiness",
              path: "/university-admin/placements/readiness",
              icon: ChartBarIcon,
            },
            {
              name: "Company Database",
              path: "/university-admin/placements/companies",
              icon: BriefcaseIcon,
            },
            {
              name: "Internship Reports",
              path: "/university-admin/placements/internships",
              icon: ClipboardDocumentListIcon,
            },
            {
              name: "MoUs & Partnerships",
              path: "/university-admin/placements/mous",
              icon: BuildingOffice2Icon,
            },
          ],
        },
        {
          title: "Analytics & Compliance",
          key: "analytics",
          items: [
            {
              name: "District & College Reports",
              path: "/university-admin/analytics/reports",
              icon: ChartPieIcon,
            },
            {
              name: "Scheme Compliance (TNSDC)",
              path: "/university-admin/analytics/compliance",
              icon: ChartBarIcon,
            },
            {
              name: "OBE Tracking",
              path: "/university-admin/analytics/obe-tracking",
              icon: DocumentChartBarIcon,
            },
          ],
        },
        {
          title: "Communication & Announcements",
          key: "communication",
          items: [
            {
              name: "Circulars & Notices",
              path: "/university-admin/communication/circulars",
              icon: BellIcon,
            },
            {
              name: "Training Updates",
              path: "/university-admin/communication/training",
              icon: ClipboardDocumentListIcon,
            },
          ],
        },
      ];
    }

    // Default: College Admin
    return [
      {
        title: "Department Management",
        key: "department",
        items: [
          {
            name: "Department",
            path: "/college-admin/departments/management",
            icon: BuildingOffice2Icon,
          },
          {
            name: "Faculty Management",
            path: "/college-admin/departments/educators",
            icon: UserGroupIcon,
          },
          {
            name: "Course Mapping",
            path: "/college-admin/departments/mapping",
            icon: WrenchScrewdriverIcon,
          },
        ],
      },
      {
        title: "Student Lifecycle Management",
        key: "student",
        items: [
          {
            name: "Student Data & Admission",
            path: "/college-admin/students/data-management",
            icon: UserGroupIcon,
          },
          {
            name: "Attendance Tracking",
            path: "/college-admin/students/attendance",
            icon: ClipboardDocumentListIcon,
          },
          {
            name: "Performance Monitoring",
            path: "/college-admin/students/performance",
            icon: ChartBarIcon,
          },
          {
<<<<<<< HEAD
            name: "Assessment Results",
            path: "/college-admin/students/assessment-results",
            icon: ChartPieIcon,
=======
            name: "Digital Portfolio",
            path: "/college-admin/students/digital-portfolio",
            icon: FolderIcon,
>>>>>>> b64fba8d
          },
          {
            name: "Graduation & Alumni",
            path: "/college-admin/students/graduation",
            icon: AcademicCapIcon,
          },
        ],
      },
      {
        title: "Academic Management",
        key: "academics",
        items: [
          {
            name: "Courses",
            path: "/college-admin/academics/courses",
            icon: AcademicCapIcon,
          },
          {
            name: "Curriculum Builder",
            path: "/college-admin/academics/curriculum",
            icon: BookOpenIcon,
          },
          {
            name: "Lesson Plans",
            path: "/college-admin/academics/lesson-plans",
            icon: ClipboardDocumentListIcon,
          },
          {
            name: "Academic Calendar",
            path: "/college-admin/academics/calendar",
            icon: CalendarDaysIcon,
          },
        ],
      },
      {
        title: "Examination Management",
        key: "examinations",
        items: [
          {
            name: "Examinations",
            path: "/college-admin/examinations",
            icon: ClipboardDocumentListIcon,
          },
          {
            name: "Transcript Generation",
            path: "/college-admin/examinations/transcripts",
            icon: DocumentChartBarIcon,
          },
        ],
      },
      {
        title: "Training & Skill Development",
        key: "training",
        items: [
          {
            name: "Skill Development",
            path: "/college-admin/skill-development",
            icon: SparklesIcon,
          },
        ],
      },
      {
        title: "Placement Management",
        key: "placements",
        items: [
          {
            name: "Placements",
            path: "/college-admin/placements",
            icon: BriefcaseIcon,
          },
        ],
      },
      {
        title: "Mentor Allocation",
        key: "mentors",
        items: [
          {
            name: "Mentors",
            path: "/college-admin/mentors",
            icon: UserIcon,
          },
        ],
      },
      {
        title: "Communication",
        key: "communication",
        items: [
          {
            name: "Circulars & Notifications",
            path: "/college-admin/circulars",
            icon: BellIcon,
          },
        ],
      },
      {
        title: "Event Management",
        key: "events",
        items: [
          {
            name: "Events",
            path: "/college-admin/events",
            icon: CalendarDaysIcon,
          },
        ],
      },
      {
        title: "Finance & Accounts",
        key: "finance",
        items: [
          {
            name: "Finance",
            path: "/college-admin/finance",
            icon: BanknotesIcon,
          },
        ],
      },
      {
        title: "Reports & Analytics",
        key: "reports",
        items: [
          {
            name: "Reports",
            path: "/college-admin/reports",
            icon: ChartPieIcon,
          },
        ],
      },
      {
        title: "User Management",
        key: "users",
        items: [
          {
            name: "Users",
            path: "/college-admin/users",
            icon: UserGroupIcon,
          },
        ],
      },
    ];
  }, [role]);

  // Get dashboard and settings paths based on role
  const getDashboardPath = () => {
    if (role === "school_admin") return "/school-admin/dashboard";
    if (role === "university_admin") return "/university-admin/dashboard";
    return "/college-admin/dashboard";
  };

  const getSettingsPath = () => {
    if (role === "school_admin") return "/school-admin/settings";
    if (role === "college_admin") return "/college-admin/settings";
    if (role === "university_admin") return "/university-admin/settings";
    return "/college-admin/settings";
  };

  const dashboardPath = getDashboardPath();
  const settingsPath = getSettingsPath();

  return (
    <aside
      className={classNames(
        "h-full w-72 bg-white border-r border-gray-200 flex flex-col shadow-sm transition-transform duration-300",
        showMobileMenu ? "translate-x-0" : "-translate-x-full md:translate-x-0"
      )}
    >
      <nav className="flex-1 overflow-y-auto px-3 py-5 space-y-3">
        {/* Dashboard - Always visible at top */}
        <button
          onClick={() => handleNavigation("Dashboard", dashboardPath)}
          className={classNames(
            location.pathname === dashboardPath
              ? "bg-indigo-50 text-indigo-600 border-l-2 border-indigo-500"
              : "text-gray-600 hover:bg-gray-50 hover:text-indigo-600",
            "group w-full flex items-center gap-3 px-3 py-2 text-sm font-medium rounded-md transition-all duration-200"
          )}
        >
          <HomeIcon
            className={classNames(
              location.pathname === dashboardPath
                ? "text-indigo-600"
                : "text-gray-400 group-hover:text-indigo-500",
              "h-5 w-5 flex-shrink-0"
            )}
          />
          <span>Dashboard</span>
        </button>

        {/* AI Counselling - university_admin only */}
        {role === "university_admin" && (
          <button
            onClick={() => handleNavigation("AI Counselling", "/university-admin/ai-counselling")}
            className={classNames(
              location.pathname === "/university-admin/ai-counselling"
                ? "bg-indigo-50 text-indigo-600 border-l-2 border-indigo-500"
                : "text-gray-600 hover:bg-gray-50 hover:text-indigo-600",
              "group w-full flex items-center gap-3 px-3 py-2 text-sm font-medium rounded-md transition-all duration-200"
            )}
          >
            <SparklesIcon
              className={classNames(
                location.pathname === "/university-admin/ai-counselling"
                  ? "text-indigo-600"
                  : "text-gray-400 group-hover:text-indigo-500",
                "h-5 w-5 flex-shrink-0"
              )}
            />
            <span>AI Counselling</span>
          </button>
        )}

        {/* Collapsible Groups */}
        {navGroups.map((group) => (
          <div key={group.key} className="pt-3 border-t border-gray-100">
            <button
              onClick={() => toggleGroup(group.key)}
              className="w-full flex items-center justify-between text-sm font-semibold text-gray-700 hover:text-indigo-600 px-2 py-2 rounded-md transition-colors"
            >
              <span>{group.title}</span>
              <ChevronDownIcon
                className={classNames(
                  "h-4 w-4 text-gray-400 transition-transform duration-300",
                  openGroups[group.key] ? "rotate-180 text-indigo-500" : ""
                )}
              />
            </button>

            <div
              className={classNames(
                "overflow-hidden transition-all duration-500 ease-in-out",
                openGroups[group.key] ? "max-h-96 opacity-100" : "max-h-0 opacity-0"
              )}
            >
              <div className="mt-1 space-y-1 pl-2 border-l border-gray-100">
                {group.items.map((item) => {
                  const isActive = location.pathname.startsWith(item.path);
                  return (
                    <button
                      key={item.name}
                      onClick={() => handleNavigation(item.name, item.path)}
                      className={classNames(
                        isActive
                          ? "bg-indigo-50 text-indigo-600 border-l-2 border-indigo-500"
                          : "text-gray-600 hover:bg-gray-50 hover:text-indigo-600",
                        "group w-full flex items-center gap-3 px-3 py-2 text-sm font-medium rounded-md transition-all duration-200"
                      )}
                    >
                      <item.icon
                        className={classNames(
                          isActive
                            ? "text-indigo-600"
                            : "text-gray-400 group-hover:text-indigo-500",
                          "h-5 w-5 flex-shrink-0"
                        )}
                      />
                      <span>{item.name}</span>
                    </button>
                  );
                })}
              </div>
            </div>
          </div>
        ))}

        {/* Audit & Reports - Single link for university_admin only */}
        {role === "university_admin" && (
          <div className="pt-3 border-t border-gray-100">
            <button
              onClick={() => handleNavigation("Audit & Reports", "/university-admin/audit")}
              className={classNames(
                location.pathname.startsWith("/university-admin/audit")
                  ? "bg-indigo-50 text-indigo-600 border-l-2 border-indigo-500"
                  : "text-gray-600 hover:bg-gray-50 hover:text-indigo-600",
                "group w-full flex items-center gap-3 px-3 py-2 text-sm font-medium rounded-md transition-all duration-200"
              )}
            >
              <DocumentChartBarIcon
                className={classNames(
                  location.pathname.startsWith("/university-admin/audit")
                    ? "text-indigo-600"
                    : "text-gray-400 group-hover:text-indigo-500",
                  "h-5 w-5 flex-shrink-0"
                )}
              />
              <span>Audit & Reports</span>
            </button>
          </div>
        )}

        {/* Settings - Always visible at bottom */}
        <div className="pt-3 border-t border-gray-100">
          <button
            onClick={() => handleNavigation("Settings", settingsPath)}
            className={classNames(
              location.pathname === settingsPath
                ? "bg-indigo-50 text-indigo-600 border-l-2 border-indigo-500"
                : "text-gray-600 hover:bg-gray-50 hover:text-indigo-600",
              "group w-full flex items-center gap-3 px-3 py-2 text-sm font-medium rounded-md transition-all duration-200"
            )}
          >
            <Cog6ToothIcon
              className={classNames(
                location.pathname === settingsPath
                  ? "text-indigo-600"
                  : "text-gray-400 group-hover:text-indigo-500",
                "h-5 w-5 flex-shrink-0"
              )}
            />
            <span>Settings</span>
          </button>
        </div>
      </nav>

      <div className="border-t border-gray-100 bg-gray-50 p-3 text-center text-xs text-gray-400">
        © 2025 SkillPassport
      </div>
    </aside>
  );
};

export default Sidebar;<|MERGE_RESOLUTION|>--- conflicted
+++ resolved
@@ -410,15 +410,9 @@
             icon: ChartBarIcon,
           },
           {
-<<<<<<< HEAD
             name: "Assessment Results",
             path: "/college-admin/students/assessment-results",
             icon: ChartPieIcon,
-=======
-            name: "Digital Portfolio",
-            path: "/college-admin/students/digital-portfolio",
-            icon: FolderIcon,
->>>>>>> b64fba8d
           },
           {
             name: "Graduation & Alumni",
