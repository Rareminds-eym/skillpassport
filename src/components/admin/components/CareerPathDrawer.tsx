--- conflicted
+++ resolved
@@ -358,9 +358,8 @@
                       ))}
                     </ul>
                   </div>
-<<<<<<< HEAD
+                  
                 )}
-=======
                   <ul className="space-y-2">
                     {careerPath.strengths.map((strength: any, idx) => {
                       const strengthText = typeof strength === 'string' ? strength : strength?.text || strength?.description || JSON.stringify(strength);
@@ -373,7 +372,6 @@
                     })}
                   </ul>
                 </div>
->>>>>>> 2b5081ad
 
                 {/* Skill Gaps */}
                 {careerPath.gaps && careerPath.gaps.length > 0 && (
@@ -393,9 +391,8 @@
                       ))}
                     </ul>
                   </div>
-<<<<<<< HEAD
+                
                 )}
-=======
                   <ul className="space-y-2">
                     {careerPath.gaps.map((gap: any, idx) => {
                       const gapText = typeof gap === 'string' ? gap : gap?.text || gap?.description || JSON.stringify(gap);
@@ -408,7 +405,6 @@
                     })}
                   </ul>
                 </div>
->>>>>>> 2b5081ad
               </div>
 
               {/* Recommended Career Path */}
