import React, { useState, useRef, useEffect } from 'react';
import {
  XMarkIcon,
  ChevronDownIcon,
  CheckCircleIcon,
  LightBulbIcon,
  MapIcon,
  ClockIcon,
  SparklesIcon,
  ArrowPathIcon,
  BookOpenIcon,
  PaperAirplaneIcon,
  ChatBubbleLeftRightIcon,
} from '@heroicons/react/24/outline';
import { CareerPathResponse } from '@/services/aiCareerPathService';
import OpenAI from 'openai';

const openai = new OpenAI({
  apiKey: import.meta.env.VITE_OPENAI_API_KEY,
  baseURL: 'https://openrouter.ai/api/v1',
  dangerouslyAllowBrowser: true,
  defaultHeaders: {
    'HTTP-Referer': window.location.origin,
    'X-Title': 'Career Path Chat',
  },
});

interface ChatMessage {
  role: 'user' | 'assistant';
  content: string;
  timestamp: Date;
}

interface CareerPathDrawerProps {
  isOpen: boolean;
  onClose: () => void;
  careerPath: CareerPathResponse | null;
  isLoading?: boolean;
  error?: string | null;
  onRetry?: () => void;
}

export const CareerPathDrawer: React.FC<CareerPathDrawerProps> = ({
  isOpen,
  onClose,
  careerPath,
  isLoading = false,
  error = null,
  onRetry,
}) => {
  const [expandedStep, setExpandedStep] = useState<number>(0);
  const [showChat, setShowChat] = useState(false);
  const [chatMessages, setChatMessages] = useState<ChatMessage[]>([]);
  const [chatInput, setChatInput] = useState('');
  const [chatLoading, setChatLoading] = useState(false);
  const chatEndRef = useRef<HTMLDivElement>(null);

  useEffect(() => {
    if (chatEndRef.current) {
      chatEndRef.current.scrollIntoView({ behavior: 'smooth' });
    }
  }, [chatMessages]);

  const handleSendMessage = async () => {
    if (!chatInput.trim() || !careerPath) return;

    const userMessage: ChatMessage = {
      role: 'user',
      content: chatInput,
      timestamp: new Date(),
    };

    setChatMessages(prev => [...prev, userMessage]);
    setChatInput('');
    setChatLoading(true);

    try {
      const studentData = careerPath.studentData || {};
      
      const careerContext = `
Student: ${careerPath.studentName}
Current Role: ${careerPath.currentRole}
Career Goal: ${careerPath.careerGoal}
Overall Score: ${careerPath.overallScore}%

STUDENT'S ACTUAL DATA FROM DATABASE:
━━━━━━━━━━━━━━━━━━━━━━━━━━━━━━━━━━━━━━━━
Skills (${studentData.skills?.length || 0}): 
${studentData.skills?.length ? studentData.skills.map((s, i) => `${i + 1}. ${s}`).join('\n') : 'None listed'}

Certificates (${studentData.certificates?.length || 0}): 
${studentData.certificates?.length ? studentData.certificates.map((c, i) => `${i + 1}. ${c}`).join('\n') : 'None listed'}

Projects (${studentData.projects?.length || 0}): 
${studentData.projects?.length ? studentData.projects.map((p, i) => `${i + 1}. ${p}`).join('\n') : 'None listed'}

Education (${studentData.education?.length || 0}): 
${studentData.education?.length ? studentData.education.map((e, i) => `${i + 1}. ${e}`).join('\n') : 'None listed'}

Experience (${studentData.experience?.length || 0}): 
${studentData.experience?.length ? studentData.experience.map((e, i) => `${i + 1}. ${e}`).join('\n') : 'None listed'}

Trainings (${studentData.trainings?.length || 0}): 
${studentData.trainings?.length ? studentData.trainings.map((t, i) => `${i + 1}. ${t}`).join('\n') : 'None listed'}

Interests: ${studentData.interests?.length ? studentData.interests.join(', ') : 'None listed'}
━━━━━━━━━━━━━━━━━━━━━━━━━━━━━━━━━━━━━━━━

CAREER PATH ANALYSIS:
Strengths: ${careerPath.strengths.join(', ')}
Skill Gaps: ${careerPath.gaps.join(', ')}
Career Path: ${careerPath.recommendedPath.map(s => s.roleTitle).join(' → ')}
Action Items: ${careerPath.actionItems.join('; ')}
Next Steps: ${careerPath.nextSteps.join('; ')}
Alternative Paths: ${careerPath.alternativePaths.join('; ')}

Detailed Career Steps:
${careerPath.recommendedPath.map((step, idx) => `
Step ${idx + 1}: ${step.roleTitle} (${step.level})
- Timeline: ${step.timeline}
- Skills Needed: ${step.skillsNeeded.join(', ')}
- Skills to Gain: ${step.skillsToGain.join(', ')}
- Learning Resources: ${step.learningResources.join('; ')}
${step.salaryRange ? `- Salary Range: ${step.salaryRange}` : ''}
`).join('\n')}
`;

      const completion = await openai.chat.completions.create({
        model: 'openai/gpt-4o-mini',
        messages: [
          {
            role: 'system',
            content: `You are a helpful career counselor assistant. You're discussing a career development path with the following context:
${careerContext}

IMPORTANT INSTRUCTIONS:
- When asked about certificates, skills, or specific data, list ALL items from the context above - do not summarize or skip any
- If asked "list certificates" or "what certificates", provide the COMPLETE list from the context
- If specific information is not in the context, clearly state "I don't have that specific information in the career path data"
- Do NOT make up or suggest certificates/skills that aren't mentioned in the context
- Answer questions about the career path, provide advice, clarify steps, and help with career planning
- Be concise but COMPLETE when listing data
- Reference specific details from the career path when answering`,
          },
          ...chatMessages.map(msg => ({
            role: msg.role,
            content: msg.content,
          })),
          {
            role: 'user',
            content: chatInput,
          },
        ],
        max_tokens: 500,
        temperature: 0.7,
      });

      const assistantMessage: ChatMessage = {
        role: 'assistant',
        content: completion.choices[0]?.message?.content || 'Sorry, I could not generate a response.',
        timestamp: new Date(),
      };

      setChatMessages(prev => [...prev, assistantMessage]);
    } catch (err) {
      console.error('Chat error:', err);
      let errorText = 'Sorry, I encountered an error. Please try again.';
      
      if (err instanceof Error) {
        if (err.message.includes('fetch')) {
          errorText = 'Network error. Please check your internet connection.';
        } else if (err.message.includes('402')) {
          errorText = 'Insufficient API credits. Please add credits to continue chatting.';
        } else if (err.message.includes('401')) {
          errorText = 'API authentication error. Please check your API key configuration.';
        }
      }
      
      const errorMessage: ChatMessage = {
        role: 'assistant',
        content: errorText,
        timestamp: new Date(),
      };
      setChatMessages(prev => [...prev, errorMessage]);
    } finally {
      setChatLoading(false);
    }
  };

  if (!isOpen) return null;

  const getLevelColor = (level: string) => {
    const colors: Record<string, string> = {
      entry: 'bg-blue-100 text-blue-800',
      junior: 'bg-cyan-100 text-cyan-800',
      mid: 'bg-purple-100 text-purple-800',
      senior: 'bg-amber-100 text-amber-800',
      lead: 'bg-red-100 text-red-800',
    };
    return colors[level] || 'bg-gray-100 text-gray-800';
  };

  const getLevelBadgeColor = (level: string) => {
    const colors: Record<string, string> = {
      entry: 'border-l-4 border-blue-500',
      junior: 'border-l-4 border-cyan-500',
      mid: 'border-l-4 border-purple-500',
      senior: 'border-l-4 border-amber-500',
      lead: 'border-l-4 border-red-500',
    };
    return colors[level] || 'border-l-4 border-gray-500';
  };

  return (
    <div className="fixed inset-0 z-50 overflow-hidden">
      {/* Backdrop */}
      <div
        className="absolute inset-0 bg-gray-500 bg-opacity-75 transition-opacity"
        onClick={onClose}
      />

      {/* Drawer */}
      <div className="absolute right-0 top-0 bottom-0 max-w-2xl w-full bg-white shadow-xl overflow-y-auto">
        {/* Header */}
        <div className="sticky top-0 bg-gradient-to-r from-primary-600 to-primary-700 px-6 py-4 flex items-center justify-between">
          <div className="flex items-center space-x-3">
            <SparklesIcon className="h-6 w-6 text-white" />
            <div>
              <h2 className="text-xl font-bold text-white">Career Development Path</h2>
              {careerPath && (
                <p className="text-primary-100 text-sm">{careerPath.studentName}</p>
              )}
            </div>
          </div>
          <button
            onClick={onClose}
            className="text-white hover:bg-primary-700 p-1 rounded-lg transition-colors"
          >
            <XMarkIcon className="h-6 w-6" />
          </button>
        </div>

        {/* Content */}
        <div className="p-6 space-y-6">
          {isLoading && (
            <div className="flex items-center justify-center py-12">
              <div className="text-center">
                <div className="animate-spin mb-4">
                  <ArrowPathIcon className="h-8 w-8 text-primary-600 mx-auto" />
                </div>
                <p className="text-gray-600 font-medium">Generating career path...</p>
                <p className="text-sm text-gray-500">This may take a moment</p>
              </div>
            </div>
          )}

          {error && (
            <div className="bg-red-50 border border-red-200 rounded-lg p-6">
              <div className="text-center">
                <div className="mx-auto flex items-center justify-center h-12 w-12 rounded-full bg-red-100 mb-4">
                  <svg className="h-6 w-6 text-red-600" fill="none" viewBox="0 0 24 24" stroke="currentColor">
                    <path strokeLinecap="round" strokeLinejoin="round" strokeWidth={2} d="M12 9v2m0 4h.01m-6.938 4h13.856c1.54 0 2.502-1.667 1.732-3L13.732 4c-.77-1.333-2.694-1.333-3.464 0L3.34 16c-.77 1.333.192 3 1.732 3z" />
                  </svg>
                </div>
                <p className="text-red-800 font-medium text-lg mb-2">Failed to Generate Career Path</p>
                <p className="text-red-700 text-sm mb-4">{error}</p>
                {onRetry && (
                  <button
                    onClick={onRetry}
                    className="inline-flex items-center px-4 py-2 bg-primary-600 text-white rounded-md hover:bg-primary-700 transition-colors shadow-sm"
                  >
                    <ArrowPathIcon className="h-5 w-5 mr-2" />
                    Try Again
                  </button>
                )}
              </div>
            </div>
          )}

          {careerPath && !isLoading && (
            <>
              {/* Career Overview */}
              <div className="grid grid-cols-2 gap-4">
                <div className="bg-white rounded-lg p-4 border-2 border-gray-200 shadow-sm hover:shadow-md transition-shadow">
                  <p className="text-xs text-gray-500 font-medium uppercase tracking-wide mb-1">Current Level</p>
                  <p className="text-2xl font-bold text-gray-900 mt-1">
                    {careerPath.currentRole}
                  </p>
                </div>
                <div className="bg-white rounded-lg p-4 border-2 border-gray-200 shadow-sm hover:shadow-md transition-shadow">
                  <p className="text-xs text-gray-500 font-medium uppercase tracking-wide mb-1">Career Goal</p>
                  <p className="text-lg font-bold text-gray-900 mt-1">
                    {careerPath.careerGoal}
                  </p>
                </div>
              </div>

              {/* Overall Score */}
              <div className="bg-white border-2 border-gray-200 rounded-lg p-5 shadow-sm">
                <div className="flex items-center justify-between mb-3">
                  <span className="text-sm text-gray-600 font-semibold">Career Readiness Score</span>
                  <span className="text-3xl font-bold text-gray-900">
                    {careerPath.overallScore}%
                  </span>
                </div>
                <div className="w-full bg-gray-100 rounded-full h-3 overflow-hidden">
                  <div
                    className="bg-gradient-to-r from-blue-500 to-indigo-600 h-3 rounded-full transition-all duration-500"
                    style={{ width: `${careerPath.overallScore}%` }}
                  />
                </div>
              </div>

              {/* Strengths & Gaps */}
              <div className="grid grid-cols-1 md:grid-cols-2 gap-4">
                {/* Strengths */}
                <div className="bg-white border-2 border-gray-200 rounded-lg p-5 shadow-sm hover:shadow-md transition-shadow">
                  <div className="flex items-center space-x-2 mb-4">
                    <div className="p-2 bg-green-100 rounded-lg">
                      <CheckCircleIcon className="h-5 w-5 text-green-600" />
                    </div>
                    <h3 className="font-bold text-gray-900">Strengths</h3>
                  </div>
<<<<<<< HEAD
                  <ul className="space-y-2">
                    {careerPath.strengths.map((strength: any, idx) => {
                      const strengthText = typeof strength === 'string' ? strength : strength?.text || strength?.description || JSON.stringify(strength);
                      return (
                        <li key={idx} className="text-sm text-green-800 flex items-start">
                          <span className="mr-2">•</span>
                          <span>{strengthText}</span>
                        </li>
                      );
                    })}
=======
                  <ul className="space-y-2.5">
                    {careerPath.strengths.map((strength, idx) => (
                      <li key={idx} className="text-sm text-gray-700 flex items-start">
                        <span className="text-green-500 mr-2 font-bold">✓</span>
                        <span>{strength}</span>
                      </li>
                    ))}
>>>>>>> 655a77d3
                  </ul>
                </div>

                {/* Skill Gaps */}
                <div className="bg-white border-2 border-gray-200 rounded-lg p-5 shadow-sm hover:shadow-md transition-shadow">
                  <div className="flex items-center space-x-2 mb-4">
                    <div className="p-2 bg-orange-100 rounded-lg">
                      <LightBulbIcon className="h-5 w-5 text-orange-600" />
                    </div>
                    <h3 className="font-bold text-gray-900">Skill Gaps</h3>
                  </div>
<<<<<<< HEAD
                  <ul className="space-y-2">
                    {careerPath.gaps.map((gap: any, idx) => {
                      const gapText = typeof gap === 'string' ? gap : gap?.text || gap?.description || JSON.stringify(gap);
                      return (
                        <li key={idx} className="text-sm text-amber-800 flex items-start">
                          <span className="mr-2">•</span>
                          <span>{gapText}</span>
                        </li>
                      );
                    })}
=======
                  <ul className="space-y-2.5">
                    {careerPath.gaps.map((gap, idx) => (
                      <li key={idx} className="text-sm text-gray-700 flex items-start">
                        <span className="text-orange-500 mr-2 font-bold">→</span>
                        <span>{gap}</span>
                      </li>
                    ))}
>>>>>>> 655a77d3
                  </ul>
                </div>
              </div>

              {/* Recommended Career Path */}
              <div>
                <h3 className="text-lg font-bold text-gray-900 mb-4 flex items-center">
                  <MapIcon className="h-5 w-5 mr-2 text-primary-600" />
                  Recommended Career Path
                </h3>
                <div className="space-y-3">
                  {careerPath.recommendedPath.map((step, idx) => (
                    <div
                      key={idx}
                      className={`border rounded-lg overflow-hidden transition-all ${getLevelBadgeColor(
                        step.level
                      )}`}
                    >
                      <button
                        onClick={() =>
                          setExpandedStep(expandedStep === idx ? -1 : idx)
                        }
                        className="w-full text-left p-4 hover:bg-gray-50 transition-colors"
                      >
                        <div className="flex items-start justify-between">
                          <div className="flex-1">
                            <div className="flex items-center space-x-3">
                              <div className="flex-shrink-0">
                                <span className="inline-flex items-center justify-center h-8 w-8 rounded-full bg-primary-600 text-white font-bold text-sm">
                                  {idx + 1}
                                </span>
                              </div>
                              <div>
                                <h4 className="font-bold text-gray-900">
                                  {step.roleTitle}
                                </h4>
                                <div className="flex items-center space-x-2 mt-1">
                                  <span className={`text-xs font-semibold px-2 py-1 rounded-full ${getLevelColor(step.level)}`}>
                                    {step.level.toUpperCase()}
                                  </span>
                                  <span className="text-sm text-gray-600 flex items-center">
                                    <ClockIcon className="h-4 w-4 mr-1" />
                                    {step.timeline}
                                  </span>
                                </div>
                              </div>
                            </div>
                          </div>
                          <ChevronDownIcon
                            className={`h-5 w-5 text-gray-400 transition-transform ${expandedStep === idx ? 'transform rotate-180' : ''
                              }`}
                          />
                        </div>
                      </button>

                      {expandedStep === idx && (
                        <div className="bg-gray-50 border-t px-4 py-4 space-y-4">
                          <div>
                            <p className="text-sm text-gray-600 mb-2">{step.description}</p>
                          </div>

                          <div>
                            <h5 className="font-semibold text-gray-900 mb-2 text-sm">
                              Timeline
                            </h5>
                            <p className="text-sm text-gray-700">
                              {step.estimatedTimeline}
                            </p>
                          </div>

                          <div>
                            <h5 className="font-semibold text-gray-900 mb-2 text-sm">
                              Skills You Have
                            </h5>
                            <div className="flex flex-wrap gap-2">
                              {step.skillsNeeded.map((skill, sidx) => (
                                <span
                                  key={sidx}
                                  className="inline-flex items-center px-2.5 py-0.5 rounded-full text-xs font-medium bg-green-100 text-green-800"
                                >
                                  ✓ {skill}
                                </span>
                              ))}
                            </div>
                          </div>

                          <div>
                            <h5 className="font-semibold text-gray-900 mb-2 text-sm">
                              Skills to Develop
                            </h5>
                            <div className="flex flex-wrap gap-2">
                              {step.skillsToGain.map((skill, sidx) => (
                                <span
                                  key={sidx}
                                  className="inline-flex items-center px-2.5 py-0.5 rounded-full text-xs font-medium bg-blue-100 text-blue-800"
                                >
                                  + {skill}
                                </span>
                              ))}
                            </div>
                          </div>

                          <div>
                            <div className="flex items-center space-x-2 mb-2">
                              <BookOpenIcon className="h-4 w-4 text-primary-600" />
                              <h5 className="font-semibold text-gray-900 text-sm">
                                Learning Resources
                              </h5>
                            </div>
                            <ul className="space-y-1">
                              {step.learningResources.map((resource: any, ridx) => {
                                // Handle both string and object formats
                                const resourceText = typeof resource === 'string'
                                  ? resource
                                  : resource?.path || resource?.description || JSON.stringify(resource);

                                return (
                                  <li
                                    key={ridx}
                                    className="text-sm text-gray-700 flex items-start"
                                  >
                                    <span className="mr-2">→</span>
                                    <span>{resourceText}</span>
                                  </li>
                                );
                              })}
                            </ul>
                          </div>
                        </div>
                      )}
                    </div>
                  ))}
                </div>
              </div>

              {/* Alternative Paths */}
              {careerPath.alternativePaths && careerPath.alternativePaths.length > 0 && (
                <div className="bg-white border-2 border-gray-200 rounded-lg p-5 shadow-sm">
                  <h3 className="font-bold text-gray-900 mb-3 flex items-center">
                    <span className="text-indigo-600 mr-2">↗</span>
                    Alternative Career Directions
                  </h3>
<<<<<<< HEAD
                  <ul className="space-y-2">
                    {careerPath.alternativePaths.map((path: any, idx) => {
                      const pathText = typeof path === 'string' ? path : path?.path || path?.title || path?.description || JSON.stringify(path);
                      return (
                        <li
                          key={idx}
                          className="text-sm text-indigo-800 flex items-start"
                        >
                          <span className="mr-2">→</span>
                          <span>{pathText}</span>
                        </li>
                      );
                    })}
=======
                  <ul className="space-y-2.5">
                    {careerPath.alternativePaths.map((path, idx) => (
                      <li
                        key={idx}
                        className="text-sm text-gray-700 flex items-start pl-4"
                      >
                        <span className="text-indigo-500 mr-2">•</span>
                        <span>{path}</span>
                      </li>
                    ))}
>>>>>>> 655a77d3
                  </ul>
                </div>
              )}

              {/* Action Items */}
              {careerPath.actionItems && careerPath.actionItems.length > 0 && (
                <div className="bg-white border-2 border-gray-200 rounded-lg p-5 shadow-sm">
                  <h3 className="font-bold text-gray-900 mb-4">
                    Immediate Action Items
                  </h3>
<<<<<<< HEAD
                  <ol className="space-y-2">
                    {careerPath.actionItems.map((item: any, idx) => {
                      const itemText = typeof item === 'string' ? item : item?.text || item?.action || item?.description || JSON.stringify(item);
                      return (
                        <li
                          key={idx}
                          className="text-sm text-blue-800 flex items-start"
                        >
                          <span className="mr-3 font-bold text-blue-600">
                            {idx + 1}.
                          </span>
                          <span>{itemText}</span>
                        </li>
                      );
                    })}
=======
                  <ol className="space-y-3">
                    {careerPath.actionItems.map((item, idx) => (
                      <li
                        key={idx}
                        className="text-sm text-gray-700 flex items-start"
                      >
                        <span className="flex-shrink-0 w-6 h-6 rounded-full bg-blue-100 text-blue-600 font-bold text-xs flex items-center justify-center mr-3 mt-0.5">
                          {idx + 1}
                        </span>
                        <span>{item}</span>
                      </li>
                    ))}
>>>>>>> 655a77d3
                  </ol>
                </div>
              )}

              {/* Next Steps */}
              {careerPath.nextSteps && careerPath.nextSteps.length > 0 && (
                <div className="bg-white border-2 border-gray-200 rounded-lg p-5 shadow-sm">
                  <h3 className="font-bold text-gray-900 mb-4">
                    Next Steps (This Month)
                  </h3>
<<<<<<< HEAD
                  <ul className="space-y-2">
                    {careerPath.nextSteps.map((step: any, idx) => {
                      const stepText = typeof step === 'string' ? step : step?.text || step?.step || step?.description || JSON.stringify(step);
                      return (
                        <li
                          key={idx}
                          className="text-sm text-purple-800 flex items-start"
                        >
                          <span className="mr-2">✓</span>
                          <span>{stepText}</span>
                        </li>
                      );
                    })}
=======
                  <ul className="space-y-3">
                    {careerPath.nextSteps.map((step, idx) => (
                      <li
                        key={idx}
                        className="text-sm text-gray-700 flex items-start"
                      >
                        <span className="flex-shrink-0 w-5 h-5 rounded border-2 border-purple-500 text-purple-600 font-bold text-xs flex items-center justify-center mr-3 mt-0.5">
                          ✓
                        </span>
                        <span>{step}</span>
                      </li>
                    ))}
>>>>>>> 655a77d3
                  </ul>
                </div>
              )}

              {/* Chat Section */}
              <div className="border-t-2 border-gray-200 pt-6">
                <button
                  onClick={() => setShowChat(!showChat)}
                  className="w-full flex items-center justify-between px-5 py-4 bg-white hover:bg-gray-50 rounded-lg transition-colors border-2 border-gray-200 shadow-sm hover:shadow-md"
                >
                  <div className="flex items-center space-x-3">
                    <div className="p-2 bg-blue-100 rounded-lg">
                      <ChatBubbleLeftRightIcon className="h-5 w-5 text-blue-600" />
                    </div>
                    <span className="font-bold text-gray-900">
                      Ask Questions About {careerPath.studentName}'s Career Path
                    </span>
                  </div>
                  <ChevronDownIcon
<<<<<<< HEAD
                    className={`h-5 w-5 text-primary-600 transition-transform ${showChat ? 'transform rotate-180' : ''
                      }`}
=======
                    className={`h-5 w-5 text-gray-600 transition-transform ${
                      showChat ? 'transform rotate-180' : ''
                    }`}
>>>>>>> 655a77d3
                  />
                </button>

                {showChat && (
                  <div className="mt-4 border-2 border-gray-200 rounded-lg overflow-hidden shadow-sm">
                    {/* Chat Messages */}
                    <div className="h-96 overflow-y-auto bg-gradient-to-b from-gray-50 to-white p-4 space-y-4">
                      {chatMessages.length === 0 && (
                        <div className="text-center text-gray-500 py-8">
                          <ChatBubbleLeftRightIcon className="h-12 w-12 mx-auto mb-3 text-gray-400" />
                          <p className="text-sm">Ask me anything about your career path!</p>
                          <p className="text-xs mt-1">
                            For example: "What courses should I take first?" or "How can I improve my skills?"
                          </p>
                        </div>
                      )}

                      {chatMessages.map((msg, idx) => (
                        <div
                          key={idx}
                          className={`flex ${msg.role === 'user' ? 'justify-end' : 'justify-start'}`}
                        >
                          <div
                            className={`max-w-[80%] rounded-lg px-4 py-2 ${msg.role === 'user'
                              ? 'bg-primary-600 text-white'
                              : 'bg-white border border-gray-200 text-gray-900'
                              }`}
                          >
                            <p className="text-sm whitespace-pre-wrap">{msg.content}</p>
                            <p
                              className={`text-xs mt-1 ${msg.role === 'user' ? 'text-primary-200' : 'text-gray-500'
                                }`}
                            >
                              {msg.timestamp.toLocaleTimeString([], {
                                hour: '2-digit',
                                minute: '2-digit',
                              })}
                            </p>
                          </div>
                        </div>
                      ))}

                      {chatLoading && (
                        <div className="flex justify-start">
                          <div className="bg-white border border-gray-200 rounded-lg px-4 py-2">
                            <div className="flex space-x-2">
                              <div className="w-2 h-2 bg-gray-400 rounded-full animate-bounce" />
                              <div className="w-2 h-2 bg-gray-400 rounded-full animate-bounce delay-100" />
                              <div className="w-2 h-2 bg-gray-400 rounded-full animate-bounce delay-200" />
                            </div>
                          </div>
                        </div>
                      )}

                      <div ref={chatEndRef} />
                    </div>

                    {/* Chat Input */}
                    <div className="bg-white border-t border-gray-200 p-4">
                      <div className="flex space-x-2">
                        <input
                          type="text"
                          value={chatInput}
                          onChange={(e) => setChatInput(e.target.value)}
                          onKeyPress={(e) => {
                            if (e.key === 'Enter' && !e.shiftKey) {
                              e.preventDefault();
                              handleSendMessage();
                            }
                          }}
                          placeholder="Ask a question about your career path..."
                          className="flex-1 px-4 py-2 border border-gray-300 rounded-lg focus:outline-none focus:ring-2 focus:ring-primary-500 focus:border-transparent"
                          disabled={chatLoading}
                        />
                        <button
                          onClick={handleSendMessage}
                          disabled={!chatInput.trim() || chatLoading}
                          className="px-4 py-2 bg-primary-600 text-white rounded-lg hover:bg-primary-700 disabled:opacity-50 disabled:cursor-not-allowed transition-colors flex items-center space-x-2"
                        >
                          <PaperAirplaneIcon className="h-5 w-5" />
                          <span>Send</span>
                        </button>
                      </div>
                    </div>
                  </div>
                )}
              </div>

              {/* Generated Info */}
              <div className="text-xs text-gray-500 text-center pt-4 border-t">
                Generated on {new Date(careerPath.generatedAt).toLocaleDateString()}
              </div>
            </>
          )}
        </div>
      </div>
    </div>
  );
};

export default CareerPathDrawer;<|MERGE_RESOLUTION|>--- conflicted
+++ resolved
@@ -321,7 +321,6 @@
                     </div>
                     <h3 className="font-bold text-gray-900">Strengths</h3>
                   </div>
-<<<<<<< HEAD
                   <ul className="space-y-2">
                     {careerPath.strengths.map((strength: any, idx) => {
                       const strengthText = typeof strength === 'string' ? strength : strength?.text || strength?.description || JSON.stringify(strength);
@@ -332,15 +331,6 @@
                         </li>
                       );
                     })}
-=======
-                  <ul className="space-y-2.5">
-                    {careerPath.strengths.map((strength, idx) => (
-                      <li key={idx} className="text-sm text-gray-700 flex items-start">
-                        <span className="text-green-500 mr-2 font-bold">✓</span>
-                        <span>{strength}</span>
-                      </li>
-                    ))}
->>>>>>> 655a77d3
                   </ul>
                 </div>
 
@@ -352,7 +342,6 @@
                     </div>
                     <h3 className="font-bold text-gray-900">Skill Gaps</h3>
                   </div>
-<<<<<<< HEAD
                   <ul className="space-y-2">
                     {careerPath.gaps.map((gap: any, idx) => {
                       const gapText = typeof gap === 'string' ? gap : gap?.text || gap?.description || JSON.stringify(gap);
@@ -363,15 +352,6 @@
                         </li>
                       );
                     })}
-=======
-                  <ul className="space-y-2.5">
-                    {careerPath.gaps.map((gap, idx) => (
-                      <li key={idx} className="text-sm text-gray-700 flex items-start">
-                        <span className="text-orange-500 mr-2 font-bold">→</span>
-                        <span>{gap}</span>
-                      </li>
-                    ))}
->>>>>>> 655a77d3
                   </ul>
                 </div>
               </div>
@@ -514,7 +494,6 @@
                     <span className="text-indigo-600 mr-2">↗</span>
                     Alternative Career Directions
                   </h3>
-<<<<<<< HEAD
                   <ul className="space-y-2">
                     {careerPath.alternativePaths.map((path: any, idx) => {
                       const pathText = typeof path === 'string' ? path : path?.path || path?.title || path?.description || JSON.stringify(path);
@@ -528,18 +507,6 @@
                         </li>
                       );
                     })}
-=======
-                  <ul className="space-y-2.5">
-                    {careerPath.alternativePaths.map((path, idx) => (
-                      <li
-                        key={idx}
-                        className="text-sm text-gray-700 flex items-start pl-4"
-                      >
-                        <span className="text-indigo-500 mr-2">•</span>
-                        <span>{path}</span>
-                      </li>
-                    ))}
->>>>>>> 655a77d3
                   </ul>
                 </div>
               )}
@@ -550,7 +517,6 @@
                   <h3 className="font-bold text-gray-900 mb-4">
                     Immediate Action Items
                   </h3>
-<<<<<<< HEAD
                   <ol className="space-y-2">
                     {careerPath.actionItems.map((item: any, idx) => {
                       const itemText = typeof item === 'string' ? item : item?.text || item?.action || item?.description || JSON.stringify(item);
@@ -566,20 +532,6 @@
                         </li>
                       );
                     })}
-=======
-                  <ol className="space-y-3">
-                    {careerPath.actionItems.map((item, idx) => (
-                      <li
-                        key={idx}
-                        className="text-sm text-gray-700 flex items-start"
-                      >
-                        <span className="flex-shrink-0 w-6 h-6 rounded-full bg-blue-100 text-blue-600 font-bold text-xs flex items-center justify-center mr-3 mt-0.5">
-                          {idx + 1}
-                        </span>
-                        <span>{item}</span>
-                      </li>
-                    ))}
->>>>>>> 655a77d3
                   </ol>
                 </div>
               )}
@@ -590,7 +542,6 @@
                   <h3 className="font-bold text-gray-900 mb-4">
                     Next Steps (This Month)
                   </h3>
-<<<<<<< HEAD
                   <ul className="space-y-2">
                     {careerPath.nextSteps.map((step: any, idx) => {
                       const stepText = typeof step === 'string' ? step : step?.text || step?.step || step?.description || JSON.stringify(step);
@@ -604,20 +555,6 @@
                         </li>
                       );
                     })}
-=======
-                  <ul className="space-y-3">
-                    {careerPath.nextSteps.map((step, idx) => (
-                      <li
-                        key={idx}
-                        className="text-sm text-gray-700 flex items-start"
-                      >
-                        <span className="flex-shrink-0 w-5 h-5 rounded border-2 border-purple-500 text-purple-600 font-bold text-xs flex items-center justify-center mr-3 mt-0.5">
-                          ✓
-                        </span>
-                        <span>{step}</span>
-                      </li>
-                    ))}
->>>>>>> 655a77d3
                   </ul>
                 </div>
               )}
@@ -637,14 +574,8 @@
                     </span>
                   </div>
                   <ChevronDownIcon
-<<<<<<< HEAD
                     className={`h-5 w-5 text-primary-600 transition-transform ${showChat ? 'transform rotate-180' : ''
                       }`}
-=======
-                    className={`h-5 w-5 text-gray-600 transition-transform ${
-                      showChat ? 'transform rotate-180' : ''
-                    }`}
->>>>>>> 655a77d3
                   />
                 </button>
 
