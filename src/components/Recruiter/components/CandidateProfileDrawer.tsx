--- conflicted
+++ resolved
@@ -1,1147 +1,1143 @@
-// src/components/Recruiter/components/CandidateProfileDrawer.tsx
-import React, { useState } from 'react';
-import {
-  XMarkIcon,
-  StarIcon,
-  MapPinIcon,
-  AcademicCapIcon,
-  PhoneIcon,
-  EnvelopeIcon,
-  BookmarkIcon,
-  CalendarDaysIcon,
-  DocumentArrowDownIcon,
-  ChatBubbleLeftRightIcon,
-  ShieldCheckIcon,
-  TrophyIcon,
-  BriefcaseIcon,
-  BeakerIcon,
-  DevicePhoneMobileIcon
-} from '@heroicons/react/24/outline';
-import AddToShortlistModal from '../modals/AddToShortlistModal';
-import ScheduleInterviewModal from '../modals/ScheduleInterviewModal';
-
-const Badge = ({ type }) => {
-  const badgeConfig = {
-    self_verified: { 
-      color: 'bg-gray-100 text-gray-800 border-gray-300', 
-      label: 'Self Verified',
-      icon: ShieldCheckIcon
-    },
-    institution_verified: { 
-      color: 'bg-blue-100 text-blue-800 border-blue-300', 
-      label: 'Institution Verified',
-      icon: AcademicCapIcon
-    },
-    external_audited: { 
-      color: 'bg-yellow-100 text-yellow-800 border-yellow-400', 
-      label: 'External Audited',
-      icon: ShieldCheckIcon
-    }
-  };
-
-  const config = badgeConfig[type] || badgeConfig.self_verified;
-  const IconComponent = config.icon;
-
-  return (
-    <span className={`inline-flex items-center px-2 py-1 rounded-full text-xs font-medium border ${config.color}`}>
-      <IconComponent className="h-3 w-3 mr-1" />
-      {config.label}
-    </span>
-  );
-};
-
-const TabButton = ({ active, onClick, children }) => (
-  <button
-    onClick={onClick}
-    className={`px-4 py-2 text-sm font-medium border-b-2 ${
-      active
-        ? 'border-primary-500 text-primary-600'
-        : 'border-transparent text-gray-500 hover:text-gray-700 hover:border-gray-300'
-    }`}
-  >
-    {children}
-  </button>
-);
-
-const ProgressBar = ({ label, value, maxValue = 100 }) => (
-  <div className="mb-3">
-    <div className="flex justify-between items-center mb-1">
-      <span className="text-sm text-gray-600">{label}</span>
-      <span className="text-sm font-medium text-gray-900">{value}/{maxValue}</span>
-    </div>
-    <div className="w-full bg-gray-200 rounded-full h-2">
-      <div
-        className="bg-primary-600 h-2 rounded-full"
-        style={{ width: `${(value / maxValue) * 100}%` }}
-      ></div>
-    </div>
-  </div>
-);
-
-const ExportModal = ({ isOpen, onClose, candidate }) => {
-  const [exportSettings, setExportSettings] = useState({
-    format: 'pdf',
-    type: 'mini_profile'
-  });
-
-  const generatePDF = (candidate, settings) => {
-    const isFullProfile = settings.type === 'full_profile';
-    const doc = new jsPDF();
-    const pageHeight = doc.internal.pageSize.height;
-    const pageWidth = doc.internal.pageSize.width;
-    const margin = 14;
-    const lineHeight = 6;
-    let yPos = 20;
-    
-    const checkNewPage = () => {
-      if (yPos > pageHeight - 30) {
-        doc.addPage();
-        yPos = 20;
-      }
-    };
-    
-    doc.setFont('helvetica');
-    
-    // Title
-    doc.setFontSize(18);
-    doc.setFont('helvetica', 'bold');
-    doc.text(`CANDIDATE PROFILE - ${candidate.name}`, margin, yPos);
-    yPos += 10;
-    
-    // Metadata
-    doc.setFontSize(10);
-    doc.setFont('helvetica', 'normal');
-    doc.text(`Generated on: ${new Date().toLocaleDateString()}`, margin, yPos);
-    yPos += lineHeight;
-    doc.text(`Export Type: ${isFullProfile ? 'Full Profile with PII' : 'Mini-Profile'}`, margin, yPos);
-    yPos += lineHeight + 3;
-    
-    // Basic Information
-    checkNewPage();
-    doc.setFont('helvetica', 'bold');
-    doc.setFontSize(12);
-    doc.text('BASIC INFORMATION', margin, yPos);
-    yPos += lineHeight + 2;
-    doc.setFontSize(10);
-    doc.setFont('helvetica', 'normal');
-    
-    const basicFields = [
-      { label: 'Name', value: candidate.name },
-      { label: 'Registration Number', value: candidate.registration_number },
-      { label: 'Date of Birth', value: candidate.date_of_birth },
-      { label: 'Age', value: candidate.age },
-      { label: 'University', value: candidate.university || candidate.college },
-      { label: 'College/School', value: candidate.college_school_name || candidate.college },
-      { label: 'Department', value: candidate.dept || candidate.branch_field },
-      { label: 'Course', value: candidate.course },
-      { label: 'District', value: candidate.district_name || candidate.location },
-      { label: 'Year', value: candidate.year },
-    ];
-    
-    if (isFullProfile) {
-      basicFields.push(
-        { label: 'Email', value: candidate.email },
-        { label: 'Phone', value: candidate.phone },
-        { label: 'Alternate Number', value: candidate.alternate_number }
-      );
-    }
-    
-    basicFields.forEach(field => {
-      if (field.value) {
-        checkNewPage();
-        doc.text(`${field.label}: ${field.value}`, margin + 5, yPos);
-        yPos += lineHeight;
-      }
-    });
-    yPos += 3;
-    
-    // Academic Information
-    checkNewPage();
-    doc.setFont('helvetica', 'bold');
-    doc.setFontSize(12);
-    doc.text('ACADEMIC INFORMATION', margin, yPos);
-    yPos += lineHeight + 2;
-    doc.setFontSize(10);
-    doc.setFont('helvetica', 'normal');
-    
-    const academicFields = [
-      { label: 'Branch/Field', value: candidate.branch_field },
-      { label: 'Trainer Name', value: candidate.trainer_name },
-      { label: 'NM ID', value: candidate.nm_id },
-      { label: 'AI Score', value: candidate.ai_score_overall },
-      { label: 'CGPA', value: candidate.cgpa },
-      { label: 'Year of Passing', value: candidate.year_of_passing },
-      { label: 'Employability Score', value: candidate.employability_score },
-    ];
-    
-    academicFields.forEach(field => {
-      if (field.value !== undefined && field.value !== null && field.value !== '') {
-        checkNewPage();
-        doc.text(`${field.label}: ${field.value}`, margin + 5, yPos);
-        yPos += lineHeight;
-      }
-    });
-    yPos += 3;
-    
-    // Skills
-    if (candidate.skills && candidate.skills.length > 0) {
-      checkNewPage();
-      doc.setFont('helvetica', 'bold');
-      doc.setFontSize(12);
-      doc.text('SKILLS', margin, yPos);
-      yPos += lineHeight + 2;
-      doc.setFontSize(10);
-      doc.setFont('helvetica', 'normal');
-      
-      const skillsText = candidate.skills.join(', ');
-      const splitSkills = doc.splitTextToSize(skillsText, pageWidth - (margin * 2) - 5);
-      splitSkills.forEach(line => {
-        checkNewPage();
-        doc.text(line, margin + 5, yPos);
-        yPos += lineHeight;
-      });
-      yPos += 3;
-    }
-    
-    // Additional Information (if in full profile mode)
-    if (isFullProfile) {
-      checkNewPage();
-      doc.setFont('helvetica', 'bold');
-      doc.setFontSize(12);
-      doc.text('ADDITIONAL INFORMATION', margin, yPos);
-      yPos += lineHeight + 2;
-      doc.setFontSize(10);
-      doc.setFont('helvetica', 'normal');
-      
-      const additionalFields = [
-        { label: 'Imported At', value: candidate.imported_at },
-        { label: 'Last Updated', value: candidate.last_updated },
-        { label: 'Created At', value: candidate.created_at },
-        { label: 'Verified', value: candidate.verified ? 'Yes' : 'No' },
-      ];
-      
-      additionalFields.forEach(field => {
-        if (field.value) {
-          checkNewPage();
-          doc.text(`${field.label}: ${field.value}`, margin + 5, yPos);
-          yPos += lineHeight;
-        }
-      });
-      yPos += 3;
-    }
-    
-    // Verification Badges
-    if (candidate.badges && candidate.badges.length > 0) {
-      checkNewPage();
-      doc.setFont('helvetica', 'bold');
-      doc.setFontSize(12);
-      doc.text('VERIFICATION', margin, yPos);
-      yPos += lineHeight + 2;
-      doc.setFontSize(10);
-      doc.setFont('helvetica', 'normal');
-      doc.text(candidate.badges.join(', '), margin + 5, yPos);
-      yPos += lineHeight + 3;
-    }
-    
-    // Footer on all pages
-    const totalPages = doc.getNumberOfPages();
-    for (let i = 1; i <= totalPages; i++) {
-      doc.setPage(i);
-      doc.setFontSize(8);
-      doc.setTextColor(128, 128, 128);
-      doc.text('--- Exported from RecruiterHub ---', pageWidth / 2, pageHeight - 10, { align: 'center' });
-      doc.text(`Page ${i} of ${totalPages}`, pageWidth / 2, pageHeight - 5, { align: 'center' });
-      doc.setTextColor(0, 0, 0);
-    }
-    
-    return doc;
-  };
-
-  const generateCSV = (candidate, settings) => {
-    const isFullProfile = settings.type === 'full_profile';
-    
-    // Build comprehensive headers
-    const headers = [
-      'Name',
-      'Registration Number',
-      'Date of Birth',
-      'Age',
-      'University',
-      'College/School',
-      'Department',
-      'Course',
-      'Branch/Field',
-      'District',
-      'Year',
-    ];
-    
-    if (isFullProfile) {
-      headers.push(
-        'Email',
-        'Phone',
-        'Alternate Number',
-        'Trainer Name',
-        'NM ID'
-      );
-    }
-    
-    headers.push(
-      'AI Score',
-      'CGPA',
-      'Year of Passing',
-      'Employability Score',
-      'Skills',
-      'Verification Badges',
-      'Verified'
-    );
-    
-    if (isFullProfile) {
-      headers.push(
-        'Imported At',
-        'Last Updated',
-        'Created At'
-      );
-    }
-    
-    let csvContent = headers.join(',') + '\n';
-    
-    // Escape function for CSV
-    const escapeCSV = (value) => {
-      if (value === null || value === undefined || value === '') return '""';
-      const str = String(value);
-      // Escape quotes and wrap in quotes
-      return `"${str.replace(/"/g, '""')}"`;
-    };
-    
-    // Build row data
-    const row = [
-      escapeCSV(candidate.name),
-      escapeCSV(candidate.registration_number),
-      escapeCSV(candidate.date_of_birth),
-      escapeCSV(candidate.age),
-      escapeCSV(candidate.university || candidate.college),
-      escapeCSV(candidate.college_school_name || candidate.college),
-      escapeCSV(candidate.dept || candidate.branch_field),
-      escapeCSV(candidate.course),
-      escapeCSV(candidate.branch_field),
-      escapeCSV(candidate.district_name || candidate.location),
-      escapeCSV(candidate.year),
-    ];
-    
-    if (isFullProfile) {
-      row.push(
-        escapeCSV(candidate.email),
-        escapeCSV(candidate.phone),
-        escapeCSV(candidate.alternate_number),
-        escapeCSV(candidate.trainer_name),
-        escapeCSV(candidate.nm_id)
-      );
-    }
-    
-    row.push(
-      escapeCSV(candidate.ai_score_overall),
-      escapeCSV(candidate.cgpa),
-      escapeCSV(candidate.year_of_passing),
-      escapeCSV(candidate.employability_score),
-      escapeCSV(candidate.skills?.join('; ')),
-      escapeCSV(candidate.badges?.join('; ')),
-      escapeCSV(candidate.verified ? 'Yes' : 'No')
-    );
-    
-    if (isFullProfile) {
-      row.push(
-        escapeCSV(candidate.imported_at),
-        escapeCSV(candidate.last_updated),
-        escapeCSV(candidate.created_at)
-      );
-    }
-    
-    csvContent += row.join(',') + '\n';
-    
-    return csvContent;
-  };
-
-  const downloadFile = (content, filename, format) => {
-    const blob = new Blob([content], { 
-      type: format === 'csv' ? 'text/csv' : 'application/pdf' 
-    });
-    const url = window.URL.createObjectURL(blob);
-    const link = document.createElement('a');
-    link.href = url;
-    link.download = filename;
-    document.body.appendChild(link);
-    link.click();
-    document.body.removeChild(link);
-    window.URL.revokeObjectURL(url);
-  };
-
-  const handleExport = () => {
-    const filename = `${candidate.name.replace(/\s+/g, '_')}_${new Date().toISOString().split('T')[0]}`;
-    
-    if (exportSettings.format === 'csv') {
-      const content = generateCSV(candidate, exportSettings);
-      downloadFile(content, filename + '.csv', 'csv');
-    } else {
-      const pdfDoc = generatePDF(candidate, exportSettings);
-      pdfDoc.save(filename + '.pdf');
-    }
-    
-    onClose();
-  };
-
-  if (!isOpen) return null;
-
-  return (
-    <div className="fixed inset-0 z-[60] overflow-y-auto">
-      <div className="flex items-center justify-center min-h-screen pt-4 px-4 pb-20 text-center sm:block sm:p-0">
-        <div className="fixed inset-0 bg-gray-500 bg-opacity-75 transition-opacity" onClick={onClose}></div>
-        
-        <div className="inline-block align-bottom bg-white rounded-lg px-4 pt-5 pb-4 text-left overflow-hidden shadow-xl transform transition-all sm:my-8 sm:align-middle sm:max-w-lg sm:w-full sm:p-6">
-          <div className="flex items-center justify-between mb-4">
-            <h3 className="text-lg font-medium text-gray-900">Export Candidate Profile</h3>
-            <button onClick={onClose} className="text-gray-400 hover:text-gray-600">
-              <XMarkIcon className="h-6 w-6" />
-            </button>
-          </div>
-
-          <div className="space-y-4">
-            <div>
-              <label className="block text-sm font-medium text-gray-700 mb-2">Export Format</label>
-              <div className="space-x-4">
-                <label className="inline-flex items-center">
-                  <input
-                    type="radio"
-                    name="format"
-                    value="csv"
-                    checked={exportSettings.format === 'csv'}
-                    onChange={(e) => setExportSettings({...exportSettings, format: e.target.value})}
-                    className="h-4 w-4 text-primary-600 focus:ring-primary-500 border-gray-300"
-                  />
-                  <span className="ml-2 text-sm text-gray-700">CSV</span>
-                </label>
-                <label className="inline-flex items-center">
-                  <input
-                    type="radio"
-                    name="format"
-                    value="pdf"
-                    checked={exportSettings.format === 'pdf'}
-                    onChange={(e) => setExportSettings({...exportSettings, format: e.target.value})}
-                    className="h-4 w-4 text-primary-600 focus:ring-primary-500 border-gray-300"
-                  />
-                  <span className="ml-2 text-sm text-gray-700">PDF</span>
-                </label>
-              </div>
-            </div>
-
-            <div>
-              <label className="block text-sm font-medium text-gray-700 mb-2">Profile Type</label>
-              <div className="space-x-4">
-                <label className="inline-flex items-center">
-                  <input
-                    type="radio"
-                    name="type"
-                    value="mini_profile"
-                    checked={exportSettings.type === 'mini_profile'}
-                    onChange={(e) => setExportSettings({...exportSettings, type: e.target.value})}
-                    className="h-4 w-4 text-primary-600 focus:ring-primary-500 border-gray-300"
-                  />
-                  <span className="ml-2 text-sm text-gray-700">Mini-Profile</span>
-                </label>
-                <label className="inline-flex items-center">
-                  <input
-                    type="radio"
-                    name="type"
-                    value="full_profile"
-                    checked={exportSettings.type === 'full_profile'}
-                    onChange={(e) => setExportSettings({...exportSettings, type: e.target.value})}
-                    className="h-4 w-4 text-primary-600 focus:ring-primary-500 border-gray-300"
-                  />
-                  <span className="ml-2 text-sm text-gray-700">Full Profile</span>
-                </label>
-              </div>
-              <p className="text-xs text-gray-500 mt-1">Full Profile includes contact information (PII)</p>
-            </div>
-          </div>
-
-          <div className="mt-6 flex items-center justify-end space-x-3">
-            <button
-              onClick={onClose}
-              className="px-4 py-2 text-sm font-medium text-gray-700 bg-white border border-gray-300 rounded-md hover:bg-gray-50"
-            >
-              Cancel
-            </button>
-            <button
-              onClick={handleExport}
-              className="px-4 py-2 text-sm font-medium text-white bg-primary-600 border border-transparent rounded-md hover:bg-primary-700"
-            >
-              Export
-            </button>
-          </div>
-        </div>
-      </div>
-    </div>
-  );
-};
-
-const MessageModal = ({ isOpen, onClose, candidate }) => {
-  if (!isOpen) return null;
-
-  const handleWhatsApp = () => {
-    const phone = candidate.phone?.replace(/[^0-9]/g, '') || '';
-    const message = encodeURIComponent(`Hi ${candidate.name}, I came across your profile on RecruiterHub...`);
-    window.open(`https://wa.me/${phone}?text=${message}`, '_blank');
-    onClose();
-  };
-
-  const handleSMS = () => {
-    const phone = candidate.phone?.replace(/[^0-9]/g, '') || '';
-    window.location.href = `sms:${phone}`;
-    onClose();
-  };
-
-  const handleEmail = () => {
-    const subject = encodeURIComponent('Opportunity from RecruiterHub');
-    const body = encodeURIComponent(`Dear ${candidate.name},\n\nI came across your profile on RecruiterHub and would like to discuss a potential opportunity...\n\nBest regards`);
-    window.location.href = `mailto:${candidate.email}?subject=${subject}&body=${body}`;
-    onClose();
-  };
-
-  return (
-    <div className="fixed inset-0 z-[60] overflow-y-auto">
-      <div className="flex items-center justify-center min-h-screen pt-4 px-4 pb-20 text-center sm:block sm:p-0">
-        <div className="fixed inset-0 bg-gray-500 bg-opacity-75 transition-opacity" onClick={onClose}></div>
-        
-        <div className="inline-block align-bottom bg-white rounded-lg px-4 pt-5 pb-4 text-left overflow-hidden shadow-xl transform transition-all sm:my-8 sm:align-middle sm:max-w-md sm:w-full sm:p-6">
-          <div className="flex items-center justify-between mb-4">
-            <h3 className="text-lg font-medium text-gray-900">Contact {candidate.name}</h3>
-            <button onClick={onClose} className="text-gray-400 hover:text-gray-600">
-              <XMarkIcon className="h-6 w-6" />
-            </button>
-          </div>
-
-          <div className="space-y-3">
-            <button
-              onClick={handleWhatsApp}
-              className="w-full flex items-center justify-center px-4 py-3 border border-gray-300 rounded-lg text-sm font-medium text-gray-700 bg-white hover:bg-green-50 hover:border-green-300 transition-colors"
-            >
-              <svg className="h-5 w-5 mr-3 text-green-600" fill="currentColor" viewBox="0 0 24 24">
-                <path d="M17.472 14.382c-.297-.149-1.758-.867-2.03-.967-.273-.099-.471-.148-.67.15-.197.297-.767.966-.94 1.164-.173.199-.347.223-.644.075-.297-.15-1.255-.463-2.39-1.475-.883-.788-1.48-1.761-1.653-2.059-.173-.297-.018-.458.13-.606.134-.133.298-.347.446-.52.149-.174.198-.298.298-.497.099-.198.05-.371-.025-.52-.075-.149-.669-1.612-.916-2.207-.242-.579-.487-.5-.669-.51-.173-.008-.371-.01-.57-.01-.198 0-.52.074-.792.372-.272.297-1.04 1.016-1.04 2.479 0 1.462 1.065 2.875 1.213 3.074.149.198 2.096 3.2 5.077 4.487.709.306 1.262.489 1.694.625.712.227 1.36.195 1.871.118.571-.085 1.758-.719 2.006-1.413.248-.694.248-1.289.173-1.413-.074-.124-.272-.198-.57-.347m-5.421 7.403h-.004a9.87 9.87 0 01-5.031-1.378l-.361-.214-3.741.982.998-3.648-.235-.374a9.86 9.86 0 01-1.51-5.26c.001-5.45 4.436-9.884 9.888-9.884 2.64 0 5.122 1.03 6.988 2.898a9.825 9.825 0 012.893 6.994c-.003 5.45-4.437 9.884-9.885 9.884m8.413-18.297A11.815 11.815 0 0012.05 0C5.495 0 .16 5.335.157 11.892c0 2.096.547 4.142 1.588 5.945L.057 24l6.305-1.654a11.882 11.882 0 005.683 1.448h.005c6.554 0 11.89-5.335 11.893-11.893a11.821 11.821 0 00-3.48-8.413Z"/>
-              </svg>
-              WhatsApp
-            </button>
-
-            <button
-              onClick={handleSMS}
-              className="w-full flex items-center justify-center px-4 py-3 border border-gray-300 rounded-lg text-sm font-medium text-gray-700 bg-white hover:bg-blue-50 hover:border-blue-300 transition-colors"
-            >
-              <DevicePhoneMobileIcon className="h-5 w-5 mr-3 text-blue-600" />
-              SMS / Message
-            </button>
-
-            <button
-              onClick={handleEmail}
-              className="w-full flex items-center justify-center px-4 py-3 border border-gray-300 rounded-lg text-sm font-medium text-gray-700 bg-white hover:bg-red-50 hover:border-red-300 transition-colors"
-            >
-              <EnvelopeIcon className="h-5 w-5 mr-3 text-red-600" />
-              Email
-            </button>
-          </div>
-
-          <div className="mt-4 p-3 bg-gray-50 rounded-lg">
-            <div className="text-xs text-gray-600 space-y-1">
-              <div className="flex items-center">
-                <PhoneIcon className="h-3 w-3 mr-1" />
-                <span>{candidate.phone || 'Not available'}</span>
-              </div>
-              <div className="flex items-center">
-                <EnvelopeIcon className="h-3 w-3 mr-1" />
-                <span>{candidate.email || 'Not available'}</span>
-              </div>
-            </div>
-          </div>
-        </div>
-      </div>
-    </div>
-  );
-};
-
-const CandidateProfileDrawer = ({ candidate, isOpen, onClose }) => {
-  const [activeTab, setActiveTab] = useState('overview');
-  const [notes, setNotes] = useState('');
-  const [rating, setRating] = useState(0);
-  const [showShortlistModal, setShowShortlistModal] = useState(false);
-  const [showInterviewModal, setShowInterviewModal] = useState(false);
-  const [showExportModal, setShowExportModal] = useState(false);
-  const [showMessageModal, setShowMessageModal] = useState(false);
-<<<<<<< HEAD
-=======
-
->>>>>>> 05fa4fce
-
-  if (!isOpen || !candidate) return null;
-
-  const modalCandidate = {
-    ...candidate,
-    name: (candidate as any).name || (candidate as any).candidate_name || '',
-    email: (candidate as any).email || (candidate as any).candidate_email || ''
-  };
-
-  // Parse profile data if it's a string/object and prepare helpers
-  let profileData: any = candidate;
-  let rawProfile: any = {};
-
-  if (candidate.profile && typeof candidate.profile === 'string') {
-    try {
-      rawProfile = JSON.parse(candidate.profile);
-      profileData = { ...candidate, ...rawProfile };
-    } catch (e) {
-      rawProfile = {};
-      profileData = candidate;
-    }
-  } else if (candidate.profile && typeof candidate.profile === 'object') {
-    rawProfile = candidate.profile;
-    profileData = { ...candidate, ...rawProfile };
-  }
-
-  const formatLabel = (key: string) => key
-    .replace(/_/g, ' ')
-    .replace(/([a-z])([A-Z])/g, '$1 $2')
-    .replace(/^\w/, (c) => c.toUpperCase());
-
-  const isPrimitive = (val: any) => val === null || ['string','number','boolean'].includes(typeof val);
-  const isEmpty = (v: any) => v === null || v === undefined || (typeof v === 'string' && v.trim() === '');
-
-  // Build lists of fields from the JSONB profile
-  const knownComposite = new Set(['training','education','technicalSkills','softSkills','experience']);
-  const primitiveEntries = Object.entries(rawProfile || {})
-    .filter(([k,v]) => !knownComposite.has(k) && isPrimitive(v) && !isEmpty(v))
-    .sort(([a],[b]) => a.localeCompare(b));
-
-  const otherArrays = Object.entries(rawProfile || {})
-    .filter(([k,v]) => Array.isArray(v) && !knownComposite.has(k));
-
-  const tabs = [
-    { key: 'overview', label: 'Overview' },
-    { key: 'projects', label: 'Projects' },
-    { key: 'assessments', label: 'Assessments' },
-    { key: 'certificates', label: 'Certificates' },
-    { key: 'verification', label: 'Verification' },
-    { key: 'notes', label: 'Notes & Ratings' }
-  ];
-
-  return (
-    <div className="fixed inset-0 z-50 overflow-hidden" aria-labelledby="slide-over-title" role="dialog" aria-modal="true">
-      <div className="absolute inset-0 overflow-hidden">
-        <div className="absolute inset-0 bg-gray-500 bg-opacity-75 transition-opacity" onClick={onClose}></div>
-        
-        <div className="fixed inset-y-0 right-0 pl-10 max-w-full flex sm:pl-16">
-          <div className="w-screen max-w-2xl">
-            <div className="h-full flex flex-col bg-white shadow-xl">
-              {/* Header */}
-              <div className="px-6 py-4 bg-primary-50 border-b border-primary-200">
-                <div className="flex items-start justify-between">
-                  <div className="flex-1">
-                    <div className="flex items-center">
-                      <h2 className="text-xl font-semibold text-gray-900">{profileData.name || candidate.name}</h2>
-                      <div className="ml-3 flex items-center">
-                        <StarIcon className="h-5 w-5 text-yellow-400 fill-current" />
-                        <span className="text-lg font-bold text-gray-900 ml-1">{candidate.ai_score_overall || 0}</span>
-                        <span className="text-sm text-gray-600 ml-1">AI Score</span>
-                      </div>
-                    </div>
-                    <div className="mt-2 flex items-center text-sm text-gray-600">
-                      <AcademicCapIcon className="h-4 w-4 mr-1" />
-                      <span>{profileData.college_school_name || candidate.college} • {profileData.branch_field || candidate.dept}</span>
-                    </div>
-                    <div className="mt-1 flex items-center text-sm text-gray-600">
-                      <MapPinIcon className="h-4 w-4 mr-1" />
-                      <span>{profileData.district_name || candidate.location} • Age {profileData.age || 'N/A'}</span>
-                    </div>
-                    {candidate.badges && candidate.badges.length > 0 && (
-                      <div className="mt-3 flex flex-wrap gap-2">
-                        {candidate.badges.map((badge, index) => (
-                          <Badge key={index} type={badge} />
-                        ))}
-                      </div>
-                    )}
-                  </div>
-                  <button
-                    onClick={onClose}
-                    className="bg-white rounded-md p-2 text-gray-400 hover:text-gray-500 hover:bg-gray-50"
-                  >
-                    <XMarkIcon className="h-6 w-6" />
-                  </button>
-                </div>
-              </div>
-
-              {/* Contact Info */}
-              <div className="px-6 py-3 bg-gray-50 border-b border-gray-200">
-                <div className="flex items-center space-x-4 text-sm">
-                  <div className="flex items-center text-gray-600">
-                    <PhoneIcon className="h-4 w-4 mr-1" />
-                    <span>{profileData.contact_number || candidate.phone || 'Not provided'}</span>
-                  </div>
-                  <div className="flex items-center text-gray-600">
-                    <EnvelopeIcon className="h-4 w-4 mr-1" />
-                    <span>{profileData.email || candidate.email}</span>
-                  </div>
-                </div>
-              </div>
-
-              {/* Tabs */}
-              <div className="border-b border-gray-200">
-                <nav className="-mb-px flex space-x-8 px-6">
-                  {tabs.map((tab) => (
-                    <TabButton
-                      key={tab.key}
-                      active={activeTab === tab.key}
-                      onClick={() => setActiveTab(tab.key)}
-                    >
-                      {tab.label}
-                    </TabButton>
-                  ))}
-                </nav>
-              </div>
-
-              {/* Tab Content */}
-              <div className="flex-1 overflow-y-auto">
-                {activeTab === 'overview' && (
-                  <div className="p-6 space-y-6">
-                    {/* Profile Info */}
-                    <div>
-                      <h3 className="text-lg font-medium text-gray-900 mb-4">Profile Information</h3>
-                      {primitiveEntries.length > 0 ? (
-                        <div className="grid grid-cols-1 sm:grid-cols-2 gap-4 text-sm">
-                          {primitiveEntries.map(([key, value]) => (
-                            <div key={key} className="flex flex-col">
-                              <span className="text-gray-500 text-xs mb-1">{formatLabel(key)}</span>
-                              <span className="font-medium text-gray-900 break-all">{String(value)}</span>
-                            </div>
-                          ))}
-                          {/* Composite summaries inside Profile Information */}
-                          {Array.isArray(profileData.education) && profileData.education.length > 0 && (
-                            <div className="flex flex-col col-span-1">
-                              <span className="text-gray-500 text-xs mb-1">Education</span>
-                              <span className="font-medium text-gray-900 break-all">
-                                {profileData.education.map((e: any) => e.degree || e.level || 'Education').join(', ')}
-                              </span>
-                            </div>
-                          )}
-                          {Array.isArray(profileData.training) && profileData.training.length > 0 && (
-                            <div className="flex flex-col col-span-1">
-                              <span className="text-gray-500 text-xs mb-1">Training</span>
-                              <span className="font-medium text-gray-900 break-all">
-                                {profileData.training.map((t: any) => t.course || t.skill || 'Training').join(', ')}
-                              </span>
-                            </div>
-                          )}
-                          {Array.isArray(profileData.technicalSkills) && profileData.technicalSkills.length > 0 && (
-                            <div className="flex flex-col col-span-1">
-                              <span className="text-gray-500 text-xs mb-1">Technical Skills</span>
-                              <span className="font-medium text-gray-900 break-all">
-                                {profileData.technicalSkills.map((s: any) => s.name).join(', ')}
-                              </span>
-                            </div>
-                          )}
-                          {Array.isArray(profileData.softSkills) && profileData.softSkills.length > 0 && (
-                            <div className="flex flex-col col-span-1">
-                              <span className="text-gray-500 text-xs mb-1">Soft Skills</span>
-                              <span className="font-medium text-gray-900 break-all">
-                                {profileData.softSkills.map((s: any) => s.name).join(', ')}
-                              </span>
-                            </div>
-                          )}
-                          {Array.isArray(profileData.experience) && profileData.experience.length > 0 && (
-                            <div className="flex flex-col col-span-1">
-                              <span className="text-gray-500 text-xs mb-1">Experience</span>
-                              <span className="font-medium text-gray-900 break-all">
-                                {profileData.experience.map((x: any) => [x.role, x.organization].filter(Boolean).join(' @ ')).join(', ')}
-                              </span>
-                            </div>
-                          )}
-                        </div>
-                      ) : (
-                        <p className="text-sm text-gray-500">No profile fields available</p>
-                      )}
-                    </div>
-
-                    {/* Education */}
-                    {profileData.education && profileData.education.length > 0 && (
-                      <div>
-                        <h3 className="text-lg font-medium text-gray-900 mb-4">Education</h3>
-                        <div className="space-y-3">
-                          {profileData.education.map((edu, index) => (
-                            <div key={index} className="p-3 bg-gray-50 border border-gray-200 rounded-lg">
-                              <div className="flex items-start justify-between">
-                                <div className="flex-1">
-                                  <p className="font-medium text-gray-900">{edu.degree}</p>
-                                  <p className="text-sm text-gray-600 mt-1">{edu.university}</p>
-                                  <div className="flex items-center mt-2 text-sm text-gray-500">
-                                    <span className="mr-3">{edu.level}</span>
-                                    {edu.yearOfPassing && <span className="mr-3">• {edu.yearOfPassing}</span>}
-                                    {edu.cgpa && edu.cgpa !== 'N/A' && <span>• CGPA: {edu.cgpa}</span>}
-                                  </div>
-                                </div>
-                                <span className={`px-2 py-1 text-xs rounded-full ${
-                                  edu.status === 'ongoing' ? 'bg-blue-100 text-blue-800' : 'bg-green-100 text-green-800'
-                                }`}>
-                                  {edu.status}
-                                </span>
-                              </div>
-                            </div>
-                          ))}
-                        </div>
-                      </div>
-                    )}
-
-                    {/* Training */}
-                    {profileData.training && profileData.training.length > 0 && (
-                      <div>
-                        <h3 className="text-lg font-medium text-gray-900 mb-4">Training & Courses</h3>
-                        <div className="space-y-3">
-                          {profileData.training.map((train, index) => (
-                            <div key={index} className="p-3 bg-gray-50 border border-gray-200 rounded-lg">
-                              <div className="flex items-start justify-between mb-2">
-                                <div className="flex-1">
-                                  <p className="font-medium text-gray-900">{train.course}</p>
-                                  {train.skill && <p className="text-sm text-gray-600 mt-1">{train.skill}</p>}
-                                  {train.trainer && <p className="text-xs text-gray-500 mt-1">Trainer: {train.trainer}</p>}
-                                </div>
-                                <span className={`px-2 py-1 text-xs rounded-full ${
-                                  train.status === 'ongoing' ? 'bg-yellow-100 text-yellow-800' : 'bg-green-100 text-green-800'
-                                }`}>
-                                  {train.status}
-                                </span>
-                              </div>
-                              {train.progress !== undefined && (
-                                <div className="mt-2">
-                                  <div className="flex justify-between text-xs text-gray-600 mb-1">
-                                    <span>Progress</span>
-                                    <span>{train.progress}%</span>
-                                  </div>
-                                  <div className="w-full bg-gray-200 rounded-full h-1.5">
-                                    <div className="bg-primary-600 h-1.5 rounded-full" style={{ width: `${train.progress}%` }}></div>
-                                  </div>
-                                </div>
-                              )}
-                            </div>
-                          ))}
-                        </div>
-                      </div>
-                    )}
-
-                    {/* Technical Skills */}
-                    {profileData.technicalSkills && profileData.technicalSkills.length > 0 && (
-                      <div>
-                        <h3 className="text-lg font-medium text-gray-900 mb-4">Technical Skills</h3>
-                        <div className="space-y-2">
-                          {profileData.technicalSkills.map((skill, index) => (
-                            <div key={index} className="flex items-center justify-between p-2 bg-gray-50 rounded-lg">
-                              <div className="flex items-center">
-                                {skill.icon && <span className="mr-2">{skill.icon}</span>}
-                                <div>
-                                  <p className="text-sm font-medium text-gray-900">{skill.name}</p>
-                                  {skill.category && <p className="text-xs text-gray-500">{skill.category}</p>}
-                                </div>
-                              </div>
-                              <div className="flex items-center">
-                                <div className="flex">
-                                  {[...Array(5)].map((_, i) => (
-                                    <div key={i} className={`w-2 h-2 rounded-full mx-0.5 ${
-                                      i < skill.level ? 'bg-primary-600' : 'bg-gray-300'
-                                    }`}></div>
-                                  ))}
-                                </div>
-                                {skill.verified && (
-                                  <ShieldCheckIcon className="h-4 w-4 text-green-600 ml-2" />
-                                )}
-                              </div>
-                            </div>
-                          ))}
-                        </div>
-                      </div>
-                    )}
-
-                    {/* Soft Skills */}
-                    {profileData.softSkills && profileData.softSkills.length > 0 && (
-                      <div>
-                        <h3 className="text-lg font-medium text-gray-900 mb-4">Soft Skills</h3>
-                        <div className="flex flex-wrap gap-2">
-                          {profileData.softSkills.map((skill, index) => (
-                            <span
-                              key={index}
-                              className="inline-flex items-center px-3 py-1 rounded-full text-sm font-medium bg-blue-100 text-blue-800"
-                            >
-                              {skill.name}
-                              <span className="ml-1 text-xs">({skill.level}/5)</span>
-                            </span>
-                          ))}
-                        </div>
-                      </div>
-                    )}
-
-                    {/* Experience */}
-                    {profileData.experience && profileData.experience.length > 0 && (
-                      <div>
-                        <h3 className="text-lg font-medium text-gray-900 mb-4">Experience</h3>
-                        <div className="space-y-3">
-                          {profileData.experience.map((exp, index) => (
-                            <div key={index} className="flex items-start p-3 bg-blue-50 border border-blue-200 rounded-lg">
-                              <BriefcaseIcon className="h-6 w-6 text-blue-600 mr-3 flex-shrink-0" />
-                              <div className="flex-1">
-                                <p className="text-sm font-medium text-gray-900">{exp.role}</p>
-                                <p className="text-sm text-gray-600 mt-1">{exp.organization}</p>
-                                {exp.duration && <p className="text-xs text-gray-500 mt-1">Duration: {exp.duration}</p>}
-                                {exp.verified && (
-                                  <span className="inline-flex items-center mt-2 px-2 py-0.5 rounded text-xs font-medium bg-green-100 text-green-800">
-                                    <ShieldCheckIcon className="h-3 w-3 mr-1" />
-                                    Verified
-                                  </span>
-                                )}
-                              </div>
-                            </div>
-                          ))}
-                        </div>
-                      </div>
-                    )}
-                  </div>
-                )}
-
-                {/* Existing tabs remain unchanged */}
-                {activeTab === 'projects' && (
-                  <div className="p-6">
-                    <h3 className="text-lg font-medium text-gray-900 mb-4">Projects & Portfolio</h3>
-                    <div className="space-y-4">
-                      {candidate.projects?.map((project, index) => (
-                        <div key={index} className="border border-gray-200 rounded-lg p-4">
-                          <div className="flex items-start justify-between">
-                            <div className="flex-1">
-                              <h4 className="font-medium text-gray-900">{project.title}</h4>
-                              <p className="text-sm text-gray-600 mt-1">{project.description}</p>
-                              <div className="flex flex-wrap gap-1 mt-2">
-                                {project.tech?.map((tech, techIndex) => (
-                                  <span
-                                    key={techIndex}
-                                    className="inline-flex items-center px-2 py-0.5 rounded text-xs font-medium bg-gray-100 text-gray-800"
-                                  >
-                                    {tech}
-                                  </span>
-                                ))}
-                              </div>
-                            </div>
-                            <BeakerIcon className="h-6 w-6 text-gray-400 ml-4" />
-                          </div>
-                        </div>
-                      )) || (
-                        <p className="text-gray-500 text-center py-8">No projects available</p>
-                      )}
-                    </div>
-                  </div>
-                )}
-
-                {/* Other tabs unchanged */}
-                {activeTab === 'assessments' && (
-                  <div className="p-6">
-                    <h3 className="text-lg font-medium text-gray-900 mb-4">Assessments</h3>
-                    <p className="text-gray-500 text-center py-8">Assessment results will be displayed here</p>
-                  </div>
-                )}
-
-                {activeTab === 'certificates' && (
-                  <div className="p-6">
-                    <h3 className="text-lg font-medium text-gray-900 mb-4">Certificates</h3>
-                    <p className="text-gray-500 text-center py-8">Certificates will be displayed here</p>
-                  </div>
-                )}
-
-                {activeTab === 'verification' && (
-                  <div className="p-6">
-                    <h3 className="text-lg font-medium text-gray-900 mb-4">Verification Provenance</h3>
-                    <div className="space-y-4">
-                      {candidate.badges.map((badge, index) => {
-                        const verificationInfo = {
-                          self_verified: {
-                            title: 'Self Verified',
-                            description: 'Student has self-declared this information',
-                            date: 'Sep 20, 2025',
-                            verifier: 'Student',
-                            status: 'pending'
-                          },
-                          institution_verified: {
-                            title: 'Institution Verified',
-                            description: 'Verified by college examination cell',
-                            date: 'Sep 25, 2025',
-                            verifier: 'College Exam Cell',
-                            status: 'verified'
-                          },
-                          external_audited: {
-                            title: 'External Audited',
-                            description: 'Third-party verification completed',
-                            date: 'Sep 28, 2025',
-                            verifier: 'External Auditor',
-                            status: 'audited'
-                          }
-                        };
-
-                        const info = verificationInfo[badge];
-                        const statusColors = {
-                          pending: 'text-yellow-600 bg-yellow-50 border-yellow-200',
-                          verified: 'text-blue-600 bg-blue-50 border-blue-200',
-                          audited: 'text-green-600 bg-green-50 border-green-200'
-                        };
-
-                        return (
-                          <div key={index} className={`border rounded-lg p-4 ${statusColors[info.status]}`}>
-                            <div className="flex items-center justify-between">
-                              <div>
-                                <h4 className="font-medium">{info.title}</h4>
-                                <p className="text-sm mt-1">{info.description}</p>
-                                <p className="text-xs mt-2">
-                                  Verified on {info.date} by {info.verifier}
-                                </p>
-                              </div>
-                              <ShieldCheckIcon className="h-6 w-6" />
-                            </div>
-                          </div>
-                        );
-                      })}
-                    </div>
-                  </div>
-                )}
-
-                {activeTab === 'notes' && (
-                  <div className="p-6">
-                    <h3 className="text-lg font-medium text-gray-900 mb-4">Notes & Ratings</h3>
-                    {/* Rating */}
-                    <div className="mb-6">
-                      <label className="block text-sm font-medium text-gray-700 mb-2">
-                        Your Rating
-                      </label>
-                      <div className="flex items-center space-x-1">
-                        {[1, 2, 3, 4, 5].map((star) => (
-                          <button
-                            key={star}
-                            onClick={() => setRating(star)}
-                            className={`h-8 w-8 ${star <= rating ? 'text-yellow-400' : 'text-gray-300'} hover:text-yellow-400`}
-                          >
-                            <StarIcon className={star <= rating ? 'fill-current' : ''} />
-                          </button>
-                        ))}
-                      </div>
-                    </div>
-
-                    {/* Notes */}
-                    <div className="mb-6">
-                      <label className="block text-sm font-medium text-gray-700 mb-2">
-                        Notes
-                      </label>
-                      <textarea
-                        value={notes}
-                        onChange={(e) => setNotes(e.target.value)}
-                        rows={4}
-                        className="w-full border border-gray-300 rounded-md px-3 py-2 text-sm focus:outline-none focus:ring-1 focus:ring-primary-500 focus:border-primary-500"
-                        placeholder="Add your notes about this candidate..."
-                      />
-                    </div>
-
-                    {/* Team Notes */}
-                    <div>
-                      <h4 className="text-sm font-medium text-gray-700 mb-3">Team Notes</h4>
-                      <div className="space-y-3">
-                        <div className="bg-gray-50 rounded-lg p-3">
-                          <div className="flex items-center justify-between mb-1">
-                            <span className="text-sm font-medium text-gray-900">Sarah Johnson</span>
-                            <span className="text-xs text-gray-500">2 days ago</span>
-                          </div>
-                          <p className="text-sm text-gray-700">
-                            Strong technical skills, particularly impressed with the food safety project. 
-                            Good communication during preliminary screening.
-                          </p>
-                          <div className="flex items-center mt-2">
-                            {[1, 2, 3, 4, 5].map((star) => (
-                              <StarIcon
-                                key={star}
-                                className={`h-4 w-4 ${star <= 4 ? 'text-yellow-400 fill-current' : 'text-gray-300'}`}
-                              />
-                            ))}
-                            <span className="text-sm text-gray-600 ml-2">4/5</span>
-                          </div>
-                        </div>
-                      </div>
-                    </div>
-                  </div>
-                )}
-              </div>
-
-              {/* Action Bar */}
-              <div className="border-t border-gray-200 px-6 py-4 bg-gray-50">
-                <div className="flex items-center justify-between">
-                  <div className="flex space-x-3">
-                    <button 
-                      onClick={() => setShowShortlistModal(true)}
-                      className="inline-flex items-center px-4 py-2 border border-primary-300 rounded-md text-sm font-medium text-primary-700 bg-primary-50 hover:bg-primary-100">
-                      <BookmarkIcon className="h-4 w-4 mr-2" />
-                      Add to Shortlist
-                    </button>
-                    <button 
-                      onClick={() => setShowInterviewModal(true)}
-                      className="inline-flex items-center px-4 py-2 border border-gray-300 rounded-md text-sm font-medium text-gray-700 bg-white hover:bg-gray-50">
-                      <CalendarDaysIcon className="h-4 w-4 mr-2" />
-                      Schedule Interview
-                    </button>
-                  </div>
-                  <div className="flex space-x-2">
-                    <button 
-                      onClick={() => setShowMessageModal(true)}
-                      className="inline-flex items-center px-3 py-2 border border-gray-300 rounded-md text-sm font-medium text-gray-700 bg-white hover:bg-gray-50"
-                    >
-                      <ChatBubbleLeftRightIcon className="h-4 w-4 mr-2" />
-                      Message
-                    </button>
-                    <button 
-                      onClick={() => setShowExportModal(true)}
-                      className="inline-flex items-center px-3 py-2 border border-gray-300 rounded-md text-sm font-medium text-gray-700 bg-white hover:bg-gray-50"
-                    >
-                      <DocumentArrowDownIcon className="h-4 w-4 mr-2" />
-                      Export
-                    </button>
-                  </div>
-                </div>
-              </div>
-            </div>
-          </div>
-          
-          {/* Modals */}
-          <AddToShortlistModal 
-            isOpen={showShortlistModal}
-            onClose={() => setShowShortlistModal(false)}
-            candidate={modalCandidate}
-            onSuccess={() => {}}
-          />
-          <ScheduleInterviewModal 
-            isOpen={showInterviewModal}
-            onClose={() => setShowInterviewModal(false)}
-            candidate={modalCandidate}
-            onSuccess={() => {}}
-          />
-        </div>
-      </div>
-
-      {/* Export Modal */}
-      <ExportModal
-        isOpen={showExportModal}
-        onClose={() => setShowExportModal(false)}
-        candidate={candidate}
-      />
-
-      {/* Message Modal */}
-      <MessageModal
-        isOpen={showMessageModal}
-        onClose={() => setShowMessageModal(false)}
-        candidate={candidate}
-      />
-    </div>
-  );
-};
-
+// src/components/Recruiter/components/CandidateProfileDrawer.tsx
+import React, { useState } from 'react';
+import {
+  XMarkIcon,
+  StarIcon,
+  MapPinIcon,
+  AcademicCapIcon,
+  PhoneIcon,
+  EnvelopeIcon,
+  BookmarkIcon,
+  CalendarDaysIcon,
+  DocumentArrowDownIcon,
+  ChatBubbleLeftRightIcon,
+  ShieldCheckIcon,
+  TrophyIcon,
+  BriefcaseIcon,
+  BeakerIcon,
+  DevicePhoneMobileIcon
+} from '@heroicons/react/24/outline';
+import AddToShortlistModal from '../modals/AddToShortlistModal';
+import ScheduleInterviewModal from '../modals/ScheduleInterviewModal';
+
+const Badge = ({ type }) => {
+  const badgeConfig = {
+    self_verified: { 
+      color: 'bg-gray-100 text-gray-800 border-gray-300', 
+      label: 'Self Verified',
+      icon: ShieldCheckIcon
+    },
+    institution_verified: { 
+      color: 'bg-blue-100 text-blue-800 border-blue-300', 
+      label: 'Institution Verified',
+      icon: AcademicCapIcon
+    },
+    external_audited: { 
+      color: 'bg-yellow-100 text-yellow-800 border-yellow-400', 
+      label: 'External Audited',
+      icon: ShieldCheckIcon
+    }
+  };
+
+  const config = badgeConfig[type] || badgeConfig.self_verified;
+  const IconComponent = config.icon;
+
+  return (
+    <span className={`inline-flex items-center px-2 py-1 rounded-full text-xs font-medium border ${config.color}`}>
+      <IconComponent className="h-3 w-3 mr-1" />
+      {config.label}
+    </span>
+  );
+};
+
+const TabButton = ({ active, onClick, children }) => (
+  <button
+    onClick={onClick}
+    className={`px-4 py-2 text-sm font-medium border-b-2 ${
+      active
+        ? 'border-primary-500 text-primary-600'
+        : 'border-transparent text-gray-500 hover:text-gray-700 hover:border-gray-300'
+    }`}
+  >
+    {children}
+  </button>
+);
+
+const ProgressBar = ({ label, value, maxValue = 100 }) => (
+  <div className="mb-3">
+    <div className="flex justify-between items-center mb-1">
+      <span className="text-sm text-gray-600">{label}</span>
+      <span className="text-sm font-medium text-gray-900">{value}/{maxValue}</span>
+    </div>
+    <div className="w-full bg-gray-200 rounded-full h-2">
+      <div
+        className="bg-primary-600 h-2 rounded-full"
+        style={{ width: `${(value / maxValue) * 100}%` }}
+      ></div>
+    </div>
+  </div>
+);
+
+const ExportModal = ({ isOpen, onClose, candidate }) => {
+  const [exportSettings, setExportSettings] = useState({
+    format: 'pdf',
+    type: 'mini_profile'
+  });
+
+  const generatePDF = (candidate, settings) => {
+    const isFullProfile = settings.type === 'full_profile';
+    const doc = new jsPDF();
+    const pageHeight = doc.internal.pageSize.height;
+    const pageWidth = doc.internal.pageSize.width;
+    const margin = 14;
+    const lineHeight = 6;
+    let yPos = 20;
+    
+    const checkNewPage = () => {
+      if (yPos > pageHeight - 30) {
+        doc.addPage();
+        yPos = 20;
+      }
+    };
+    
+    doc.setFont('helvetica');
+    
+    // Title
+    doc.setFontSize(18);
+    doc.setFont('helvetica', 'bold');
+    doc.text(`CANDIDATE PROFILE - ${candidate.name}`, margin, yPos);
+    yPos += 10;
+    
+    // Metadata
+    doc.setFontSize(10);
+    doc.setFont('helvetica', 'normal');
+    doc.text(`Generated on: ${new Date().toLocaleDateString()}`, margin, yPos);
+    yPos += lineHeight;
+    doc.text(`Export Type: ${isFullProfile ? 'Full Profile with PII' : 'Mini-Profile'}`, margin, yPos);
+    yPos += lineHeight + 3;
+    
+    // Basic Information
+    checkNewPage();
+    doc.setFont('helvetica', 'bold');
+    doc.setFontSize(12);
+    doc.text('BASIC INFORMATION', margin, yPos);
+    yPos += lineHeight + 2;
+    doc.setFontSize(10);
+    doc.setFont('helvetica', 'normal');
+    
+    const basicFields = [
+      { label: 'Name', value: candidate.name },
+      { label: 'Registration Number', value: candidate.registration_number },
+      { label: 'Date of Birth', value: candidate.date_of_birth },
+      { label: 'Age', value: candidate.age },
+      { label: 'University', value: candidate.university || candidate.college },
+      { label: 'College/School', value: candidate.college_school_name || candidate.college },
+      { label: 'Department', value: candidate.dept || candidate.branch_field },
+      { label: 'Course', value: candidate.course },
+      { label: 'District', value: candidate.district_name || candidate.location },
+      { label: 'Year', value: candidate.year },
+    ];
+    
+    if (isFullProfile) {
+      basicFields.push(
+        { label: 'Email', value: candidate.email },
+        { label: 'Phone', value: candidate.phone },
+        { label: 'Alternate Number', value: candidate.alternate_number }
+      );
+    }
+    
+    basicFields.forEach(field => {
+      if (field.value) {
+        checkNewPage();
+        doc.text(`${field.label}: ${field.value}`, margin + 5, yPos);
+        yPos += lineHeight;
+      }
+    });
+    yPos += 3;
+    
+    // Academic Information
+    checkNewPage();
+    doc.setFont('helvetica', 'bold');
+    doc.setFontSize(12);
+    doc.text('ACADEMIC INFORMATION', margin, yPos);
+    yPos += lineHeight + 2;
+    doc.setFontSize(10);
+    doc.setFont('helvetica', 'normal');
+    
+    const academicFields = [
+      { label: 'Branch/Field', value: candidate.branch_field },
+      { label: 'Trainer Name', value: candidate.trainer_name },
+      { label: 'NM ID', value: candidate.nm_id },
+      { label: 'AI Score', value: candidate.ai_score_overall },
+      { label: 'CGPA', value: candidate.cgpa },
+      { label: 'Year of Passing', value: candidate.year_of_passing },
+      { label: 'Employability Score', value: candidate.employability_score },
+    ];
+    
+    academicFields.forEach(field => {
+      if (field.value !== undefined && field.value !== null && field.value !== '') {
+        checkNewPage();
+        doc.text(`${field.label}: ${field.value}`, margin + 5, yPos);
+        yPos += lineHeight;
+      }
+    });
+    yPos += 3;
+    
+    // Skills
+    if (candidate.skills && candidate.skills.length > 0) {
+      checkNewPage();
+      doc.setFont('helvetica', 'bold');
+      doc.setFontSize(12);
+      doc.text('SKILLS', margin, yPos);
+      yPos += lineHeight + 2;
+      doc.setFontSize(10);
+      doc.setFont('helvetica', 'normal');
+      
+      const skillsText = candidate.skills.join(', ');
+      const splitSkills = doc.splitTextToSize(skillsText, pageWidth - (margin * 2) - 5);
+      splitSkills.forEach(line => {
+        checkNewPage();
+        doc.text(line, margin + 5, yPos);
+        yPos += lineHeight;
+      });
+      yPos += 3;
+    }
+    
+    // Additional Information (if in full profile mode)
+    if (isFullProfile) {
+      checkNewPage();
+      doc.setFont('helvetica', 'bold');
+      doc.setFontSize(12);
+      doc.text('ADDITIONAL INFORMATION', margin, yPos);
+      yPos += lineHeight + 2;
+      doc.setFontSize(10);
+      doc.setFont('helvetica', 'normal');
+      
+      const additionalFields = [
+        { label: 'Imported At', value: candidate.imported_at },
+        { label: 'Last Updated', value: candidate.last_updated },
+        { label: 'Created At', value: candidate.created_at },
+        { label: 'Verified', value: candidate.verified ? 'Yes' : 'No' },
+      ];
+      
+      additionalFields.forEach(field => {
+        if (field.value) {
+          checkNewPage();
+          doc.text(`${field.label}: ${field.value}`, margin + 5, yPos);
+          yPos += lineHeight;
+        }
+      });
+      yPos += 3;
+    }
+    
+    // Verification Badges
+    if (candidate.badges && candidate.badges.length > 0) {
+      checkNewPage();
+      doc.setFont('helvetica', 'bold');
+      doc.setFontSize(12);
+      doc.text('VERIFICATION', margin, yPos);
+      yPos += lineHeight + 2;
+      doc.setFontSize(10);
+      doc.setFont('helvetica', 'normal');
+      doc.text(candidate.badges.join(', '), margin + 5, yPos);
+      yPos += lineHeight + 3;
+    }
+    
+    // Footer on all pages
+    const totalPages = doc.getNumberOfPages();
+    for (let i = 1; i <= totalPages; i++) {
+      doc.setPage(i);
+      doc.setFontSize(8);
+      doc.setTextColor(128, 128, 128);
+      doc.text('--- Exported from RecruiterHub ---', pageWidth / 2, pageHeight - 10, { align: 'center' });
+      doc.text(`Page ${i} of ${totalPages}`, pageWidth / 2, pageHeight - 5, { align: 'center' });
+      doc.setTextColor(0, 0, 0);
+    }
+    
+    return doc;
+  };
+
+  const generateCSV = (candidate, settings) => {
+    const isFullProfile = settings.type === 'full_profile';
+    
+    // Build comprehensive headers
+    const headers = [
+      'Name',
+      'Registration Number',
+      'Date of Birth',
+      'Age',
+      'University',
+      'College/School',
+      'Department',
+      'Course',
+      'Branch/Field',
+      'District',
+      'Year',
+    ];
+    
+    if (isFullProfile) {
+      headers.push(
+        'Email',
+        'Phone',
+        'Alternate Number',
+        'Trainer Name',
+        'NM ID'
+      );
+    }
+    
+    headers.push(
+      'AI Score',
+      'CGPA',
+      'Year of Passing',
+      'Employability Score',
+      'Skills',
+      'Verification Badges',
+      'Verified'
+    );
+    
+    if (isFullProfile) {
+      headers.push(
+        'Imported At',
+        'Last Updated',
+        'Created At'
+      );
+    }
+    
+    let csvContent = headers.join(',') + '\n';
+    
+    // Escape function for CSV
+    const escapeCSV = (value) => {
+      if (value === null || value === undefined || value === '') return '""';
+      const str = String(value);
+      // Escape quotes and wrap in quotes
+      return `"${str.replace(/"/g, '""')}"`;
+    };
+    
+    // Build row data
+    const row = [
+      escapeCSV(candidate.name),
+      escapeCSV(candidate.registration_number),
+      escapeCSV(candidate.date_of_birth),
+      escapeCSV(candidate.age),
+      escapeCSV(candidate.university || candidate.college),
+      escapeCSV(candidate.college_school_name || candidate.college),
+      escapeCSV(candidate.dept || candidate.branch_field),
+      escapeCSV(candidate.course),
+      escapeCSV(candidate.branch_field),
+      escapeCSV(candidate.district_name || candidate.location),
+      escapeCSV(candidate.year),
+    ];
+    
+    if (isFullProfile) {
+      row.push(
+        escapeCSV(candidate.email),
+        escapeCSV(candidate.phone),
+        escapeCSV(candidate.alternate_number),
+        escapeCSV(candidate.trainer_name),
+        escapeCSV(candidate.nm_id)
+      );
+    }
+    
+    row.push(
+      escapeCSV(candidate.ai_score_overall),
+      escapeCSV(candidate.cgpa),
+      escapeCSV(candidate.year_of_passing),
+      escapeCSV(candidate.employability_score),
+      escapeCSV(candidate.skills?.join('; ')),
+      escapeCSV(candidate.badges?.join('; ')),
+      escapeCSV(candidate.verified ? 'Yes' : 'No')
+    );
+    
+    if (isFullProfile) {
+      row.push(
+        escapeCSV(candidate.imported_at),
+        escapeCSV(candidate.last_updated),
+        escapeCSV(candidate.created_at)
+      );
+    }
+    
+    csvContent += row.join(',') + '\n';
+    
+    return csvContent;
+  };
+
+  const downloadFile = (content, filename, format) => {
+    const blob = new Blob([content], { 
+      type: format === 'csv' ? 'text/csv' : 'application/pdf' 
+    });
+    const url = window.URL.createObjectURL(blob);
+    const link = document.createElement('a');
+    link.href = url;
+    link.download = filename;
+    document.body.appendChild(link);
+    link.click();
+    document.body.removeChild(link);
+    window.URL.revokeObjectURL(url);
+  };
+
+  const handleExport = () => {
+    const filename = `${candidate.name.replace(/\s+/g, '_')}_${new Date().toISOString().split('T')[0]}`;
+    
+    if (exportSettings.format === 'csv') {
+      const content = generateCSV(candidate, exportSettings);
+      downloadFile(content, filename + '.csv', 'csv');
+    } else {
+      const pdfDoc = generatePDF(candidate, exportSettings);
+      pdfDoc.save(filename + '.pdf');
+    }
+    
+    onClose();
+  };
+
+  if (!isOpen) return null;
+
+  return (
+    <div className="fixed inset-0 z-[60] overflow-y-auto">
+      <div className="flex items-center justify-center min-h-screen pt-4 px-4 pb-20 text-center sm:block sm:p-0">
+        <div className="fixed inset-0 bg-gray-500 bg-opacity-75 transition-opacity" onClick={onClose}></div>
+        
+        <div className="inline-block align-bottom bg-white rounded-lg px-4 pt-5 pb-4 text-left overflow-hidden shadow-xl transform transition-all sm:my-8 sm:align-middle sm:max-w-lg sm:w-full sm:p-6">
+          <div className="flex items-center justify-between mb-4">
+            <h3 className="text-lg font-medium text-gray-900">Export Candidate Profile</h3>
+            <button onClick={onClose} className="text-gray-400 hover:text-gray-600">
+              <XMarkIcon className="h-6 w-6" />
+            </button>
+          </div>
+
+          <div className="space-y-4">
+            <div>
+              <label className="block text-sm font-medium text-gray-700 mb-2">Export Format</label>
+              <div className="space-x-4">
+                <label className="inline-flex items-center">
+                  <input
+                    type="radio"
+                    name="format"
+                    value="csv"
+                    checked={exportSettings.format === 'csv'}
+                    onChange={(e) => setExportSettings({...exportSettings, format: e.target.value})}
+                    className="h-4 w-4 text-primary-600 focus:ring-primary-500 border-gray-300"
+                  />
+                  <span className="ml-2 text-sm text-gray-700">CSV</span>
+                </label>
+                <label className="inline-flex items-center">
+                  <input
+                    type="radio"
+                    name="format"
+                    value="pdf"
+                    checked={exportSettings.format === 'pdf'}
+                    onChange={(e) => setExportSettings({...exportSettings, format: e.target.value})}
+                    className="h-4 w-4 text-primary-600 focus:ring-primary-500 border-gray-300"
+                  />
+                  <span className="ml-2 text-sm text-gray-700">PDF</span>
+                </label>
+              </div>
+            </div>
+
+            <div>
+              <label className="block text-sm font-medium text-gray-700 mb-2">Profile Type</label>
+              <div className="space-x-4">
+                <label className="inline-flex items-center">
+                  <input
+                    type="radio"
+                    name="type"
+                    value="mini_profile"
+                    checked={exportSettings.type === 'mini_profile'}
+                    onChange={(e) => setExportSettings({...exportSettings, type: e.target.value})}
+                    className="h-4 w-4 text-primary-600 focus:ring-primary-500 border-gray-300"
+                  />
+                  <span className="ml-2 text-sm text-gray-700">Mini-Profile</span>
+                </label>
+                <label className="inline-flex items-center">
+                  <input
+                    type="radio"
+                    name="type"
+                    value="full_profile"
+                    checked={exportSettings.type === 'full_profile'}
+                    onChange={(e) => setExportSettings({...exportSettings, type: e.target.value})}
+                    className="h-4 w-4 text-primary-600 focus:ring-primary-500 border-gray-300"
+                  />
+                  <span className="ml-2 text-sm text-gray-700">Full Profile</span>
+                </label>
+              </div>
+              <p className="text-xs text-gray-500 mt-1">Full Profile includes contact information (PII)</p>
+            </div>
+          </div>
+
+          <div className="mt-6 flex items-center justify-end space-x-3">
+            <button
+              onClick={onClose}
+              className="px-4 py-2 text-sm font-medium text-gray-700 bg-white border border-gray-300 rounded-md hover:bg-gray-50"
+            >
+              Cancel
+            </button>
+            <button
+              onClick={handleExport}
+              className="px-4 py-2 text-sm font-medium text-white bg-primary-600 border border-transparent rounded-md hover:bg-primary-700"
+            >
+              Export
+            </button>
+          </div>
+        </div>
+      </div>
+    </div>
+  );
+};
+
+const MessageModal = ({ isOpen, onClose, candidate }) => {
+  if (!isOpen) return null;
+
+  const handleWhatsApp = () => {
+    const phone = candidate.phone?.replace(/[^0-9]/g, '') || '';
+    const message = encodeURIComponent(`Hi ${candidate.name}, I came across your profile on RecruiterHub...`);
+    window.open(`https://wa.me/${phone}?text=${message}`, '_blank');
+    onClose();
+  };
+
+  const handleSMS = () => {
+    const phone = candidate.phone?.replace(/[^0-9]/g, '') || '';
+    window.location.href = `sms:${phone}`;
+    onClose();
+  };
+
+  const handleEmail = () => {
+    const subject = encodeURIComponent('Opportunity from RecruiterHub');
+    const body = encodeURIComponent(`Dear ${candidate.name},\n\nI came across your profile on RecruiterHub and would like to discuss a potential opportunity...\n\nBest regards`);
+    window.location.href = `mailto:${candidate.email}?subject=${subject}&body=${body}`;
+    onClose();
+  };
+
+  return (
+    <div className="fixed inset-0 z-[60] overflow-y-auto">
+      <div className="flex items-center justify-center min-h-screen pt-4 px-4 pb-20 text-center sm:block sm:p-0">
+        <div className="fixed inset-0 bg-gray-500 bg-opacity-75 transition-opacity" onClick={onClose}></div>
+        
+        <div className="inline-block align-bottom bg-white rounded-lg px-4 pt-5 pb-4 text-left overflow-hidden shadow-xl transform transition-all sm:my-8 sm:align-middle sm:max-w-md sm:w-full sm:p-6">
+          <div className="flex items-center justify-between mb-4">
+            <h3 className="text-lg font-medium text-gray-900">Contact {candidate.name}</h3>
+            <button onClick={onClose} className="text-gray-400 hover:text-gray-600">
+              <XMarkIcon className="h-6 w-6" />
+            </button>
+          </div>
+
+          <div className="space-y-3">
+            <button
+              onClick={handleWhatsApp}
+              className="w-full flex items-center justify-center px-4 py-3 border border-gray-300 rounded-lg text-sm font-medium text-gray-700 bg-white hover:bg-green-50 hover:border-green-300 transition-colors"
+            >
+              <svg className="h-5 w-5 mr-3 text-green-600" fill="currentColor" viewBox="0 0 24 24">
+                <path d="M17.472 14.382c-.297-.149-1.758-.867-2.03-.967-.273-.099-.471-.148-.67.15-.197.297-.767.966-.94 1.164-.173.199-.347.223-.644.075-.297-.15-1.255-.463-2.39-1.475-.883-.788-1.48-1.761-1.653-2.059-.173-.297-.018-.458.13-.606.134-.133.298-.347.446-.52.149-.174.198-.298.298-.497.099-.198.05-.371-.025-.52-.075-.149-.669-1.612-.916-2.207-.242-.579-.487-.5-.669-.51-.173-.008-.371-.01-.57-.01-.198 0-.52.074-.792.372-.272.297-1.04 1.016-1.04 2.479 0 1.462 1.065 2.875 1.213 3.074.149.198 2.096 3.2 5.077 4.487.709.306 1.262.489 1.694.625.712.227 1.36.195 1.871.118.571-.085 1.758-.719 2.006-1.413.248-.694.248-1.289.173-1.413-.074-.124-.272-.198-.57-.347m-5.421 7.403h-.004a9.87 9.87 0 01-5.031-1.378l-.361-.214-3.741.982.998-3.648-.235-.374a9.86 9.86 0 01-1.51-5.26c.001-5.45 4.436-9.884 9.888-9.884 2.64 0 5.122 1.03 6.988 2.898a9.825 9.825 0 012.893 6.994c-.003 5.45-4.437 9.884-9.885 9.884m8.413-18.297A11.815 11.815 0 0012.05 0C5.495 0 .16 5.335.157 11.892c0 2.096.547 4.142 1.588 5.945L.057 24l6.305-1.654a11.882 11.882 0 005.683 1.448h.005c6.554 0 11.89-5.335 11.893-11.893a11.821 11.821 0 00-3.48-8.413Z"/>
+              </svg>
+              WhatsApp
+            </button>
+
+            <button
+              onClick={handleSMS}
+              className="w-full flex items-center justify-center px-4 py-3 border border-gray-300 rounded-lg text-sm font-medium text-gray-700 bg-white hover:bg-blue-50 hover:border-blue-300 transition-colors"
+            >
+              <DevicePhoneMobileIcon className="h-5 w-5 mr-3 text-blue-600" />
+              SMS / Message
+            </button>
+
+            <button
+              onClick={handleEmail}
+              className="w-full flex items-center justify-center px-4 py-3 border border-gray-300 rounded-lg text-sm font-medium text-gray-700 bg-white hover:bg-red-50 hover:border-red-300 transition-colors"
+            >
+              <EnvelopeIcon className="h-5 w-5 mr-3 text-red-600" />
+              Email
+            </button>
+          </div>
+
+          <div className="mt-4 p-3 bg-gray-50 rounded-lg">
+            <div className="text-xs text-gray-600 space-y-1">
+              <div className="flex items-center">
+                <PhoneIcon className="h-3 w-3 mr-1" />
+                <span>{candidate.phone || 'Not available'}</span>
+              </div>
+              <div className="flex items-center">
+                <EnvelopeIcon className="h-3 w-3 mr-1" />
+                <span>{candidate.email || 'Not available'}</span>
+              </div>
+            </div>
+          </div>
+        </div>
+      </div>
+    </div>
+  );
+};
+
+const CandidateProfileDrawer = ({ candidate, isOpen, onClose }) => {
+  const [activeTab, setActiveTab] = useState('overview');
+  const [notes, setNotes] = useState('');
+  const [rating, setRating] = useState(0);
+  const [showShortlistModal, setShowShortlistModal] = useState(false);
+  const [showInterviewModal, setShowInterviewModal] = useState(false);
+  const [showExportModal, setShowExportModal] = useState(false);
+  const [showMessageModal, setShowMessageModal] = useState(false);
+
+  if (!isOpen || !candidate) return null;
+
+  const modalCandidate = {
+    ...candidate,
+    name: (candidate as any).name || (candidate as any).candidate_name || '',
+    email: (candidate as any).email || (candidate as any).candidate_email || ''
+  };
+
+  // Parse profile data if it's a string/object and prepare helpers
+  let profileData: any = candidate;
+  let rawProfile: any = {};
+
+  if (candidate.profile && typeof candidate.profile === 'string') {
+    try {
+      rawProfile = JSON.parse(candidate.profile);
+      profileData = { ...candidate, ...rawProfile };
+    } catch (e) {
+      rawProfile = {};
+      profileData = candidate;
+    }
+  } else if (candidate.profile && typeof candidate.profile === 'object') {
+    rawProfile = candidate.profile;
+    profileData = { ...candidate, ...rawProfile };
+  }
+
+  const formatLabel = (key: string) => key
+    .replace(/_/g, ' ')
+    .replace(/([a-z])([A-Z])/g, '$1 $2')
+    .replace(/^\w/, (c) => c.toUpperCase());
+
+  const isPrimitive = (val: any) => val === null || ['string','number','boolean'].includes(typeof val);
+  const isEmpty = (v: any) => v === null || v === undefined || (typeof v === 'string' && v.trim() === '');
+
+  // Build lists of fields from the JSONB profile
+  const knownComposite = new Set(['training','education','technicalSkills','softSkills','experience']);
+  const primitiveEntries = Object.entries(rawProfile || {})
+    .filter(([k,v]) => !knownComposite.has(k) && isPrimitive(v) && !isEmpty(v))
+    .sort(([a],[b]) => a.localeCompare(b));
+
+  const otherArrays = Object.entries(rawProfile || {})
+    .filter(([k,v]) => Array.isArray(v) && !knownComposite.has(k));
+
+  const tabs = [
+    { key: 'overview', label: 'Overview' },
+    { key: 'projects', label: 'Projects' },
+    { key: 'assessments', label: 'Assessments' },
+    { key: 'certificates', label: 'Certificates' },
+    { key: 'verification', label: 'Verification' },
+    { key: 'notes', label: 'Notes & Ratings' }
+  ];
+
+  return (
+    <div className="fixed inset-0 z-50 overflow-hidden" aria-labelledby="slide-over-title" role="dialog" aria-modal="true">
+      <div className="absolute inset-0 overflow-hidden">
+        <div className="absolute inset-0 bg-gray-500 bg-opacity-75 transition-opacity" onClick={onClose}></div>
+        
+        <div className="fixed inset-y-0 right-0 pl-10 max-w-full flex sm:pl-16">
+          <div className="w-screen max-w-2xl">
+            <div className="h-full flex flex-col bg-white shadow-xl">
+              {/* Header */}
+              <div className="px-6 py-4 bg-primary-50 border-b border-primary-200">
+                <div className="flex items-start justify-between">
+                  <div className="flex-1">
+                    <div className="flex items-center">
+                      <h2 className="text-xl font-semibold text-gray-900">{profileData.name || candidate.name}</h2>
+                      <div className="ml-3 flex items-center">
+                        <StarIcon className="h-5 w-5 text-yellow-400 fill-current" />
+                        <span className="text-lg font-bold text-gray-900 ml-1">{candidate.ai_score_overall || 0}</span>
+                        <span className="text-sm text-gray-600 ml-1">AI Score</span>
+                      </div>
+                    </div>
+                    <div className="mt-2 flex items-center text-sm text-gray-600">
+                      <AcademicCapIcon className="h-4 w-4 mr-1" />
+                      <span>{profileData.college_school_name || candidate.college} • {profileData.branch_field || candidate.dept}</span>
+                    </div>
+                    <div className="mt-1 flex items-center text-sm text-gray-600">
+                      <MapPinIcon className="h-4 w-4 mr-1" />
+                      <span>{profileData.district_name || candidate.location} • Age {profileData.age || 'N/A'}</span>
+                    </div>
+                    {candidate.badges && candidate.badges.length > 0 && (
+                      <div className="mt-3 flex flex-wrap gap-2">
+                        {candidate.badges.map((badge, index) => (
+                          <Badge key={index} type={badge} />
+                        ))}
+                      </div>
+                    )}
+                  </div>
+                  <button
+                    onClick={onClose}
+                    className="bg-white rounded-md p-2 text-gray-400 hover:text-gray-500 hover:bg-gray-50"
+                  >
+                    <XMarkIcon className="h-6 w-6" />
+                  </button>
+                </div>
+              </div>
+
+              {/* Contact Info */}
+              <div className="px-6 py-3 bg-gray-50 border-b border-gray-200">
+                <div className="flex items-center space-x-4 text-sm">
+                  <div className="flex items-center text-gray-600">
+                    <PhoneIcon className="h-4 w-4 mr-1" />
+                    <span>{profileData.contact_number || candidate.phone || 'Not provided'}</span>
+                  </div>
+                  <div className="flex items-center text-gray-600">
+                    <EnvelopeIcon className="h-4 w-4 mr-1" />
+                    <span>{profileData.email || candidate.email}</span>
+                  </div>
+                </div>
+              </div>
+
+              {/* Tabs */}
+              <div className="border-b border-gray-200">
+                <nav className="-mb-px flex space-x-8 px-6">
+                  {tabs.map((tab) => (
+                    <TabButton
+                      key={tab.key}
+                      active={activeTab === tab.key}
+                      onClick={() => setActiveTab(tab.key)}
+                    >
+                      {tab.label}
+                    </TabButton>
+                  ))}
+                </nav>
+              </div>
+
+              {/* Tab Content */}
+              <div className="flex-1 overflow-y-auto">
+                {activeTab === 'overview' && (
+                  <div className="p-6 space-y-6">
+                    {/* Profile Info */}
+                    <div>
+                      <h3 className="text-lg font-medium text-gray-900 mb-4">Profile Information</h3>
+                      {primitiveEntries.length > 0 ? (
+                        <div className="grid grid-cols-1 sm:grid-cols-2 gap-4 text-sm">
+                          {primitiveEntries.map(([key, value]) => (
+                            <div key={key} className="flex flex-col">
+                              <span className="text-gray-500 text-xs mb-1">{formatLabel(key)}</span>
+                              <span className="font-medium text-gray-900 break-all">{String(value)}</span>
+                            </div>
+                          ))}
+                          {/* Composite summaries inside Profile Information */}
+                          {Array.isArray(profileData.education) && profileData.education.length > 0 && (
+                            <div className="flex flex-col col-span-1">
+                              <span className="text-gray-500 text-xs mb-1">Education</span>
+                              <span className="font-medium text-gray-900 break-all">
+                                {profileData.education.map((e: any) => e.degree || e.level || 'Education').join(', ')}
+                              </span>
+                            </div>
+                          )}
+                          {Array.isArray(profileData.training) && profileData.training.length > 0 && (
+                            <div className="flex flex-col col-span-1">
+                              <span className="text-gray-500 text-xs mb-1">Training</span>
+                              <span className="font-medium text-gray-900 break-all">
+                                {profileData.training.map((t: any) => t.course || t.skill || 'Training').join(', ')}
+                              </span>
+                            </div>
+                          )}
+                          {Array.isArray(profileData.technicalSkills) && profileData.technicalSkills.length > 0 && (
+                            <div className="flex flex-col col-span-1">
+                              <span className="text-gray-500 text-xs mb-1">Technical Skills</span>
+                              <span className="font-medium text-gray-900 break-all">
+                                {profileData.technicalSkills.map((s: any) => s.name).join(', ')}
+                              </span>
+                            </div>
+                          )}
+                          {Array.isArray(profileData.softSkills) && profileData.softSkills.length > 0 && (
+                            <div className="flex flex-col col-span-1">
+                              <span className="text-gray-500 text-xs mb-1">Soft Skills</span>
+                              <span className="font-medium text-gray-900 break-all">
+                                {profileData.softSkills.map((s: any) => s.name).join(', ')}
+                              </span>
+                            </div>
+                          )}
+                          {Array.isArray(profileData.experience) && profileData.experience.length > 0 && (
+                            <div className="flex flex-col col-span-1">
+                              <span className="text-gray-500 text-xs mb-1">Experience</span>
+                              <span className="font-medium text-gray-900 break-all">
+                                {profileData.experience.map((x: any) => [x.role, x.organization].filter(Boolean).join(' @ ')).join(', ')}
+                              </span>
+                            </div>
+                          )}
+                        </div>
+                      ) : (
+                        <p className="text-sm text-gray-500">No profile fields available</p>
+                      )}
+                    </div>
+
+                    {/* Education */}
+                    {profileData.education && profileData.education.length > 0 && (
+                      <div>
+                        <h3 className="text-lg font-medium text-gray-900 mb-4">Education</h3>
+                        <div className="space-y-3">
+                          {profileData.education.map((edu, index) => (
+                            <div key={index} className="p-3 bg-gray-50 border border-gray-200 rounded-lg">
+                              <div className="flex items-start justify-between">
+                                <div className="flex-1">
+                                  <p className="font-medium text-gray-900">{edu.degree}</p>
+                                  <p className="text-sm text-gray-600 mt-1">{edu.university}</p>
+                                  <div className="flex items-center mt-2 text-sm text-gray-500">
+                                    <span className="mr-3">{edu.level}</span>
+                                    {edu.yearOfPassing && <span className="mr-3">• {edu.yearOfPassing}</span>}
+                                    {edu.cgpa && edu.cgpa !== 'N/A' && <span>• CGPA: {edu.cgpa}</span>}
+                                  </div>
+                                </div>
+                                <span className={`px-2 py-1 text-xs rounded-full ${
+                                  edu.status === 'ongoing' ? 'bg-blue-100 text-blue-800' : 'bg-green-100 text-green-800'
+                                }`}>
+                                  {edu.status}
+                                </span>
+                              </div>
+                            </div>
+                          ))}
+                        </div>
+                      </div>
+                    )}
+
+                    {/* Training */}
+                    {profileData.training && profileData.training.length > 0 && (
+                      <div>
+                        <h3 className="text-lg font-medium text-gray-900 mb-4">Training & Courses</h3>
+                        <div className="space-y-3">
+                          {profileData.training.map((train, index) => (
+                            <div key={index} className="p-3 bg-gray-50 border border-gray-200 rounded-lg">
+                              <div className="flex items-start justify-between mb-2">
+                                <div className="flex-1">
+                                  <p className="font-medium text-gray-900">{train.course}</p>
+                                  {train.skill && <p className="text-sm text-gray-600 mt-1">{train.skill}</p>}
+                                  {train.trainer && <p className="text-xs text-gray-500 mt-1">Trainer: {train.trainer}</p>}
+                                </div>
+                                <span className={`px-2 py-1 text-xs rounded-full ${
+                                  train.status === 'ongoing' ? 'bg-yellow-100 text-yellow-800' : 'bg-green-100 text-green-800'
+                                }`}>
+                                  {train.status}
+                                </span>
+                              </div>
+                              {train.progress !== undefined && (
+                                <div className="mt-2">
+                                  <div className="flex justify-between text-xs text-gray-600 mb-1">
+                                    <span>Progress</span>
+                                    <span>{train.progress}%</span>
+                                  </div>
+                                  <div className="w-full bg-gray-200 rounded-full h-1.5">
+                                    <div className="bg-primary-600 h-1.5 rounded-full" style={{ width: `${train.progress}%` }}></div>
+                                  </div>
+                                </div>
+                              )}
+                            </div>
+                          ))}
+                        </div>
+                      </div>
+                    )}
+
+                    {/* Technical Skills */}
+                    {profileData.technicalSkills && profileData.technicalSkills.length > 0 && (
+                      <div>
+                        <h3 className="text-lg font-medium text-gray-900 mb-4">Technical Skills</h3>
+                        <div className="space-y-2">
+                          {profileData.technicalSkills.map((skill, index) => (
+                            <div key={index} className="flex items-center justify-between p-2 bg-gray-50 rounded-lg">
+                              <div className="flex items-center">
+                                {skill.icon && <span className="mr-2">{skill.icon}</span>}
+                                <div>
+                                  <p className="text-sm font-medium text-gray-900">{skill.name}</p>
+                                  {skill.category && <p className="text-xs text-gray-500">{skill.category}</p>}
+                                </div>
+                              </div>
+                              <div className="flex items-center">
+                                <div className="flex">
+                                  {[...Array(5)].map((_, i) => (
+                                    <div key={i} className={`w-2 h-2 rounded-full mx-0.5 ${
+                                      i < skill.level ? 'bg-primary-600' : 'bg-gray-300'
+                                    }`}></div>
+                                  ))}
+                                </div>
+                                {skill.verified && (
+                                  <ShieldCheckIcon className="h-4 w-4 text-green-600 ml-2" />
+                                )}
+                              </div>
+                            </div>
+                          ))}
+                        </div>
+                      </div>
+                    )}
+
+                    {/* Soft Skills */}
+                    {profileData.softSkills && profileData.softSkills.length > 0 && (
+                      <div>
+                        <h3 className="text-lg font-medium text-gray-900 mb-4">Soft Skills</h3>
+                        <div className="flex flex-wrap gap-2">
+                          {profileData.softSkills.map((skill, index) => (
+                            <span
+                              key={index}
+                              className="inline-flex items-center px-3 py-1 rounded-full text-sm font-medium bg-blue-100 text-blue-800"
+                            >
+                              {skill.name}
+                              <span className="ml-1 text-xs">({skill.level}/5)</span>
+                            </span>
+                          ))}
+                        </div>
+                      </div>
+                    )}
+
+                    {/* Experience */}
+                    {profileData.experience && profileData.experience.length > 0 && (
+                      <div>
+                        <h3 className="text-lg font-medium text-gray-900 mb-4">Experience</h3>
+                        <div className="space-y-3">
+                          {profileData.experience.map((exp, index) => (
+                            <div key={index} className="flex items-start p-3 bg-blue-50 border border-blue-200 rounded-lg">
+                              <BriefcaseIcon className="h-6 w-6 text-blue-600 mr-3 flex-shrink-0" />
+                              <div className="flex-1">
+                                <p className="text-sm font-medium text-gray-900">{exp.role}</p>
+                                <p className="text-sm text-gray-600 mt-1">{exp.organization}</p>
+                                {exp.duration && <p className="text-xs text-gray-500 mt-1">Duration: {exp.duration}</p>}
+                                {exp.verified && (
+                                  <span className="inline-flex items-center mt-2 px-2 py-0.5 rounded text-xs font-medium bg-green-100 text-green-800">
+                                    <ShieldCheckIcon className="h-3 w-3 mr-1" />
+                                    Verified
+                                  </span>
+                                )}
+                              </div>
+                            </div>
+                          ))}
+                        </div>
+                      </div>
+                    )}
+                  </div>
+                )}
+
+                {/* Existing tabs remain unchanged */}
+                {activeTab === 'projects' && (
+                  <div className="p-6">
+                    <h3 className="text-lg font-medium text-gray-900 mb-4">Projects & Portfolio</h3>
+                    <div className="space-y-4">
+                      {candidate.projects?.map((project, index) => (
+                        <div key={index} className="border border-gray-200 rounded-lg p-4">
+                          <div className="flex items-start justify-between">
+                            <div className="flex-1">
+                              <h4 className="font-medium text-gray-900">{project.title}</h4>
+                              <p className="text-sm text-gray-600 mt-1">{project.description}</p>
+                              <div className="flex flex-wrap gap-1 mt-2">
+                                {project.tech?.map((tech, techIndex) => (
+                                  <span
+                                    key={techIndex}
+                                    className="inline-flex items-center px-2 py-0.5 rounded text-xs font-medium bg-gray-100 text-gray-800"
+                                  >
+                                    {tech}
+                                  </span>
+                                ))}
+                              </div>
+                            </div>
+                            <BeakerIcon className="h-6 w-6 text-gray-400 ml-4" />
+                          </div>
+                        </div>
+                      )) || (
+                        <p className="text-gray-500 text-center py-8">No projects available</p>
+                      )}
+                    </div>
+                  </div>
+                )}
+
+                {/* Other tabs unchanged */}
+                {activeTab === 'assessments' && (
+                  <div className="p-6">
+                    <h3 className="text-lg font-medium text-gray-900 mb-4">Assessments</h3>
+                    <p className="text-gray-500 text-center py-8">Assessment results will be displayed here</p>
+                  </div>
+                )}
+
+                {activeTab === 'certificates' && (
+                  <div className="p-6">
+                    <h3 className="text-lg font-medium text-gray-900 mb-4">Certificates</h3>
+                    <p className="text-gray-500 text-center py-8">Certificates will be displayed here</p>
+                  </div>
+                )}
+
+                {activeTab === 'verification' && (
+                  <div className="p-6">
+                    <h3 className="text-lg font-medium text-gray-900 mb-4">Verification Provenance</h3>
+                    <div className="space-y-4">
+                      {candidate.badges.map((badge, index) => {
+                        const verificationInfo = {
+                          self_verified: {
+                            title: 'Self Verified',
+                            description: 'Student has self-declared this information',
+                            date: 'Sep 20, 2025',
+                            verifier: 'Student',
+                            status: 'pending'
+                          },
+                          institution_verified: {
+                            title: 'Institution Verified',
+                            description: 'Verified by college examination cell',
+                            date: 'Sep 25, 2025',
+                            verifier: 'College Exam Cell',
+                            status: 'verified'
+                          },
+                          external_audited: {
+                            title: 'External Audited',
+                            description: 'Third-party verification completed',
+                            date: 'Sep 28, 2025',
+                            verifier: 'External Auditor',
+                            status: 'audited'
+                          }
+                        };
+
+                        const info = verificationInfo[badge];
+                        const statusColors = {
+                          pending: 'text-yellow-600 bg-yellow-50 border-yellow-200',
+                          verified: 'text-blue-600 bg-blue-50 border-blue-200',
+                          audited: 'text-green-600 bg-green-50 border-green-200'
+                        };
+
+                        return (
+                          <div key={index} className={`border rounded-lg p-4 ${statusColors[info.status]}`}>
+                            <div className="flex items-center justify-between">
+                              <div>
+                                <h4 className="font-medium">{info.title}</h4>
+                                <p className="text-sm mt-1">{info.description}</p>
+                                <p className="text-xs mt-2">
+                                  Verified on {info.date} by {info.verifier}
+                                </p>
+                              </div>
+                              <ShieldCheckIcon className="h-6 w-6" />
+                            </div>
+                          </div>
+                        );
+                      })}
+                    </div>
+                  </div>
+                )}
+
+                {activeTab === 'notes' && (
+                  <div className="p-6">
+                    <h3 className="text-lg font-medium text-gray-900 mb-4">Notes & Ratings</h3>
+                    {/* Rating */}
+                    <div className="mb-6">
+                      <label className="block text-sm font-medium text-gray-700 mb-2">
+                        Your Rating
+                      </label>
+                      <div className="flex items-center space-x-1">
+                        {[1, 2, 3, 4, 5].map((star) => (
+                          <button
+                            key={star}
+                            onClick={() => setRating(star)}
+                            className={`h-8 w-8 ${star <= rating ? 'text-yellow-400' : 'text-gray-300'} hover:text-yellow-400`}
+                          >
+                            <StarIcon className={star <= rating ? 'fill-current' : ''} />
+                          </button>
+                        ))}
+                      </div>
+                    </div>
+
+                    {/* Notes */}
+                    <div className="mb-6">
+                      <label className="block text-sm font-medium text-gray-700 mb-2">
+                        Notes
+                      </label>
+                      <textarea
+                        value={notes}
+                        onChange={(e) => setNotes(e.target.value)}
+                        rows={4}
+                        className="w-full border border-gray-300 rounded-md px-3 py-2 text-sm focus:outline-none focus:ring-1 focus:ring-primary-500 focus:border-primary-500"
+                        placeholder="Add your notes about this candidate..."
+                      />
+                    </div>
+
+                    {/* Team Notes */}
+                    <div>
+                      <h4 className="text-sm font-medium text-gray-700 mb-3">Team Notes</h4>
+                      <div className="space-y-3">
+                        <div className="bg-gray-50 rounded-lg p-3">
+                          <div className="flex items-center justify-between mb-1">
+                            <span className="text-sm font-medium text-gray-900">Sarah Johnson</span>
+                            <span className="text-xs text-gray-500">2 days ago</span>
+                          </div>
+                          <p className="text-sm text-gray-700">
+                            Strong technical skills, particularly impressed with the food safety project. 
+                            Good communication during preliminary screening.
+                          </p>
+                          <div className="flex items-center mt-2">
+                            {[1, 2, 3, 4, 5].map((star) => (
+                              <StarIcon
+                                key={star}
+                                className={`h-4 w-4 ${star <= 4 ? 'text-yellow-400 fill-current' : 'text-gray-300'}`}
+                              />
+                            ))}
+                            <span className="text-sm text-gray-600 ml-2">4/5</span>
+                          </div>
+                        </div>
+                      </div>
+                    </div>
+                  </div>
+                )}
+              </div>
+
+              {/* Action Bar */}
+              <div className="border-t border-gray-200 px-6 py-4 bg-gray-50">
+                <div className="flex items-center justify-between">
+                  <div className="flex space-x-3">
+                    <button 
+                      onClick={() => setShowShortlistModal(true)}
+                      className="inline-flex items-center px-4 py-2 border border-primary-300 rounded-md text-sm font-medium text-primary-700 bg-primary-50 hover:bg-primary-100">
+                      <BookmarkIcon className="h-4 w-4 mr-2" />
+                      Add to Shortlist
+                    </button>
+                    <button 
+                      onClick={() => setShowInterviewModal(true)}
+                      className="inline-flex items-center px-4 py-2 border border-gray-300 rounded-md text-sm font-medium text-gray-700 bg-white hover:bg-gray-50">
+                      <CalendarDaysIcon className="h-4 w-4 mr-2" />
+                      Schedule Interview
+                    </button>
+                  </div>
+                  <div className="flex space-x-2">
+                    <button 
+                      onClick={() => setShowMessageModal(true)}
+                      className="inline-flex items-center px-3 py-2 border border-gray-300 rounded-md text-sm font-medium text-gray-700 bg-white hover:bg-gray-50"
+                    >
+                      <ChatBubbleLeftRightIcon className="h-4 w-4 mr-2" />
+                      Message
+                    </button>
+                    <button 
+                      onClick={() => setShowExportModal(true)}
+                      className="inline-flex items-center px-3 py-2 border border-gray-300 rounded-md text-sm font-medium text-gray-700 bg-white hover:bg-gray-50"
+                    >
+                      <DocumentArrowDownIcon className="h-4 w-4 mr-2" />
+                      Export
+                    </button>
+                  </div>
+                </div>
+              </div>
+            </div>
+          </div>
+          
+          {/* Modals */}
+          <AddToShortlistModal 
+            isOpen={showShortlistModal}
+            onClose={() => setShowShortlistModal(false)}
+            candidate={modalCandidate}
+            onSuccess={() => {}}
+          />
+          <ScheduleInterviewModal 
+            isOpen={showInterviewModal}
+            onClose={() => setShowInterviewModal(false)}
+            candidate={modalCandidate}
+            onSuccess={() => {}}
+          />
+        </div>
+      </div>
+
+      {/* Export Modal */}
+      <ExportModal
+        isOpen={showExportModal}
+        onClose={() => setShowExportModal(false)}
+        candidate={candidate}
+      />
+
+      {/* Message Modal */}
+      <MessageModal
+        isOpen={showMessageModal}
+        onClose={() => setShowMessageModal(false)}
+        candidate={candidate}
+      />
+    </div>
+  );
+};
+
 export default CandidateProfileDrawer;