--- conflicted
+++ resolved
@@ -1,201 +1,120 @@
-import React, { useState } from 'react'
-import { 
-  BellIcon, 
-  UserCircleIcon,
-  Bars3Icon,
-  XMarkIcon
-} from '@heroicons/react/24/outline'
-<<<<<<< HEAD
-import { recentActivity } from '../../../data/sampleData'
-import { HeaderProps } from '../../../types/recruiter'
-import { useAuth } from '../../../context/AuthContext'
-=======
-import { savedSearches } from '../../../data/sampleData'
-import { HeaderProps } from '../../../types/recruiter'
-import { useAuth } from '../../../context/AuthContext'
-import { useSearch } from '../../../context/SearchContext'
-import { useNotifications } from '../../../hooks/useNotifications'
-import NotificationPanel from './NotificationPanel' 
-import { useNavigate } from "react-router-dom" 
->>>>>>> 05fa4fce
-
-const Header: React.FC<HeaderProps> = ({ onMenuToggle, showMobileMenu }) => {
-  const [showNotifications, setShowNotifications] = useState<boolean>(false)
-  const [showProfileMenu, setShowProfileMenu] = useState<boolean>(false)
-  const { user, logout } = useAuth()
-<<<<<<< HEAD
-=======
-  const navigate = useNavigate() // ✅ navigation hook
-
-  // ✅ Pass email to useNotifications
-  const { unreadCount } = useNotifications(user?.email || null)
-
-  // Handle search execution
-  const handleSearch = (query: string) => {
-    const trimmedQuery = query.trim()
-    contextHandleSearch(trimmedQuery)
-  }
-
-  const handleSearchChange = (value: string) => setLocalSearchQuery(value)
-
-  const handleKeyPress = (e: React.KeyboardEvent<HTMLInputElement>) => {
-    if (e.key === 'Enter') {
-      handleSearch(localSearchQuery)
-      setShowSavedSearches(false)
-    }
-  }
-
-  const handleSavedSearchClick = (search: string) => {
-    setLocalSearchQuery(search)
-    setShowSavedSearches(false)
-    handleSearch(search)
-  }
->>>>>>> 05fa4fce
-
-  return (
-    <header className="bg-white shadow-sm border-b border-gray-200 sticky top-0 z-50">
-      <div className="px-4 sm:px-6 lg:px-8">
-        <div className="flex justify-between items-center h-16">
-          {/* Left side - Logo and mobile menu */}
-          <div className="flex items-center">
-            <button
-              onClick={onMenuToggle}
-              className="md:hidden p-2 rounded-md text-gray-400 hover:text-gray-500 hover:bg-gray-100 focus:outline-none focus:ring-2 focus:ring-primary-500"
-            >
-              {showMobileMenu ? (
-                <XMarkIcon className="h-6 w-6" />
-              ) : (
-                <Bars3Icon className="h-6 w-6" />
-              )}
-            </button>
-            
-            <div className="flex-shrink-0 ml-2 md:ml-0">
-              <img
-                src="/RareMinds ISO Logo-01.png"
-                alt="RareMinds Logo"
-                className="h-12 w-auto"
-              />
-            </div>
-          </div>
-
-<<<<<<< HEAD
-=======
-          {/* Center - Search */}
-          <div className="flex-1 max-w-2xl mx-4 relative">
-            <div className="relative">
-              <div className="absolute inset-y-0 left-0 pl-3 flex items-center pointer-events-none">
-                <MagnifyingGlassIcon className="h-5 w-5 text-gray-400" />
-              </div>
-              <input
-                type="text"
-                value={localSearchQuery}
-                onChange={(e) => handleSearchChange(e.target.value)}
-                onKeyPress={handleKeyPress}
-                onFocus={() => setShowSavedSearches(true)}
-                onBlur={() => setTimeout(() => setShowSavedSearches(false), 200)}
-                className="block w-full pl-10 pr-3 py-2 border border-gray-300 rounded-lg leading-5 bg-white placeholder-gray-500 focus:outline-none focus:placeholder-gray-400 focus:ring-1 focus:ring-primary-500 focus:border-primary-500 text-sm"
-                placeholder="Search candidates, skills, locations... (Press Enter to search)"
-              />
-            </div>
-            
-            {showSavedSearches && (
-              <div className="absolute top-full left-0 right-0 mt-1 bg-white shadow-lg border border-gray-200 rounded-lg z-50">
-                <div className="p-3">
-                  <p className="text-xs font-medium text-gray-500 uppercase tracking-wide mb-2">
-                    Saved Searches
-                  </p>
-                  <div className="space-y-1">
-                    {savedSearches.map((search, index) => (
-                      <button
-                        key={index}
-                        onClick={() => handleSavedSearchClick(search)}
-                        className="w-full text-left px-3 py-2 text-sm text-gray-700 hover:bg-gray-50 rounded-md"
-                      >
-                        {search}
-                      </button>
-                    ))}
-                  </div>
-                </div>
-              </div>
-            )}
-          </div>
->>>>>>> 05fa4fce
-
-          {/* Right side */}
-          <div className="flex items-center space-x-4">
-            {/* 🔔 Notifications */}
-            <div className="relative">
-              <button
-                onClick={() => setShowNotifications((s) => !s)}
-                className="relative p-2 text-gray-400 hover:text-gray-500 hover:bg-gray-100 rounded-full focus:outline-none focus:ring-2 focus:ring-primary-500"
-              >
-                <BellIcon className="h-6 w-6" />
-                {/* red dot */}
-                { unreadCount > 0 && (
-                  <span className="absolute top-0 right-0 block h-2 w-2 rounded-full ring-2 ring-white bg-red-500"></span>
-                )}
-              </button>
-
-              {/* ✅ Pass email to NotificationPanel */}
-              <NotificationPanel
-                isOpen={showNotifications}
-                onClose={() => setShowNotifications(false)}
-                recruiterEmail={user?.email}
-              />
-            </div>
-
-            {/* 👤 Profile */}
-            <div className="relative">
-              <button
-                onClick={() => setShowProfileMenu((s) => !s)}
-                className="flex items-center space-x-3 text-sm rounded-full focus:outline-none focus:ring-2 focus:ring-primary-500"
-              >
-                <UserCircleIcon className="h-8 w-8 text-gray-400" />
-                <div className="hidden md:flex flex-col items-start">
-                  <span className="text-gray-700 font-medium">{user?.name || "Recruiter"}</span>
-                  <span className="text-xs text-gray-500">{user?.email}</span>
-                </div>
-              </button>
-
-              {showProfileMenu && (
-                <div className="absolute right-0 mt-2 w-48 bg-white border border-gray-200 rounded-lg shadow-lg z-50">
-                  <div className="py-1">
-                    {/* ✅ Navigate to recruiter profile page */}
-                    <button
-                      onClick={() => {
-                        setShowProfileMenu(false)
-                        navigate("/recruitment/profile")
-                      }}
-                      className="w-full text-left px-4 py-2 text-sm text-gray-700 hover:bg-gray-50"
-                    >
-                      My Profile
-                    </button>
-
-                    <div className="border-t border-gray-100 my-1"></div>
-
-                    <button
-                      onClick={() => {
-                        setShowProfileMenu(false)
-                        try {
-                          logout()
-                        } finally {
-                          // optional redirect
-                          // navigate("/login")
-                        }
-                      }}
-                      className="w-full text-left px-4 py-2 text-sm text-red-600 hover:bg-red-50"
-                    >
-                      Log out
-                    </button>
-                  </div>
-                </div>
-              )}
-            </div>
-          </div>
-        </div>
-      </div>
-    </header>
-  )
-}
-
-export default Header
+import React, { useState } from 'react'
+import { 
+  BellIcon, 
+  UserCircleIcon,
+  Bars3Icon,
+  XMarkIcon
+} from '@heroicons/react/24/outline'
+import { recentActivity } from '../../../data/sampleData'
+import { HeaderProps } from '../../../types/recruiter'
+import { useAuth } from '../../../context/AuthContext'
+
+const Header: React.FC<HeaderProps> = ({ onMenuToggle, showMobileMenu }) => {
+  const [showNotifications, setShowNotifications] = useState<boolean>(false)
+  const [showProfileMenu, setShowProfileMenu] = useState<boolean>(false)
+  const { user, logout } = useAuth()
+
+  return (
+    <header className="bg-white shadow-sm border-b border-gray-200 sticky top-0 z-50">
+      <div className="px-4 sm:px-6 lg:px-8">
+        <div className="flex justify-between items-center h-16">
+          {/* Left side - Logo and mobile menu */}
+          <div className="flex items-center">
+            <button
+              onClick={onMenuToggle}
+              className="md:hidden p-2 rounded-md text-gray-400 hover:text-gray-500 hover:bg-gray-100 focus:outline-none focus:ring-2 focus:ring-primary-500"
+            >
+              {showMobileMenu ? (
+                <XMarkIcon className="h-6 w-6" />
+              ) : (
+                <Bars3Icon className="h-6 w-6" />
+              )}
+            </button>
+            
+            <div className="flex-shrink-0 ml-2 md:ml-0">
+              <img
+                src="/RareMinds ISO Logo-01.png"
+                alt="RareMinds Logo"
+                className="h-12 w-auto"
+              />
+            </div>
+          </div>
+
+          {/* Right side */}
+          <div className="flex items-center space-x-4">
+            {/* 🔔 Notifications */}
+            <div className="relative">
+              <button
+                onClick={() => setShowNotifications((s) => !s)}
+                className="relative p-2 text-gray-400 hover:text-gray-500 hover:bg-gray-100 rounded-full focus:outline-none focus:ring-2 focus:ring-primary-500"
+              >
+                <BellIcon className="h-6 w-6" />
+                {/* red dot */}
+                { unreadCount > 0 && (
+                  <span className="absolute top-0 right-0 block h-2 w-2 rounded-full ring-2 ring-white bg-red-500"></span>
+                )}
+              </button>
+
+              {/* ✅ Pass email to NotificationPanel */}
+              <NotificationPanel
+                isOpen={showNotifications}
+                onClose={() => setShowNotifications(false)}
+                recruiterEmail={user?.email}
+              />
+            </div>
+
+            {/* 👤 Profile */}
+            <div className="relative">
+              <button
+                onClick={() => setShowProfileMenu((s) => !s)}
+                className="flex items-center space-x-3 text-sm rounded-full focus:outline-none focus:ring-2 focus:ring-primary-500"
+              >
+                <UserCircleIcon className="h-8 w-8 text-gray-400" />
+                <div className="hidden md:flex flex-col items-start">
+                  <span className="text-gray-700 font-medium">{user?.name || "Recruiter"}</span>
+                  <span className="text-xs text-gray-500">{user?.email}</span>
+                </div>
+              </button>
+
+              {showProfileMenu && (
+                <div className="absolute right-0 mt-2 w-48 bg-white border border-gray-200 rounded-lg shadow-lg z-50">
+                  <div className="py-1">
+                    {/* ✅ Navigate to recruiter profile page */}
+                    <button
+                      onClick={() => {
+                        setShowProfileMenu(false)
+                        navigate("/recruitment/profile")
+                      }}
+                      className="w-full text-left px-4 py-2 text-sm text-gray-700 hover:bg-gray-50"
+                    >
+                      My Profile
+                    </button>
+
+                    <div className="border-t border-gray-100 my-1"></div>
+
+                    <button
+                      onClick={() => {
+                        setShowProfileMenu(false)
+                        try {
+                          logout()
+                        } finally {
+                          // optional redirect
+                          // navigate("/login")
+                        }
+                      }}
+                      className="w-full text-left px-4 py-2 text-sm text-red-600 hover:bg-red-50"
+                    >
+                      Log out
+                    </button>
+                  </div>
+                </div>
+              )}
+            </div>
+          </div>
+        </div>
+      </div>
+    </header>
+  )
+}
+
+export default Header