import React, { useState, useEffect } from 'react';
import { motion, AnimatePresence } from 'framer-motion';
import { X, Mail, Lock, User, Phone, Eye, EyeOff, AlertCircle, Info, Building2 } from 'lucide-react';
import { useNavigate } from 'react-router-dom';
import { signUpWithRole } from '../../services/authService';
import { createUserRecord, createEducatorProfile, getEducatorByEmail, getSchools, getColleges } from '../../services/educatorAuthService';

// Cache for email checks to avoid repeated queries
const emailCheckCache = new Map();
const CACHE_DURATION = 5 * 60 * 1000; // 5 minutes

/**
 * Helper function to extract entity type from studentType prop
 * @param {string} studentType - The type from URL (e.g., "college-educator", "school-educator", "educator")
 * @returns {'school' | 'college'} - The entity type, defaults to 'school'
 */
const parseEntityType = (studentType) => {
    if (!studentType || typeof studentType !== 'string') {
        return 'school';
    }
    
    const normalized = studentType.toLowerCase().trim();
    
    if (normalized.includes('college')) {
        return 'college';
    }
    
    // Default to 'school' for 'school-educator', 'educator', or any other value
    return 'school';
};

export default function EducatorSignupModal({ isOpen, onClose, selectedPlan, onSignupSuccess, onSwitchToLogin, studentType }) {
    // Derive entity type from studentType prop
    const entityType = parseEntityType(studentType);
    
    const [formData, setFormData] = useState({
        firstName: '',
        lastName: '',
        email: '',
        phone: '',
        password: '',
        confirmPassword: '',
        schoolId: ''
    });
    const [showPassword, setShowPassword] = useState(false);
    const [showConfirmPassword, setShowConfirmPassword] = useState(false);
    const [errors, setErrors] = useState({});
    const [loading, setLoading] = useState(false);
    const [checkingEmail, setCheckingEmail] = useState(false);
    const [emailExists, setEmailExists] = useState(false);
    const [existingEducatorInfo, setExistingEducatorInfo] = useState(null);
    const [institutions, setInstitutions] = useState([]);
    const [loadingInstitutions, setLoadingInstitutions] = useState(true);
    const navigate = useNavigate();

    // Fetch institutions (schools or colleges) based on entity type
    useEffect(() => {
        const fetchInstitutions = async () => {
            setLoadingInstitutions(true);
            
            let result;
            if (entityType === 'college') {
                result = await getColleges();
            } else {
                result = await getSchools();
            }
            
            if (result.success) {
                setInstitutions(result.data);
            } else {
                console.error(`Failed to fetch ${entityType}s:`, result.error);
            }
            
            setLoadingInstitutions(false);
        };

        if (isOpen) {
            fetchInstitutions();
        }
    }, [isOpen, entityType]);

    // Check if email already exists in the database
    useEffect(() => {
        const checkEmailExists = async () => {
            const email = formData.email.trim().toLowerCase();

            // Only check if email is valid format
            if (!email || !/^[^\s@]+@[^\s@]+\.[^\s@]+$/.test(email)) {
                setEmailExists(false);
                setExistingEducatorInfo(null);
                return;
            }

            // Check cache first
            const cached = emailCheckCache.get(email);
            if (cached && (Date.now() - cached.timestamp < CACHE_DURATION)) {
                setEmailExists(cached.exists);
                setExistingEducatorInfo(cached.info);
                return;
            }

            setCheckingEmail(true);

            try {
                const { exists, data } = await getEducatorByEmail(email);

                const info = exists ? {
                    email: email,
                    name: `${data?.first_name || ''} ${data?.last_name || ''}`.trim() || 'User',
                    hasAuthAccount: true
                } : null;

                // Cache the result
                emailCheckCache.set(email, {
                    exists,
                    info,
                    timestamp: Date.now()
                });

                setEmailExists(exists);
                setExistingEducatorInfo(info);
            } catch (error) {
                console.error('Error checking email:', error);
                setEmailExists(false);
                setExistingEducatorInfo(null);
            } finally {
                setCheckingEmail(false);
            }
        };

        // Debounce for better performance (1 second)
        const timeoutId = setTimeout(() => {
            checkEmailExists();
        }, 1000);

        return () => clearTimeout(timeoutId);
    }, [formData.email]);

    const validateForm = () => {
        const newErrors = {};

        // First Name validation
        if (!formData.firstName.trim()) {
            newErrors.firstName = 'First name is required';
        } else if (formData.firstName.trim().length < 2) {
            newErrors.firstName = 'First name must be at least 2 characters';
        }

        // Last Name validation
        if (!formData.lastName.trim()) {
            newErrors.lastName = 'Last name is required';
        } else if (formData.lastName.trim().length < 2) {
            newErrors.lastName = 'Last name must be at least 2 characters';
        }

        // Email validation
        if (!formData.email.trim()) {
            newErrors.email = 'Email is required';
        } else if (!/^[^\s@]+@[^\s@]+\.[^\s@]+$/.test(formData.email)) {
            newErrors.email = 'Please enter a valid email address';
        } else if (emailExists) {
            newErrors.email = 'This email is already registered. Please sign in instead.';
        }

        // Phone validation (optional but if provided should be valid)
        if (formData.phone && !/^[0-9]{10}$/.test(formData.phone.replace(/\s/g, ''))) {
            newErrors.phone = 'Please enter a valid 10-digit phone number';
        }

<<<<<<< HEAD
        // Institution validation - required for both schools and colleges
        // if (!formData.schoolId || formData.schoolId.trim() === '') {
        //     const institutionLabel = entityType === 'college' ? 'college' : 'school';
        //     newErrors.schoolId = `Please select a ${institutionLabel}`;
        // }
=======
        // Institution validation - required for school educators, optional for college educators
        if (entityType !== 'college' && (!formData.schoolId || formData.schoolId.trim() === '')) {
            newErrors.schoolId = 'Please select a school';
        }
>>>>>>> ad7e94af

        // Password validation
        if (!formData.password) {
            newErrors.password = 'Password is required';
        } else if (formData.password.length < 8) {
            newErrors.password = 'Password must be at least 8 characters';
        } else if (!/(?=.*[a-z])(?=.*[A-Z])(?=.*\d)/.test(formData.password)) {
            newErrors.password = 'Password must contain uppercase, lowercase, and number';
        }

        // Confirm Password validation
        if (!formData.confirmPassword) {
            newErrors.confirmPassword = 'Please confirm your password';
        } else if (formData.password !== formData.confirmPassword) {
            newErrors.confirmPassword = 'Passwords do not match';
        }

        setErrors(newErrors);
        return Object.keys(newErrors).length === 0;
    };

    const handleInputChange = (e) => {
        const { name, value } = e.target;
        setFormData(prev => ({
            ...prev,
            [name]: value
        }));
        // Clear error for this field when user starts typing
        if (errors[name]) {
            setErrors(prev => ({
                ...prev,
                [name]: ''
            }));
        }
    };

    const handleSubmit = async (e) => {
        e.preventDefault();

        if (!validateForm()) {
            return;
        }

        setLoading(true);

        try {
            // Determine user_role and institution IDs based on entityType
            // Convert empty strings to null to avoid UUID validation errors
            const isCollege = entityType === 'college';
            const selectedInstitutionId = formData.schoolId?.trim() || null;
            const institutionData = {
                user_role: isCollege ? 'college_educator' : 'school_educator',  // Maps to 'role' column in DB
                schoolId: isCollege ? null : selectedInstitutionId,
                collegeId: isCollege ? selectedInstitutionId : null
            };

            // Step 1: Create auth user with role 'educator'
            const authResult = await signUpWithRole(
                formData.email,
                formData.password,
                {
                    role: 'educator',
                    firstName: formData.firstName,
                    lastName: formData.lastName,
                    phone: formData.phone,
                    schoolId: institutionData.schoolId,
                    collegeId: institutionData.collegeId
                }
            );

            if (!authResult.success) {
                setErrors({ submit: authResult.error || 'Registration failed. Please try again.' });
                setLoading(false);
                return;
            }

            // Step 2: Create user record in users table (required for foreign key constraint)
            const userRecordResult = await createUserRecord(authResult.user.id, {
                email: formData.email,
                firstName: formData.firstName,
                lastName: formData.lastName,
                user_role: institutionData.user_role
            });

            if (!userRecordResult.success) {
                setErrors({ submit: 'Account created but user setup failed. Please contact support.' });
                setLoading(false);
                return;
            }

            // Step 3: Create educator profile in school_educators table
            const profileResult = await createEducatorProfile(authResult.user.id, {
                firstName: formData.firstName,
                lastName: formData.lastName,
                email: formData.email,
                phone: formData.phone,
                schoolId: institutionData.schoolId,
                collegeId: institutionData.collegeId,
                user_role: institutionData.user_role
            });

            if (!profileResult.success) {
                setErrors({ submit: 'Account created but profile setup failed. Please contact support.' });
                setLoading(false);
                return;
            }

            // Store user data temporarily for payment flow
            const userData = {
                id: authResult.user.id,
                name: `${formData.firstName} ${formData.lastName}`,
                email: formData.email,
                phone: formData.phone,
                user_role: institutionData.user_role,
                schoolId: institutionData.schoolId,
                collegeId: institutionData.collegeId,
                isNewUser: true
            };

            // Store in localStorage temporarily
            localStorage.setItem('pendingUser', JSON.stringify(userData));

            // Call success callback to proceed to payment
            if (onSignupSuccess) {
                onSignupSuccess(userData);
            }

        } catch (error) {
            console.error('❌ Registration error:', error);
            setErrors({ submit: error.message || 'Registration failed. Please try again.' });
        } finally {
            setLoading(false);
        }
    };

    const handleLoginRedirect = () => {
        if (onSwitchToLogin) {
            onSwitchToLogin();
        } else {
            onClose();
            navigate('/signin/educator');
        }
    };

    if (!isOpen) return null;

    return (
        <AnimatePresence>
            {isOpen && (
                <>
                    {/* Backdrop */}
                    <motion.div
                        initial={{ opacity: 0 }}
                        animate={{ opacity: 1 }}
                        exit={{ opacity: 0 }}
                        onClick={onClose}
                        className="fixed inset-0 bg-black/50 backdrop-blur-sm z-50"
                    />

                    {/* Modal */}
                    <motion.div
                        initial={{ opacity: 0, scale: 0.95, y: 20 }}
                        animate={{ opacity: 1, scale: 1, y: 0 }}
                        exit={{ opacity: 0, scale: 0.95, y: 20 }}
                        className="fixed inset-0 z-50 flex items-center justify-center p-4 overflow-y-auto"
                    >
                        <div className="relative w-full max-w-2xl bg-white rounded-2xl shadow-2xl max-h-[90vh] overflow-y-auto">
                            {/* Close button */}
                            <button
                                onClick={onClose}
                                className="absolute top-4 right-4 text-gray-400 hover:text-gray-600 transition-colors z-10"
                            >
                                <X className="w-6 h-6" />
                            </button>

                            {/* Header */}
                            <div className="p-6 pb-4 border-b border-gray-100">
                                <h2 className="text-2xl font-bold text-gray-900">
                                    Create {entityType === 'college' ? 'College' : 'School'} Educator Account
                                </h2>
                                <p className="text-sm text-gray-600 mt-1">
                                    Sign up to purchase the {selectedPlan?.name} plan
                                </p>
                                {selectedPlan && (
                                    <div className="mt-3 p-3 bg-blue-50 rounded-lg">
                                        <p className="text-sm font-medium text-blue-900">
                                            {selectedPlan.name} Plan - ₹{selectedPlan.price}/{selectedPlan.duration}
                                        </p>
                                    </div>
                                )}
                            </div>

                            {/* Form */}
                            <form onSubmit={handleSubmit} className="p-6 space-y-4">
                                {/* Name Fields - Two columns */}
                                <div className="grid grid-cols-2 gap-4">
                                    {/* First Name */}
                                    <div>
                                        <label className="block text-sm font-medium text-gray-700 mb-1">
                                            First Name *
                                        </label>
                                        <div className="relative">
                                            <User className="absolute left-3 top-1/2 transform -translate-y-1/2 w-5 h-5 text-gray-400" />
                                            <input
                                                type="text"
                                                name="firstName"
                                                value={formData.firstName}
                                                onChange={handleInputChange}
                                                placeholder="John"
                                                className={`w-full pl-10 pr-4 py-2.5 border rounded-lg focus:ring-2 focus:ring-blue-500 focus:border-transparent transition-all ${errors.firstName ? 'border-red-500' : 'border-gray-300'
                                                    }`}
                                            />
                                        </div>
                                        {errors.firstName && (
                                            <p className="mt-1 text-xs text-red-600 flex items-center gap-1">
                                                <AlertCircle className="w-3 h-3" />
                                                {errors.firstName}
                                            </p>
                                        )}
                                    </div>

                                    {/* Last Name */}
                                    <div>
                                        <label className="block text-sm font-medium text-gray-700 mb-1">
                                            Last Name *
                                        </label>
                                        <div className="relative">
                                            <User className="absolute left-3 top-1/2 transform -translate-y-1/2 w-5 h-5 text-gray-400" />
                                            <input
                                                type="text"
                                                name="lastName"
                                                value={formData.lastName}
                                                onChange={handleInputChange}
                                                placeholder="Doe"
                                                className={`w-full pl-10 pr-4 py-2.5 border rounded-lg focus:ring-2 focus:ring-blue-500 focus:border-transparent transition-all ${errors.lastName ? 'border-red-500' : 'border-gray-300'
                                                    }`}
                                            />
                                        </div>
                                        {errors.lastName && (
                                            <p className="mt-1 text-xs text-red-600 flex items-center gap-1">
                                                <AlertCircle className="w-3 h-3" />
                                                {errors.lastName}
                                            </p>
                                        )}
                                    </div>
                                </div>

                                {/* Email */}
                                <div>
                                    <label className="block text-sm font-medium text-gray-700 mb-1">
                                        Email Address *
                                    </label>
                                    <div className="relative">
                                        <Mail className="absolute left-3 top-1/2 transform -translate-y-1/2 w-5 h-5 text-gray-400" />
                                        <input
                                            type="email"
                                            name="email"
                                            value={formData.email}
                                            onChange={handleInputChange}
                                            placeholder="your.email@school.edu"
                                            className={`w-full pl-10 pr-4 py-2.5 border rounded-lg focus:ring-2 focus:ring-blue-500 focus:border-transparent transition-all ${errors.email ? 'border-red-500' : 'border-gray-300'
                                                }`}
                                        />
                                    </div>
                                    {checkingEmail && (
                                        <p className="mt-1 text-xs text-blue-600 flex items-center gap-1">
                                            <div className="animate-spin rounded-full h-3 w-3 border-b-2 border-blue-600"></div>
                                            Checking email...
                                        </p>
                                    )}
                                    {emailExists && existingEducatorInfo && !checkingEmail && (
                                        <div className="mt-2 p-3 bg-amber-50 border border-amber-200 rounded-lg">
                                            <div className="flex items-start gap-2">
                                                <Info className="w-4 h-4 text-amber-600 flex-shrink-0 mt-0.5" />
                                                <div className="flex-1">
                                                    <p className="text-sm text-amber-800 font-medium">
                                                        This email is already registered!
                                                    </p>
                                                    <p className="text-xs text-amber-700 mt-1">
                                                        An account exists for <span className="font-semibold">{existingEducatorInfo.name}</span>.
                                                    </p>
                                                    <button
                                                        type="button"
                                                        onClick={handleLoginRedirect}
                                                        className="mt-2 text-xs font-medium text-amber-800 hover:text-amber-900 underline"
                                                    >
                                                        Click here to login instead →
                                                    </button>
                                                </div>
                                            </div>
                                        </div>
                                    )}
                                    {errors.email && (
                                        <p className="mt-1 text-xs text-red-600 flex items-center gap-1">
                                            <AlertCircle className="w-3 h-3" />
                                            {errors.email}
                                        </p>
                                    )}
                                </div>

                                {/* Phone */}
                                <div>
                                    <label className="block text-sm font-medium text-gray-700 mb-1">
                                        Phone Number
                                    </label>
                                    <div className="relative">
                                        <Phone className="absolute left-3 top-1/2 transform -translate-y-1/2 w-5 h-5 text-gray-400" />
                                        <input
                                            type="tel"
                                            name="phone"
                                            value={formData.phone}
                                            onChange={handleInputChange}
                                            placeholder="10-digit mobile number"
                                            className={`w-full pl-10 pr-4 py-2.5 border rounded-lg focus:ring-2 focus:ring-blue-500 focus:border-transparent transition-all ${errors.phone ? 'border-red-500' : 'border-gray-300'
                                                }`}
                                        />
                                    </div>
                                    {errors.phone && (
                                        <p className="mt-1 text-xs text-red-600 flex items-center gap-1">
                                            <AlertCircle className="w-3 h-3" />
                                            {errors.phone}
                                        </p>
                                    )}
                                </div>

                                {/* Institution Selection */}
                                {/* <div>
                                    <label className="block text-sm font-medium text-gray-700 mb-1">
                                        {entityType === 'college' ? 'Select Your College' : 'Select Your School'} {entityType !== 'college' && '*'}
                                        {entityType === 'college' && <span className="text-gray-500 text-xs ml-1">(Optional)</span>}
                                    </label>
                                    <div className="relative">
                                        <Building2 className="absolute left-3 top-1/2 transform -translate-y-1/2 w-5 h-5 text-gray-400" />
                                        <select
                                            name="schoolId"
                                            value={formData.schoolId}
                                            onChange={handleInputChange}
                                            disabled={loadingInstitutions}
                                            className={`w-full pl-10 pr-4 py-2.5 border rounded-lg focus:ring-2 focus:ring-blue-500 focus:border-transparent transition-all ${errors.schoolId ? 'border-red-500' : 'border-gray-300'
                                                }`}
                                        >
                                            <option value="">
                                                {loadingInstitutions
                                                    ? `Loading ${entityType}s...`
                                                    : `Select your ${entityType}`}
                                            </option>
                                            {institutions.map(institution => (
                                                <option key={institution.id} value={institution.id}>
                                                    {institution.name} - {institution.city}, {institution.state}
                                                </option>
                                            ))}
                                        </select>
                                    </div>
                                    {errors.schoolId && (
                                        <p className="mt-1 text-xs text-red-600 flex items-center gap-1">
                                            <AlertCircle className="w-3 h-3" />
                                            {errors.schoolId}
                                        </p>
                                    )}
                                </div> */}

                                {/* Password Fields - Two columns */}
                                <div className="grid grid-cols-2 gap-4">
                                    {/* Password */}
                                    <div>
                                        <label className="block text-sm font-medium text-gray-700 mb-1">
                                            Password *
                                        </label>
                                        <div className="relative">
                                            <Lock className="absolute left-3 top-1/2 transform -translate-y-1/2 w-5 h-5 text-gray-400" />
                                            <input
                                                type={showPassword ? 'text' : 'password'}
                                                name="password"
                                                value={formData.password}
                                                onChange={handleInputChange}
                                                placeholder="Min. 8 characters"
                                                className={`w-full pl-10 pr-12 py-2.5 border rounded-lg focus:ring-2 focus:ring-blue-500 focus:border-transparent transition-all ${errors.password ? 'border-red-500' : 'border-gray-300'
                                                    }`}
                                            />
                                            <button
                                                type="button"
                                                onClick={() => setShowPassword(!showPassword)}
                                                className="absolute right-3 top-1/2 transform -translate-y-1/2 text-gray-400 hover:text-gray-600"
                                            >
                                                {showPassword ? <EyeOff className="w-5 h-5" /> : <Eye className="w-5 h-5" />}
                                            </button>
                                        </div>
                                        {errors.password && (
                                            <p className="mt-1 text-xs text-red-600 flex items-center gap-1">
                                                <AlertCircle className="w-3 h-3" />
                                                {errors.password}
                                            </p>
                                        )}
                                    </div>

                                    {/* Confirm Password */}
                                    <div>
                                        <label className="block text-sm font-medium text-gray-700 mb-1">
                                            Confirm Password *
                                        </label>
                                        <div className="relative">
                                            <Lock className="absolute left-3 top-1/2 transform -translate-y-1/2 w-5 h-5 text-gray-400" />
                                            <input
                                                type={showConfirmPassword ? 'text' : 'password'}
                                                name="confirmPassword"
                                                value={formData.confirmPassword}
                                                onChange={handleInputChange}
                                                placeholder="Re-enter password"
                                                className={`w-full pl-10 pr-12 py-2.5 border rounded-lg focus:ring-2 focus:ring-blue-500 focus:border-transparent transition-all ${errors.confirmPassword ? 'border-red-500' : 'border-gray-300'
                                                    }`}
                                            />
                                            <button
                                                type="button"
                                                onClick={() => setShowConfirmPassword(!showConfirmPassword)}
                                                className="absolute right-3 top-1/2 transform -translate-y-1/2 text-gray-400 hover:text-gray-600"
                                            >
                                                {showConfirmPassword ? <EyeOff className="w-5 h-5" /> : <Eye className="w-5 h-5" />}
                                            </button>
                                        </div>
                                        {errors.confirmPassword && (
                                            <p className="mt-1 text-xs text-red-600 flex items-center gap-1">
                                                <AlertCircle className="w-3 h-3" />
                                                {errors.confirmPassword}
                                            </p>
                                        )}
                                    </div>
                                </div>

                                {/* Submit Error */}
                                {errors.submit && (
                                    <div className="p-3 bg-red-50 border border-red-200 rounded-lg">
                                        <p className="text-sm text-red-700 flex items-center gap-2">
                                            <AlertCircle className="w-4 h-4" />
                                            {errors.submit}
                                        </p>
                                    </div>
                                )}

                                {/* Submit Button */}
                                <button
                                    type="submit"
                                    disabled={loading || emailExists || checkingEmail || loadingInstitutions}
                                    className="w-full bg-blue-600 text-white py-3 rounded-lg font-medium hover:bg-blue-700 transition-colors disabled:opacity-50 disabled:cursor-not-allowed"
                                >
                                    {loading ? 'Creating Account...' : emailExists ? 'Email Already Registered' : 'Sign Up & Continue'}
                                </button>

                                {/* Login Link */}
                                <div className="text-center pt-2 pb-2">
                                    <p className="text-sm text-gray-600">
                                        Already have an account?{' '}
                                        <button
                                            type="button"
                                            onClick={handleLoginRedirect}
                                            className="text-blue-600 hover:text-blue-700 font-semibold underline"
                                        >
                                            Login here
                                        </button>
                                    </p>
                                </div>
                            </form>

                            {/* Bottom padding for scrollability */}
                            <div className="h-4"></div>
                        </div>
                    </motion.div>
                </>
            )}
        </AnimatePresence>
    );
}<|MERGE_RESOLUTION|>--- conflicted
+++ resolved
@@ -167,18 +167,11 @@
             newErrors.phone = 'Please enter a valid 10-digit phone number';
         }
 
-<<<<<<< HEAD
         // Institution validation - required for both schools and colleges
         // if (!formData.schoolId || formData.schoolId.trim() === '') {
         //     const institutionLabel = entityType === 'college' ? 'college' : 'school';
         //     newErrors.schoolId = `Please select a ${institutionLabel}`;
         // }
-=======
-        // Institution validation - required for school educators, optional for college educators
-        if (entityType !== 'college' && (!formData.schoolId || formData.schoolId.trim() === '')) {
-            newErrors.schoolId = 'Please select a school';
-        }
->>>>>>> ad7e94af
 
         // Password validation
         if (!formData.password) {
