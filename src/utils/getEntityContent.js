--- conflicted
+++ resolved
@@ -223,7 +223,6 @@
  * Uses database plans if available, falls back to config
  */
 function getPlansForRole(role, entity) {
-<<<<<<< HEAD
     // Check for cached database plans first
     const dbPlans = getCachedDatabasePlans();
     
@@ -238,18 +237,6 @@
     
     // Fallback to hardcoded config plans
     const basePlans = getSubscriptionPlans();
-=======
-    // Get base plans from the new subscription config
-    const basePlansObj = getSubscriptionPlans();
-    
-    // Convert to array and sort by hierarchy
-    const basePlans = [
-        basePlansObj[PLAN_IDS.BASIC],
-        basePlansObj[PLAN_IDS.PROFESSIONAL],
-        basePlansObj[PLAN_IDS.ENTERPRISE],
-        basePlansObj[PLAN_IDS.ECOSYSTEM]
-    ];
->>>>>>> 4f1cd76f
     
     // Role-specific feature overrides for display purposes
     const roleFeatureOverrides = getRoleSpecificFeatures(role, entity);
