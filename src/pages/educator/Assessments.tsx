<<<<<<< HEAD
import React, { useState, useMemo, ChangeEvent, useEffect } from 'react';
=======
import { useState, useMemo, ChangeEvent } from 'react';
>>>>>>> ad0b5215
import {
    PlusIcon,
    MagnifyingGlassIcon,
    XMarkIcon,
    CalendarIcon,
    UsersIcon,
    ClipboardDocumentListIcon,
    EyeIcon,
    PencilIcon,
    TrashIcon,
    CheckCircleIcon,
    ClockIcon,
    DocumentArrowUpIcon,
    EllipsisVerticalIcon
} from '@heroicons/react/24/outline';
import { StarIcon as StarSolid } from '@heroicons/react/24/solid';
import {
    createAssignment,
    getAssignmentsByEducator,
    updateAssignment,
    deleteAssignment,
    addAssignmentAttachment,
    assignToStudents,
    getAssignmentStatistics
} from '../../services/educator/assignmentsService';
import { supabase } from '../../lib/supabaseClient';
import StudentSelectionModal from '../../components/educator/StudentSelectionModal';

// Configuration
const SKILL_AREAS = ['Creativity', 'Collaboration', 'Critical Thinking', 'Leadership', 'Communication', 'Problem Solving'];
const CLASSES = ['Class 9A', 'Class 9B', 'Class 10A', 'Class 10B', 'Class 11A', 'Class 12A'];

// Badge Component
const StatusBadge = ({ status }: { status: string }) => {
    const colors: Record<string, string> = {
        Active: 'bg-emerald-100 text-emerald-700 border-emerald-300',
        Draft: 'bg-gray-100 text-gray-700 border-gray-300',
        Closed: 'bg-rose-100 text-rose-700 border-rose-300'
    };
    return (
        <span className={`px-2 py-1 text-xs font-medium rounded-full border ${colors[status] || colors.Draft}`}>
            {status}
        </span>
    );
};

// Progress Bar Component
const ProgressBar = ({ current, total, color = 'emerald' }: { current: number; total: number; color?: string }) => {
    const percentage = total > 0 ? (current / total) * 100 : 0;
    return (
        <div className="w-full">
            <div className="flex justify-between text-xs text-gray-600 mb-1">
                <span>Submissions</span>
                <span>{current}/{total}</span>
            </div>
            <div className="w-full bg-gray-200 rounded-full h-2">
                <div
                    className={`bg-${color}-500 h-2 rounded-full transition-all duration-300`}
                    style={{ width: `${Math.min(percentage, 100)}%` }}
                />
            </div>
        </div>
    );
};

// Task Card Component
<<<<<<< HEAD
const TaskCard = ({ task, onView, onEdit, onAssess, onDelete, onAssignStudents }) => {
=======
const TaskCard = ({ task, onView, onEdit, onAssess, onDelete }: { task: any; onView: (task: any) => void; onEdit: (task: any) => void; onAssess: (task: any) => void; onDelete: (task: any) => void }) => {
>>>>>>> ad0b5215
    const [showActions, setShowActions] = useState(false);
    const completionRate = task.totalStudents > 0 ? ((task.submissions / task.totalStudents) * 100).toFixed(0) : 0;

    return (
        <div className="bg-white rounded-xl border border-gray-200 p-5 hover:shadow-lg transition-all duration-200 group">
            <div className="flex items-start justify-between mb-3">
                <div className="flex-1">
                    <div className="flex items-center gap-2 mb-2">
                        <h3 className="text-base font-semibold text-gray-900 line-clamp-1">{task.title}</h3>
                        <StatusBadge status={task.status} />
                    </div>
                    <p className="text-sm text-gray-600 line-clamp-2 mb-3">{task.description}</p>
                </div>
                <div className="relative">
                    <button
                        onClick={() => setShowActions(!showActions)}
                        className="p-1 hover:bg-gray-100 rounded-lg transition-colors"
                    >
                        <EllipsisVerticalIcon className="h-5 w-5 text-gray-400" />
                    </button>
                    {showActions && (
                        <div className="absolute right-0 mt-1 w-48 bg-white rounded-lg shadow-lg border border-gray-200 py-1 z-10">
                            <button onClick={() => { onView(task); setShowActions(false); }} className="w-full text-left px-4 py-2 text-sm text-gray-700 hover:bg-gray-50 flex items-center gap-2">
                                <EyeIcon className="h-4 w-4" /> View Details
                            </button>
                            <button onClick={() => { onEdit(task); setShowActions(false); }} className="w-full text-left px-4 py-2 text-sm text-gray-700 hover:bg-gray-50 flex items-center gap-2">
                                <PencilIcon className="h-4 w-4" /> Edit Task
                            </button>
                            <button onClick={() => { onAssess(task); setShowActions(false); }} className="w-full text-left px-4 py-2 text-sm text-gray-700 hover:bg-gray-50 flex items-center gap-2">
                                <ClipboardDocumentListIcon className="h-4 w-4" /> Assess
                            </button>
                            <button onClick={() => { onAssignStudents(task); setShowActions(false); }} className="w-full text-left px-4 py-2 text-sm text-gray-700 hover:bg-gray-50 flex items-center gap-2">
                                <UsersIcon className="h-4 w-4" /> Assign Students
                            </button>
                            <button onClick={() => { onDelete(task); setShowActions(false); }} className="w-full text-left px-4 py-2 text-sm text-red-600 hover:bg-red-50 flex items-center gap-2">
                                <TrashIcon className="h-4 w-4" /> Delete
                            </button>
                        </div>
                    )}
                </div>
            </div>

            <div className="flex flex-wrap gap-1.5 mb-4">
                {task.skillTags.map((skill: string) => (
                    <span key={skill} className="px-2 py-1 bg-emerald-50 text-emerald-700 text-xs rounded-md border border-emerald-200">
                        {skill}
                    </span>
                ))}
            </div>

            <div className="space-y-3 mb-4">
                <div className="flex items-center justify-between text-sm">
                    <div className="flex items-center gap-2 text-gray-600">
                        <CalendarIcon className="h-4 w-4" />
                        <span>Due: {new Date(task.deadline).toLocaleDateString()}</span>
                    </div>
                    <div className="flex items-center gap-2 text-gray-600">
                        <UsersIcon className="h-4 w-4" />
                        <span>{task.assignedTo.length} class(es)</span>
                    </div>
                </div>

                <ProgressBar current={task.submissions} total={task.totalStudents} />
            </div>

            <div className="flex items-center justify-between pt-3 border-t border-gray-100">
                <div className="flex items-center gap-4 text-sm">
                    <div className="flex items-center gap-1 text-gray-600">
                        <CheckCircleIcon className="h-4 w-4 text-emerald-500" />
                        <span>{completionRate}%</span>
                    </div>
                    {task.averageScore > 0 && (
                        <div className="flex items-center gap-1 text-gray-600">
                            <StarSolid className="h-4 w-4 text-yellow-400" />
                            <span>{task.averageScore}</span>
                        </div>
                    )}
                </div>
                {task.pending > 0 && (
                    <span className="px-2 py-1 bg-amber-50 text-amber-700 text-xs rounded-full border border-amber-200">
                        {task.pending} pending
                    </span>
                )}
            </div>
        </div>
    );
};

// Main Component
const Assessments = () => {
    const [tasks, setTasks] = useState([]);
    const [loading, setLoading] = useState(true);
    const [error, setError] = useState(null);
    const [searchQuery, setSearchQuery] = useState('');
    const [statusFilter, setStatusFilter] = useState('All');
    const [skillFilter, setSkillFilter] = useState('All');
    const [classFilter, setClassFilter] = useState('All');
    const [showTaskModal, setShowTaskModal] = useState(false);
    const [showDetailDrawer, setShowDetailDrawer] = useState(false);
<<<<<<< HEAD
    const [selectedTask, setSelectedTask] = useState(null);
    const [activeTab, setActiveTab] = useState('overview');
    const [currentEducatorId, setCurrentEducatorId] = useState(null);
    const [showStudentSelectionModal, setShowStudentSelectionModal] = useState(false);
    const [newlyCreatedAssignmentId, setNewlyCreatedAssignmentId] = useState(null);
=======
    const [selectedTask, setSelectedTask] = useState<any>(null);
>>>>>>> ad0b5215

    // New Task Form State - Matching database schema
    const [newTask, setNewTask] = useState({
        title: '',
        description: '',
        instructions: '',
        courseName: '',
        courseCode: '',
        totalPoints: 100,
        assignmentType: 'project',
        status: 'Draft',
        skillTags: [] as string[],
        assignedTo: [] as string[],
        deadline: '',
<<<<<<< HEAD
        availableFrom: '',
        allowLateSubmissions: true,
        attachments: [],
        documentPdf: ''
=======
        allowLateSubmissions: false,
        attachments: [] as string[],
        rubric: [{ criteria: '', weight: 100 }]
>>>>>>> ad0b5215
    });
    const [additionalSkills, setAdditionalSkills] = useState<string[]>([]);
    const [customSkill, setCustomSkill] = useState('');
    const allSkills = useMemo(() => [...SKILL_AREAS, ...additionalSkills], [additionalSkills]);

    // Fetch current educator and their assignments
    useEffect(() => {
        const fetchEducatorAndTasks = async () => {
            try {
                setLoading(true);
                
                // Try to get current user, but don't fail if not authenticated
                const { data: { user }, error: authError } = await supabase.auth.getUser();
                
                // If no authenticated user, check for development mode or use fallback
                if (!user || authError) {
                    console.log('No authenticated user, starting with empty assignments');
                    // For development: allow using a test educator ID from localStorage
                    const devEducatorId = localStorage.getItem('dev_educator_id');
                    if (devEducatorId) {
                        console.log('Using development educator ID:', devEducatorId);
                        setCurrentEducatorId(devEducatorId);
                        // Try to fetch assignments with dev ID
                        try {
                            const assignments = await getAssignmentsByEducator(devEducatorId);
                            const transformedTasks = await Promise.all(assignments.map(async (assignment) => {
                                const stats = await getAssignmentStatistics(assignment.assignment_id);
                                return {
                                    id: assignment.assignment_id,
                                    title: assignment.title,
                                    description: assignment.description || '',
                                    skillTags: assignment.skill_outcomes || [],
                                    status: assignment.is_deleted ? 'Closed' : 'Active',
                                    assignedTo: assignment.assign_classes ? [assignment.assign_classes] : [],
                                    deadline: assignment.due_date,
                                    submissions: stats.submitted + stats.graded,
                                    pending: stats.submitted,
                                    averageScore: stats.averageGrade,
                                    totalStudents: stats.total,
                                    attachments: assignment.assignment_attachments?.map(a => a.file_name) || [],
                                    rubric: []
                                };
                            }));
                            setTasks(transformedTasks);
                        } catch (err) {
                            console.log('No assignments found for dev educator');
                            setTasks([]);
                        }
                    } else {
                        setCurrentEducatorId(null);
                        setTasks([]);
                    }
                    setError(null);
                    setLoading(false);
                    return;
                }
                
                setCurrentEducatorId(user.id);
                
                // Fetch assignments for this educator
                const assignments = await getAssignmentsByEducator(user.id);
                
                // Transform assignments to match the component's expected format
                const transformedTasks = await Promise.all(assignments.map(async (assignment) => {
                    // Fetch statistics for each assignment
                    const stats = await getAssignmentStatistics(assignment.assignment_id);
                    
                    return {
                        id: assignment.assignment_id,
                        title: assignment.title,
                        description: assignment.description || '',
                        skillTags: assignment.skill_outcomes || [],
                        status: assignment.is_deleted ? 'Closed' : 'Active', // Map to UI status
                        assignedTo: assignment.assign_classes ? [assignment.assign_classes] : [],
                        deadline: assignment.due_date,
                        submissions: stats.submitted + stats.graded,
                        pending: stats.submitted,
                        averageScore: stats.averageGrade,
                        totalStudents: stats.total,
                        attachments: assignment.assignment_attachments?.map(a => a.file_name) || [],
                        rubric: [] // You can add rubric data if stored
                    };
                }));
                
                setTasks(transformedTasks);
                setError(null);
            } catch (err) {
                console.error('Error fetching assignments:', err);
                setError('Failed to load assignments');
            } finally {
                setLoading(false);
            }
        };
        
        fetchEducatorAndTasks();
    }, []);

    // Filtered Tasks
    const filteredTasks = useMemo(() => {
        return tasks.filter(task => {
            const matchesSearch = task.title.toLowerCase().includes(searchQuery.toLowerCase()) ||
                task.description.toLowerCase().includes(searchQuery.toLowerCase());
            const matchesStatus = statusFilter === 'All' || task.status === statusFilter;
            const matchesSkill = skillFilter === 'All' || task.skillTags.includes(skillFilter);
            const matchesClass = classFilter === 'All' || task.assignedTo.some(c => c === classFilter);

            return matchesSearch && matchesStatus && matchesSkill && matchesClass;
        });
    }, [tasks, searchQuery, statusFilter, skillFilter, classFilter]);

    // Analytics Data
    const analytics = useMemo(() => {
        const activeTasks = tasks.filter(t => t.status === 'Active').length;
        const totalSubmissions = tasks.reduce((sum, t) => sum + t.submissions, 0);
        const totalPending = tasks.reduce((sum, t) => sum + t.pending, 0);
        const avgScore = tasks.filter(t => t.submissions > 0).reduce((sum, t) => sum + t.averageScore, 0) /
            tasks.filter(t => t.submissions > 0).length || 0;

        return { activeTasks, totalSubmissions, totalPending, avgScore: avgScore.toFixed(1) };
    }, [tasks]);

    const handleCreateTask = async () => {
        try {
            // Get current user info or use dev educator ID
            const { data: { user }, error: authError } = await supabase.auth.getUser();
            
            // Determine educator ID (auth user, current state, or dev mode)
            let educatorId = currentEducatorId;
            let educatorName = 'Educator';
            
            if (user && !authError) {
                // Use authenticated user
                educatorId = user.id;
                educatorName = user.email || 'Educator';
            } else if (!educatorId) {
                // Check for dev educator ID or generate one
                const devEducatorId = localStorage.getItem('dev_educator_id');
                if (devEducatorId) {
                    educatorId = devEducatorId;
                    educatorName = 'Dev Educator';
                } else {
                    // Generate a new dev educator ID
                    const newDevId = crypto.randomUUID();
                    localStorage.setItem('dev_educator_id', newDevId);
                    educatorId = newDevId;
                    educatorName = 'Dev Educator';
                    setCurrentEducatorId(newDevId);
                    console.log('Generated new dev educator ID:', newDevId);
                }
            }
            
            if (!educatorId) {
                alert('Unable to determine educator ID');
                return;
            }
            
            // Create assignment in database
            const assignmentData = {
                title: newTask.title,
                description: newTask.description,
                instructions: newTask.instructions || newTask.description,
                course_name: newTask.courseName || 'General',
                course_code: newTask.courseCode || '',
                educator_id: educatorId,
                educator_name: educatorName,
                total_points: newTask.totalPoints,
                assignment_type: newTask.assignmentType,
                skill_outcomes: newTask.skillTags,
                assign_classes: newTask.assignedTo.join(', '),
                document_pdf: newTask.documentPdf || null,
                due_date: newTask.deadline,
                available_from: newTask.availableFrom || new Date().toISOString(),
                allow_late_submission: newTask.allowLateSubmissions
            };
            
            const createdAssignment = await createAssignment(assignmentData);
            
            // Add attachments if any
            for (const attachment of newTask.attachments) {
                await addAssignmentAttachment(createdAssignment.assignment_id, {
                    file_name: attachment,
                    file_type: 'application/pdf',
                    file_size: 0,
                    file_url: ''
                });
            }
            
            // Transform to UI format
            const uiTask = {
                id: createdAssignment.assignment_id,
                title: createdAssignment.title,
                description: createdAssignment.description || '',
                skillTags: createdAssignment.skill_outcomes || [],
                status: newTask.status,
                assignedTo: newTask.assignedTo,
                deadline: createdAssignment.due_date,
                submissions: 0,
                pending: 0,
                averageScore: 0,
                totalStudents: 0,
                attachments: newTask.attachments,
                rubric: newTask.rubric
            };
            
            setTasks([...tasks, uiTask]);
            setShowTaskModal(false);
            
            // Open student selection modal after creating assignment
            setNewlyCreatedAssignmentId(createdAssignment.assignment_id);
            setShowStudentSelectionModal(true);
        } catch (err) {
            console.error('Error creating assignment:', err);
            alert('Failed to create assignment. Please try again.');
        }
    };

    const resetTaskForm = () => {
        setNewTask({
            title: '',
            description: '',
            instructions: '',
            courseName: '',
            courseCode: '',
            totalPoints: 100,
            assignmentType: 'project',
            status: 'Draft',
            skillTags: [] as string[],
            assignedTo: [] as string[],
            deadline: '',
<<<<<<< HEAD
            availableFrom: '',
            allowLateSubmissions: true,
            attachments: [],
            documentPdf: ''
=======
            allowLateSubmissions: false,
            attachments: [] as string[],
            rubric: [{ criteria: '', weight: 100 }]
>>>>>>> ad0b5215
        });
        setAdditionalSkills([]);
        setCustomSkill('');
    };

    const handleSkillToggle = (skill: string) => {
        setNewTask(prev => ({
            ...prev,
            skillTags: prev.skillTags.includes(skill)
                ? prev.skillTags.filter(s => s !== skill)
                : [...prev.skillTags, skill]
        }));
    };

    const handleAddCustomSkill = () => {
        const trimmedSkill = customSkill.trim();
        if (!trimmedSkill) {
            return;
        }
        if (!allSkills.includes(trimmedSkill)) {
            setAdditionalSkills(prev => [...prev, trimmedSkill]);
        }
        setNewTask(prev => ({
            ...prev,
            skillTags: prev.skillTags.includes(trimmedSkill)
                ? prev.skillTags
                : [...prev.skillTags, trimmedSkill]
        }));
        setCustomSkill('');
    };

    const handleClassToggle = (className: string) => {
        setNewTask(prev => ({
            ...prev,
            assignedTo: prev.assignedTo.includes(className)
                ? prev.assignedTo.filter(c => c !== className)
                : [...prev.assignedTo, className]
        }));
    };

    const handleAttachmentChange = (event: ChangeEvent<HTMLInputElement>) => {
        const files = Array.from(event.target.files ?? []);
        if (!files.length) {
            return;
        }
        setNewTask(prev => ({
            ...prev,
            attachments: Array.from(new Set([
                ...prev.attachments,
                ...files.map(file => file.name)
            ]))
        }));
        event.target.value = '';
    };

    const handleStudentsAssigned = async (studentIds: string[]) => {
        try {
            if (newlyCreatedAssignmentId && studentIds.length > 0) {
                await assignToStudents(newlyCreatedAssignmentId, studentIds);
                
                // Refresh assignment statistics
                const stats = await getAssignmentStatistics(newlyCreatedAssignmentId);
                
                // Update the task in the list with new student count
                setTasks(prev => prev.map(task => 
                    task.id === newlyCreatedAssignmentId 
                        ? { ...task, totalStudents: stats.total }
                        : task
                ));
                
                console.log(`Assigned ${studentIds.length} students to assignment ${newlyCreatedAssignmentId}`);
            }
            
            setShowStudentSelectionModal(false);
            setNewlyCreatedAssignmentId(null);
            resetTaskForm();
        } catch (err) {
            console.error('Error assigning students:', err);
            alert('Failed to assign students. Please try again.');
        }
    };

    const handleStudentSelectionClose = () => {
        setShowStudentSelectionModal(false);
        setNewlyCreatedAssignmentId(null);
        resetTaskForm();
    };

    return (
        <div className="min-h-screen bg-gray-50 p-6">
            {/* Header */}
            <div className="mb-6">
                <div className="flex items-center justify-between mb-2">
                    <div>
                        <h1 className="text-2xl font-bold text-gray-900">Skill Tasks</h1>
                        <p className="text-sm text-gray-600 mt-1">Create, manage, and evaluate skill-based challenges</p>
                    </div>
                    <button
                        onClick={() => setShowTaskModal(true)}
                        className="flex items-center gap-2 px-4 py-2.5 bg-emerald-600 text-white rounded-lg hover:bg-emerald-700 transition-colors shadow-sm font-medium"
                    >
                        <PlusIcon className="h-5 w-5" />
                        New Task
                    </button>
                </div>
            </div>

            {/* Filters */}
            <div className="bg-white rounded-xl border border-gray-200 p-4 mb-6 shadow-sm">
                <div className="flex flex-wrap items-center gap-3">
                    <div className="flex-1 min-w-[250px]">
                        <div className="relative">
                            <MagnifyingGlassIcon className="absolute left-3 top-1/2 -translate-y-1/2 h-5 w-5 text-gray-400" />
                            <input
                                type="text"
                                placeholder="Search tasks..."
                                value={searchQuery}
                                onChange={(e) => setSearchQuery(e.target.value)}
                                className="w-full pl-10 pr-4 py-2 border border-gray-300 rounded-lg focus:ring-2 focus:ring-emerald-500 focus:border-emerald-500"
                            />
                        </div>
                    </div>

                    <select
                        value={statusFilter}
                        onChange={(e) => setStatusFilter(e.target.value)}
                        className="px-4 py-2 border border-gray-300 rounded-lg focus:ring-2 focus:ring-emerald-500 focus:border-emerald-500"
                    >
                        <option value="All">All Status</option>
                        <option value="Active">Active</option>
                        <option value="Draft">Draft</option>
                        <option value="Closed">Closed</option>
                    </select>

                    <select
                        value={skillFilter}
                        onChange={(e) => setSkillFilter(e.target.value)}
                        className="px-4 py-2 border border-gray-300 rounded-lg focus:ring-2 focus:ring-emerald-500 focus:border-emerald-500"
                    >
                        <option value="All">All Skills</option>
                        {SKILL_AREAS.map((skill: string) => (
                            <option key={skill} value={skill}>{skill}</option>
                        ))}
                    </select>

                    <select
                        value={classFilter}
                        onChange={(e) => setClassFilter(e.target.value)}
                        className="px-4 py-2 border border-gray-300 rounded-lg focus:ring-2 focus:ring-emerald-500 focus:border-emerald-500"
                    >
                        <option value="All">All Classes</option>
                        {CLASSES.map((cls: string) => (
                            <option key={cls} value={cls}>{cls}</option>
                        ))}
                    </select>

                    <button
                        onClick={() => {
                            setSearchQuery('');
                            setStatusFilter('All');
                            setSkillFilter('All');
                            setClassFilter('All');
                        }}
                        className="px-4 py-2 text-sm text-gray-600 hover:text-gray-900 hover:bg-gray-100 rounded-lg transition-colors"
                    >
                        Clear Filters
                    </button>
                </div>
            </div>

            {/* Analytics Cards */}
            <div className="grid grid-cols-1 md:grid-cols-4 gap-4 mb-6">
                <div className="bg-white rounded-xl border border-gray-200 p-5 shadow-sm">
                    <div className="flex items-center justify-between">
                        <div>
                            <p className="text-sm text-gray-600 mb-1">Active Tasks</p>
                            <p className="text-2xl font-bold text-gray-900">{analytics.activeTasks}</p>
                        </div>
                        <div className="w-12 h-12 bg-emerald-100 rounded-xl flex items-center justify-center">
                            <ClipboardDocumentListIcon className="h-6 w-6 text-emerald-600" />
                        </div>
                    </div>
                </div>

                <div className="bg-white rounded-xl border border-gray-200 p-5 shadow-sm">
                    <div className="flex items-center justify-between">
                        <div>
                            <p className="text-sm text-gray-600 mb-1">Total Submissions</p>
                            <p className="text-2xl font-bold text-gray-900">{analytics.totalSubmissions}</p>
                        </div>
                        <div className="w-12 h-12 bg-blue-100 rounded-xl flex items-center justify-center">
                            <CheckCircleIcon className="h-6 w-6 text-blue-600" />
                        </div>
                    </div>
                </div>

                <div className="bg-white rounded-xl border border-gray-200 p-5 shadow-sm">
                    <div className="flex items-center justify-between">
                        <div>
                            <p className="text-sm text-gray-600 mb-1">Pending Reviews</p>
                            <p className="text-2xl font-bold text-gray-900">{analytics.totalPending}</p>
                        </div>
                        <div className="w-12 h-12 bg-amber-100 rounded-xl flex items-center justify-center">
                            <ClockIcon className="h-6 w-6 text-amber-600" />
                        </div>
                    </div>
                </div>

                <div className="bg-white rounded-xl border border-gray-200 p-5 shadow-sm">
                    <div className="flex items-center justify-between">
                        <div>
                            <p className="text-sm text-gray-600 mb-1">Avg Score</p>
                            <p className="text-2xl font-bold text-gray-900">{analytics.avgScore}</p>
                        </div>
                        <div className="w-12 h-12 bg-yellow-100 rounded-xl flex items-center justify-center">
                            <StarSolid className="h-6 w-6 text-yellow-600" />
                        </div>
                    </div>
                </div>
            </div>

            {/* Task Grid */}
            {loading ? (
                <div className="bg-white rounded-xl border border-gray-200 p-12 text-center">
                    <ArrowPathIcon className="h-16 w-16 text-gray-300 mx-auto mb-4 animate-spin" />
                    <h3 className="text-lg font-medium text-gray-900 mb-2">Loading assignments...</h3>
                </div>
            ) : error ? (
                <div className="bg-white rounded-xl border border-red-200 p-12 text-center">
                    <ClipboardDocumentListIcon className="h-16 w-16 text-red-300 mx-auto mb-4" />
                    <h3 className="text-lg font-medium text-red-900 mb-2">Error loading assignments</h3>
                    <p className="text-red-600 mb-4">{error}</p>
                    <button
                        onClick={() => window.location.reload()}
                        className="px-4 py-2 bg-red-600 text-white rounded-lg hover:bg-red-700 transition-colors"
                    >
                        Retry
                    </button>
                </div>
            ) : filteredTasks.length === 0 ? (
                <div className="bg-white rounded-xl border border-gray-200 p-12 text-center">
                    <ClipboardDocumentListIcon className="h-16 w-16 text-gray-300 mx-auto mb-4" />
                    <h3 className="text-lg font-medium text-gray-900 mb-2">No tasks found</h3>
                    <p className="text-gray-600 mb-4">Create your first skill task to start tracking student progress</p>
                    <button
                        onClick={() => setShowTaskModal(true)}
                        className="px-4 py-2 bg-emerald-600 text-white rounded-lg hover:bg-emerald-700 transition-colors"
                    >
                        Create Task
                    </button>
                </div>
            ) : (
                <div className="grid grid-cols-1 md:grid-cols-2 lg:grid-cols-3 gap-5">
                    {filteredTasks.map(task => (
                        <TaskCard
                            key={task.id}
                            task={task}
                            onView={(task) => {
                                setSelectedTask(task);
                                setShowDetailDrawer(true);
                            }}
                            onEdit={(task) => {
                                setSelectedTask(task);
                                setShowTaskModal(true);
                            }}
                            onAssess={(task) => alert(`Opening assessment for: ${task.title}`)}
                            onAssignStudents={(task) => {
                                setNewlyCreatedAssignmentId(task.id);
                                setShowStudentSelectionModal(true);
                            }}
                            onDelete={async (task) => {
                                if (confirm(`Delete task "${task.title}"?`)) {
                                    try {
                                        await deleteAssignment(task.id);
                                        setTasks(tasks.filter(t => t.id !== task.id));
                                    } catch (err) {
                                        console.error('Error deleting assignment:', err);
                                        alert('Failed to delete assignment');
                                    }
                                }
                            }}
                        />
                    ))}
                </div>
            )}

            {/* Task Creation Modal */}
            {showTaskModal && (
                <div className="fixed inset-0 z-50 overflow-y-auto bg-black bg-opacity-50 flex items-center justify-center p-4">
                    <div className="bg-white rounded-2xl max-w-3xl w-full max-h-[90vh] overflow-y-auto shadow-xl">
                        <div className="sticky top-0 bg-white border-b border-gray-200 px-6 py-4 flex items-center justify-between z-10">
                            <h2 className="text-xl font-bold text-gray-900">
                                {selectedTask ? 'Edit Task' : 'Create New Task'}
                            </h2>
                            <button
                                onClick={() => {
                                    setShowTaskModal(false);
                                    setSelectedTask(null);
                                    resetTaskForm();
                                }}
                                className="p-2 hover:bg-gray-100 rounded-lg transition-colors"
                            >
                                <XMarkIcon className="h-6 w-6 text-gray-400" />
                            </button>
                        </div>

                        <div className="p-6 space-y-6">
                            {/* Basic Information */}
                            <div>
                                <h3 className="text-sm font-semibold text-gray-900 mb-3">Basic Information</h3>
                                <div className="space-y-4">
                                    <div>
                                        <label className="block text-sm font-medium text-gray-700 mb-1">Assignment Title *</label>
                                        <input
                                            type="text"
                                            value={newTask.title}
                                            onChange={(e) => setNewTask({ ...newTask, title: e.target.value })}
                                            className="w-full px-3 py-2 border border-gray-300 rounded-lg focus:ring-2 focus:ring-emerald-500 focus:border-emerald-500"
                                            placeholder="e.g., Creative Problem Solving Challenge"
                                            required
                                        />
                                    </div>
                                    <div>
                                        <label className="block text-sm font-medium text-gray-700 mb-1">Description</label>
                                        <textarea
                                            value={newTask.description}
                                            onChange={(e) => setNewTask({ ...newTask, description: e.target.value })}
                                            rows={2}
                                            className="w-full px-3 py-2 border border-gray-300 rounded-lg focus:ring-2 focus:ring-emerald-500 focus:border-emerald-500"
                                            placeholder="Brief overview of the assignment"
                                        />
                                    </div>
                                    <div>
                                        <label className="block text-sm font-medium text-gray-700 mb-1">Instructions</label>
                                        <textarea
                                            value={newTask.instructions}
                                            onChange={(e) => setNewTask({ ...newTask, instructions: e.target.value })}
                                            rows={3}
                                            className="w-full px-3 py-2 border border-gray-300 rounded-lg focus:ring-2 focus:ring-emerald-500 focus:border-emerald-500"
                                            placeholder="Detailed instructions for students..."
                                        />
                                    </div>
                                </div>
                            </div>

                            {/* Course Information */}
                            <div>
                                <h3 className="text-sm font-semibold text-gray-900 mb-3">Course Information</h3>
                                <div className="grid grid-cols-2 gap-4">
                                    <div>
                                        <label className="block text-sm font-medium text-gray-700 mb-1">Course Name *</label>
                                        <input
                                            type="text"
                                            value={newTask.courseName}
                                            onChange={(e) => setNewTask({ ...newTask, courseName: e.target.value })}
                                            className="w-full px-3 py-2 border border-gray-300 rounded-lg focus:ring-2 focus:ring-emerald-500 focus:border-emerald-500"
                                            placeholder="e.g., Web Development"
                                            required
                                        />
                                    </div>
                                    <div>
                                        <label className="block text-sm font-medium text-gray-700 mb-1">Course Code</label>
                                        <input
                                            type="text"
                                            value={newTask.courseCode}
                                            onChange={(e) => setNewTask({ ...newTask, courseCode: e.target.value })}
                                            className="w-full px-3 py-2 border border-gray-300 rounded-lg focus:ring-2 focus:ring-emerald-500 focus:border-emerald-500"
                                            placeholder="e.g., CS301"
                                        />
                                    </div>
                                </div>
                            </div>

                            {/* Assignment Configuration */}
                            <div>
                                <h3 className="text-sm font-semibold text-gray-900 mb-3">Assignment Configuration</h3>
                                <div className="grid grid-cols-2 gap-4">
                                    <div>
                                        <label className="block text-sm font-medium text-gray-700 mb-1">Assignment Type *</label>
                                        <select
                                            value={newTask.assignmentType}
                                            onChange={(e) => setNewTask({ ...newTask, assignmentType: e.target.value })}
                                            className="w-full px-3 py-2 border border-gray-300 rounded-lg focus:ring-2 focus:ring-emerald-500 focus:border-emerald-500"
                                        >
                                            <option value="homework">Homework</option>
                                            <option value="project">Project</option>
                                            <option value="quiz">Quiz</option>
                                            <option value="exam">Exam</option>
                                            <option value="lab">Lab</option>
                                            <option value="essay">Essay</option>
                                            <option value="presentation">Presentation</option>
                                            <option value="other">Other</option>
                                        </select>
                                    </div>
                                    <div>
                                        <label className="block text-sm font-medium text-gray-700 mb-1">Total Points *</label>
                                        <input
                                            type="number"
                                            value={newTask.totalPoints}
                                            onChange={(e) => setNewTask({ ...newTask, totalPoints: parseFloat(e.target.value) || 100 })}
                                            className="w-full px-3 py-2 border border-gray-300 rounded-lg focus:ring-2 focus:ring-emerald-500 focus:border-emerald-500"
                                            min="0"
                                            step="0.01"
                                            placeholder="100"
                                        />
                                    </div>
                                </div>
                            </div>

                            {/* Schedule */}
                            <div>
                                <h3 className="text-sm font-semibold text-gray-900 mb-3">Schedule</h3>
                                <div className="grid grid-cols-2 gap-4">
                                    <div>
                                        <label className="block text-sm font-medium text-gray-700 mb-1">Available From</label>
                                        <input
                                            type="datetime-local"
                                            value={newTask.availableFrom}
                                            onChange={(e) => setNewTask({ ...newTask, availableFrom: e.target.value })}
                                            className="w-full px-3 py-2 border border-gray-300 rounded-lg focus:ring-2 focus:ring-emerald-500 focus:border-emerald-500"
                                        />
                                    </div>
                                    <div>
                                        <label className="block text-sm font-medium text-gray-700 mb-1">Due Date *</label>
                                        <input
                                            type="datetime-local"
                                            value={newTask.deadline}
                                            onChange={(e) => setNewTask({ ...newTask, deadline: e.target.value })}
                                            className="w-full px-3 py-2 border border-gray-300 rounded-lg focus:ring-2 focus:ring-emerald-500 focus:border-emerald-500"
                                            required
                                        />
                                    </div>
                                </div>
                                <div className="mt-3">
                                    <label className="flex items-center gap-2 cursor-pointer">
                                        <input
                                            type="checkbox"
                                            checked={newTask.allowLateSubmissions}
                                            onChange={(e) => setNewTask({ ...newTask, allowLateSubmissions: e.target.checked })}
                                            className="rounded text-emerald-600 focus:ring-emerald-500"
                                        />
                                        <span className="text-sm text-gray-700">Allow late submissions</span>
                                    </label>
                                </div>
                            </div>

                            {/* Skill Outcomes */}
                            <div>
                                <h3 className="text-sm font-semibold text-gray-900 mb-3">Skill Outcomes</h3>
                                <div className="flex flex-wrap gap-2">
                                    {allSkills.map((skill: string) => (
                                        <button
                                            key={skill}
                                            onClick={() => handleSkillToggle(skill)}
                                            className={`px-3 py-2 rounded-lg text-sm font-medium transition-colors ${newTask.skillTags.includes(skill)
                                                    ? 'bg-emerald-100 text-emerald-700 border-2 border-emerald-500'
                                                    : 'bg-gray-100 text-gray-700 border-2 border-transparent hover:border-gray-300'
                                                }`}
                                        >
                                            {skill}
                                        </button>
                                    ))}
                                </div>
                                <div className="mt-4 flex items-center gap-3">
                                    <input
                                        type="text"
                                        value={customSkill}
                                        onChange={(e) => setCustomSkill(e.target.value)}
                                        placeholder="Add custom skill"
                                        className="flex-1 px-3 py-2 border border-gray-300 rounded-lg focus:ring-2 focus:ring-emerald-500 focus:border-emerald-500 text-sm"
                                    />
                                    <button
                                        type="button"
                                        onClick={handleAddCustomSkill}
                                        disabled={!customSkill.trim()}
                                        className="p-2 rounded-lg border border-emerald-500 text-emerald-600 hover:bg-emerald-50 transition-colors disabled:opacity-50 disabled:cursor-not-allowed"
                                    >
                                        <PlusIcon className="h-5 w-5" />
                                    </button>
                                </div>
                            </div>

                            {/* Assignment */}
                            <div>
                                <h3 className="text-sm font-semibold text-gray-900 mb-3">Assign to Classes</h3>
                                <div className="grid grid-cols-3 gap-2">
                                    {CLASSES.map((cls: string) => (
                                        <label key={cls} className="flex items-center gap-2 p-2 border border-gray-200 rounded-lg hover:bg-gray-50 cursor-pointer">
                                            <input
                                                type="checkbox"
                                                checked={newTask.assignedTo.includes(cls)}
                                                onChange={() => handleClassToggle(cls)}
                                                className="rounded text-emerald-600 focus:ring-emerald-500"
                                            />
                                            <span className="text-sm text-gray-700">{cls}</span>
                                        </label>
                                    ))}
                                </div>
                            </div>

                            <div>
                                <h3 className="text-sm font-semibold text-gray-900 mb-3">Attachments</h3>
                                <label className="flex flex-col items-center justify-center w-full px-6 py-8 border-2 border-dashed border-gray-300 rounded-2xl text-center cursor-pointer hover:border-emerald-500 hover:bg-emerald-50 transition-colors">
                                    <DocumentArrowUpIcon className="h-6 w-6 text-emerald-500 mb-2" />
                                    <span className="text-sm font-medium text-emerald-700">Upload PDF or Word documents</span>
                                    <span className="text-xs text-gray-500 mt-1">PDF, DOC, DOCX files supported</span>
                                    <input
                                        type="file"
                                        accept=".pdf,.doc,.docx,application/pdf,application/msword,application/vnd.openxmlformats-officedocument.wordprocessingml.document"
                                        multiple
                                        onChange={handleAttachmentChange}
                                        className="hidden"
                                    />
                                </label>
                                {newTask.attachments.length > 0 && (
                                    <div className="mt-3 space-y-2">
                                        {newTask.attachments.map((file: string, index: number) => (
                                            <div key={index} className="flex items-center gap-3 p-3 bg-gray-50 rounded-lg border border-gray-200">
                                                <DocumentArrowUpIcon className="h-5 w-5 text-gray-400" />
                                                <span className="text-sm text-gray-700 truncate">{file}</span>
                                            </div>
                                        ))}
                                    </div>
                                )}
                            </div>

                            {/* Actions */}
                            <div className="flex items-center justify-end gap-3 pt-4 border-t border-gray-200">
                                <button
                                    onClick={() => {
                                        setShowTaskModal(false);
                                        setSelectedTask(null);
                                        resetTaskForm();
                                    }}
                                    className="px-4 py-2 text-gray-700 hover:bg-gray-100 rounded-lg transition-colors"
                                >
                                    Cancel
                                </button>
                                <button
                                    onClick={handleCreateTask}
                                    disabled={!newTask.title || !newTask.courseName || !newTask.deadline || newTask.skillTags.length === 0 || newTask.assignedTo.length === 0}
                                    className="px-6 py-2 bg-emerald-600 text-white rounded-lg hover:bg-emerald-700 transition-colors disabled:opacity-50 disabled:cursor-not-allowed font-medium"
                                >
                                    {newTask.status === 'Active' ? 'Publish Assignment' : 'Save as Draft'}
                                </button>
                            </div>
                        </div>
                    </div>
                </div>
            )}

            {/* Detail Drawer */}
            {showDetailDrawer && selectedTask && (
                <div className="fixed inset-0 z-50 overflow-hidden">
                    <div className="absolute inset-0 bg-black bg-opacity-50" onClick={() => setShowDetailDrawer(false)} />
                    <div className="fixed inset-y-0 right-0 max-w-2xl w-full bg-white shadow-xl flex flex-col">
                        <div className="px-6 py-4 border-b border-gray-200 flex items-center justify-between">
                            <div>
                                <h2 className="text-xl font-bold text-gray-900">{selectedTask.title}</h2>
                                <StatusBadge status={selectedTask.status} />
                            </div>
                            <button
                                onClick={() => setShowDetailDrawer(false)}
                                className="p-2 hover:bg-gray-100 rounded-lg transition-colors"
                            >
                                <XMarkIcon className="h-6 w-6 text-gray-400" />
                            </button>
                        </div>

                        <div className="flex-1 overflow-y-auto p-6">
                            <div className="space-y-6">
                                <div>
                                    <h3 className="text-sm font-semibold text-gray-900 mb-2">Description</h3>
                                    <p className="text-sm text-gray-600">{selectedTask.description}</p>
                                </div>

                                <div>
                                    <h3 className="text-sm font-semibold text-gray-900 mb-2">Skill Outcomes</h3>
                                    <div className="flex flex-wrap gap-2">
                                        {selectedTask.skillTags.map((skill: string) => (
                                            <span key={skill} className="px-3 py-1 bg-emerald-50 text-emerald-700 text-sm rounded-lg border border-emerald-200">
                                                {skill}
                                            </span>
                                        ))}
                                    </div>
                                </div>

                                <div>
                                    <h3 className="text-sm font-semibold text-gray-900 mb-2">Assigned Classes</h3>
                                    <div className="flex flex-wrap gap-2">
                                        {selectedTask.assignedTo.map((cls: string) => (
                                            <span key={cls} className="px-3 py-1 bg-blue-50 text-blue-700 text-sm rounded-lg border border-blue-200">
                                                {cls}
                                            </span>
                                        ))}
                                    </div>
                                </div>

                                <div className="grid grid-cols-2 gap-4">
                                    <div className="p-4 bg-gray-50 rounded-lg">
                                        <p className="text-xs text-gray-600 mb-1">Deadline</p>
                                        <p className="text-sm font-semibold text-gray-900">{new Date(selectedTask.deadline).toLocaleDateString('en-US', { month: 'long', day: 'numeric', year: 'numeric' })}</p>
                                    </div>
                                    <div className="p-4 bg-gray-50 rounded-lg">
                                        <p className="text-xs text-gray-600 mb-1">Total Students</p>
                                        <p className="text-sm font-semibold text-gray-900">{selectedTask.totalStudents}</p>
                                    </div>
                                </div>

                                <div>
                                    <h3 className="text-sm font-semibold text-gray-900 mb-3">Progress Overview</h3>
                                    <div className="space-y-4">
                                        <div>
                                            <div className="flex justify-between text-sm mb-2">
                                                <span className="text-gray-600">Submissions</span>
                                                <span className="font-semibold text-gray-900">{selectedTask.submissions}/{selectedTask.totalStudents}</span>
                                            </div>
                                            <div className="w-full bg-gray-200 rounded-full h-3">
                                                <div
                                                    className="bg-emerald-500 h-3 rounded-full"
                                                    style={{ width: `${(selectedTask.submissions / selectedTask.totalStudents) * 100}%` }}
                                                />
                                            </div>
                                        </div>
                                        <div className="grid grid-cols-3 gap-3">
                                            <div className="text-center p-3 bg-green-50 rounded-lg border border-green-200">
                                                <p className="text-2xl font-bold text-green-700">{selectedTask.submissions}</p>
                                                <p className="text-xs text-green-600 mt-1">Submitted</p>
                                            </div>
                                            <div className="text-center p-3 bg-amber-50 rounded-lg border border-amber-200">
                                                <p className="text-2xl font-bold text-amber-700">{selectedTask.pending}</p>
                                                <p className="text-xs text-amber-600 mt-1">Pending Review</p>
                                            </div>
                                            <div className="text-center p-3 bg-blue-50 rounded-lg border border-blue-200">
                                                <p className="text-2xl font-bold text-blue-700">{selectedTask.averageScore}</p>
                                                <p className="text-xs text-blue-600 mt-1">Avg Score</p>
                                            </div>
                                        </div>
                                    </div>
                                </div>

                                <div>
                                    <h3 className="text-sm font-semibold text-gray-900 mb-3">Rubric Criteria</h3>
                                    <div className="space-y-2">
                                        {selectedTask.rubric.map((r: any, idx: number) => (
                                            <div key={idx} className="flex items-center justify-between p-3 bg-gray-50 rounded-lg">
                                                <span className="text-sm font-medium text-gray-700">{r.criteria}</span>
                                                <span className="text-sm font-semibold text-gray-900">{r.weight}%</span>
                                            </div>
                                        ))}
                                    </div>
                                </div>

                                <div>
                                    <h3 className="text-sm font-semibold text-gray-900 mb-3">Attachments</h3>
                                    <div className="space-y-2">
                                        {selectedTask.attachments.map((file: string, idx: number) => (
                                            <div key={idx} className="flex items-center gap-3 p-3 bg-gray-50 rounded-lg hover:bg-gray-100 cursor-pointer">
                                                <DocumentArrowUpIcon className="h-5 w-5 text-gray-400" />
                                                <span className="text-sm text-gray-700">{file}</span>
                                            </div>
                                        ))}
                                    </div>
                                </div>
                            </div>
                        </div>

                        <div className="border-t border-gray-200 px-6 py-4 bg-gray-50">
                            <div className="flex items-center gap-3">
                                <button
                                    onClick={() => alert(`Assessing submissions for: ${selectedTask.title}`)}
                                    className="flex-1 px-4 py-2.5 bg-emerald-600 text-white rounded-lg hover:bg-emerald-700 transition-colors font-medium"
                                >
                                    Assess Submissions
                                </button>
                                <button
                                    onClick={() => {
                                        setShowDetailDrawer(false);
                                        setShowTaskModal(true);
                                    }}
                                    className="px-4 py-2.5 border border-gray-300 text-gray-700 rounded-lg hover:bg-gray-50 transition-colors font-medium"
                                >
                                    Edit Task
                                </button>
                            </div>
                        </div>
                    </div>
                </div>
            )}

            {/* Student Selection Modal */}
            {showStudentSelectionModal && newlyCreatedAssignmentId && (
                <StudentSelectionModal
                    isOpen={showStudentSelectionModal}
                    onClose={handleStudentSelectionClose}
                    onAssign={handleStudentsAssigned}
                    assignmentId={newlyCreatedAssignmentId}
                />
            )}
        </div>
    );
};

export default Assessments;<|MERGE_RESOLUTION|>--- conflicted
+++ resolved
@@ -1,8 +1,4 @@
-<<<<<<< HEAD
 import React, { useState, useMemo, ChangeEvent, useEffect } from 'react';
-=======
-import { useState, useMemo, ChangeEvent } from 'react';
->>>>>>> ad0b5215
 import {
     PlusIcon,
     MagnifyingGlassIcon,
@@ -69,11 +65,7 @@
 };
 
 // Task Card Component
-<<<<<<< HEAD
 const TaskCard = ({ task, onView, onEdit, onAssess, onDelete, onAssignStudents }) => {
-=======
-const TaskCard = ({ task, onView, onEdit, onAssess, onDelete }: { task: any; onView: (task: any) => void; onEdit: (task: any) => void; onAssess: (task: any) => void; onDelete: (task: any) => void }) => {
->>>>>>> ad0b5215
     const [showActions, setShowActions] = useState(false);
     const completionRate = task.totalStudents > 0 ? ((task.submissions / task.totalStudents) * 100).toFixed(0) : 0;
 
@@ -173,15 +165,11 @@
     const [classFilter, setClassFilter] = useState('All');
     const [showTaskModal, setShowTaskModal] = useState(false);
     const [showDetailDrawer, setShowDetailDrawer] = useState(false);
-<<<<<<< HEAD
     const [selectedTask, setSelectedTask] = useState(null);
     const [activeTab, setActiveTab] = useState('overview');
     const [currentEducatorId, setCurrentEducatorId] = useState(null);
     const [showStudentSelectionModal, setShowStudentSelectionModal] = useState(false);
     const [newlyCreatedAssignmentId, setNewlyCreatedAssignmentId] = useState(null);
-=======
-    const [selectedTask, setSelectedTask] = useState<any>(null);
->>>>>>> ad0b5215
 
     // New Task Form State - Matching database schema
     const [newTask, setNewTask] = useState({
@@ -196,16 +184,10 @@
         skillTags: [] as string[],
         assignedTo: [] as string[],
         deadline: '',
-<<<<<<< HEAD
         availableFrom: '',
         allowLateSubmissions: true,
         attachments: [],
         documentPdf: ''
-=======
-        allowLateSubmissions: false,
-        attachments: [] as string[],
-        rubric: [{ criteria: '', weight: 100 }]
->>>>>>> ad0b5215
     });
     const [additionalSkills, setAdditionalSkills] = useState<string[]>([]);
     const [customSkill, setCustomSkill] = useState('');
@@ -435,16 +417,10 @@
             skillTags: [] as string[],
             assignedTo: [] as string[],
             deadline: '',
-<<<<<<< HEAD
             availableFrom: '',
             allowLateSubmissions: true,
             attachments: [],
             documentPdf: ''
-=======
-            allowLateSubmissions: false,
-            attachments: [] as string[],
-            rubric: [{ criteria: '', weight: 100 }]
->>>>>>> ad0b5215
         });
         setAdditionalSkills([]);
         setCustomSkill('');
