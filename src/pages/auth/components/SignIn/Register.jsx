--- conflicted
+++ resolved
@@ -113,7 +113,6 @@
 
   const handleGetStarted = () => {
     if (activeTab === "school" || activeTab === "college") {
-<<<<<<< HEAD
       if (studentType === "admin") {
         if (!subscriptionType) return;
         
@@ -128,18 +127,6 @@
         navigate(`/signin/${activeTab}-educator`);
       } else if (studentType === "student") {
         navigate(`/signin/${activeTab}-student`);
-=======
-      if (!subscriptionType) {
-        return;
-      }
-      
-      if (subscriptionType === "have") {
-        // Show login modal instead of navigating
-        setShowLoginModal(true);
-        return;
-      } else if (subscriptionType === "purchase" || subscriptionType === "view") {
-        navigate(`/subscription/plans?type=${studentType}&mode=${subscriptionType}`);
->>>>>>> 6f63f479
       }
     } else if (activeTab === "recruitment") {
       if (recruitmentType === "admin") {
