import {
    ArrowRight,
    Calendar,
    Check,
    Clock,
    CreditCard,
    Download,
    Loader2,
    MailCheck,
    Sparkles,
} from 'lucide-react';
import { useEffect, useMemo, useState } from 'react';
import toast from 'react-hot-toast';
import { useNavigate, useSearchParams } from 'react-router-dom';
import { usePaymentVerificationFromURL } from '../../hooks/Subscription/usePaymentVerification';
<<<<<<< HEAD
import { downloadReceipt, generateReceiptBase64 } from '../../services/Subscriptions/pdfReceiptGenerator';
import { uploadPaymentReceipt, getPaymentReceiptUrl } from '../../services/storageApiService';
=======
import useAuth from '../../hooks/useAuth';
import { downloadReceipt } from '../../services/Subscriptions/pdfReceiptGenerator';
>>>>>>> 7670eb1e
import { clearPendingUserData } from '../../utils/authCleanup';

// Receipt Card with clean design
const ReceiptCard = ({ header, children }) => {
  return (
    <div className="relative pt-10">
      {/* Green checkmark circle - overlapping */}
      <div className="absolute left-1/2 -translate-x-1/2 -top-0 z-20">
        <div className="w-20 h-20 rounded-full bg-white flex items-center justify-center shadow-lg border border-gray-100">
          <div className="w-14 h-14 rounded-full bg-gradient-to-br from-[#10B981] to-[#059669] flex items-center justify-center shadow-inner">
            <Check className="w-8 h-8 text-white" strokeWidth={3} />
          </div>
        </div>
      </div>

      {/* Card container */}
      <div className="relative bg-white rounded-3xl shadow-lg border border-gray-100 overflow-hidden">
        {/* Header section */}
        <div className="pt-14 pb-6 px-6 text-center bg-gradient-to-b from-gray-50 to-white">
          {header}
        </div>

        {/* Dashed divider */}
        <div className="mx-5 border-t-2 border-dashed border-gray-200" />

        {/* Content section */}
        <div className="px-5 pt-5 pb-6">
          {children}
        </div>
      </div>
    </div>
  );
};

function PaymentSuccess() {
  const navigate = useNavigate();
  const [searchParams] = useSearchParams();
  const { user, role } = useAuth();

  const [activationStatus, setActivationStatus] = useState('pending');
  const [subscriptionData, setSubscriptionData] = useState(null);
  const [emailStatus, setEmailStatus] = useState('sending');
  const [showConfetti, setShowConfetti] = useState(false);
  const [receiptUrl, setReceiptUrl] = useState(null);
  const [receiptUploading, setReceiptUploading] = useState(false);

  const {
    status: verificationStatus,
    transactionDetails,
    error: verificationError,
    paymentParams,
    retry,
  } = usePaymentVerificationFromURL(searchParams, true);

  const planDetails = useMemo(() => {
    try {
      const stored = localStorage.getItem('payment_plan_details');
      return stored ? JSON.parse(stored) : null;
    } catch {
      return null;
    }
  }, []);

  // Get amount from transaction details (database) - don't rely on localStorage
  const displayAmount = useMemo(() => {
    // transactionDetails.amount is in paise from Razorpay, convert to rupees
    if (transactionDetails?.amount) {
      return transactionDetails.amount / 100;
    }
    // Fallback to subscription plan_amount (already in rupees)
    if (subscriptionData?.plan_amount) {
      return subscriptionData.plan_amount;
    }
    // Last resort: localStorage (may be stale)
    return planDetails?.price || 0;
  }, [transactionDetails, subscriptionData, planDetails]);

  // Upload receipt to R2 after successful payment
  const uploadReceiptToR2 = async (receiptData, paymentId, userId) => {
    try {
      setReceiptUploading(true);
      const pdfBase64 = await generateReceiptBase64(receiptData);
      const filename = `Receipt-${paymentId?.slice(-8) || 'payment'}-${new Date().toISOString().split('T')[0]}.pdf`;
      
      const result = await uploadPaymentReceipt(pdfBase64, paymentId, userId, filename);
      
      if (result.success && result.fileKey) {
        const downloadUrl = getPaymentReceiptUrl(result.fileKey, 'download');
        setReceiptUrl(downloadUrl);
        // Store in localStorage for persistence
        localStorage.setItem(`receipt_url_${paymentId}`, downloadUrl);
        console.log('Receipt uploaded to R2:', downloadUrl);
      }
    } catch (error) {
      console.error('Failed to upload receipt to R2:', error);
      // Don't show error to user - they can still download locally
    } finally {
      setReceiptUploading(false);
    }
  };

  // Handle subscription activation from worker response
  useEffect(() => {
    if (verificationStatus === 'success' && transactionDetails && activationStatus === 'pending') {
      setActivationStatus('activating');
      
      // Worker now creates subscription - get it from transactionDetails
      const subscription = transactionDetails?.subscription;
      
      if (subscription) {
        setActivationStatus('activated');
        setSubscriptionData(subscription);
        
        const isExistingOrAlreadyProcessed = transactionDetails.already_processed || transactionDetails.is_existing_subscription;
        
        if (!isExistingOrAlreadyProcessed) {
          // Fresh subscription - celebrate!
          setShowConfetti(true);
          setTimeout(() => setShowConfetti(false), 4000);
          clearPendingUserData();
          // Check if email was actually sent (from worker response)
          // email_sent is explicitly false only if sending failed
          if (transactionDetails.email_sent === false) {
            setEmailStatus('failed');
          } else {
            // email_sent is true or undefined (older responses) - assume sent
            setTimeout(() => setEmailStatus('sent'), 2000);
          }
          
          // Upload receipt to R2 for fresh subscriptions (if not already uploaded by backend)
          if (transactionDetails.receipt_url) {
            // Backend already uploaded the receipt
            setReceiptUrl(transactionDetails.receipt_url);
            localStorage.setItem(`receipt_url_${transactionDetails.payment_id}`, transactionDetails.receipt_url);
          } else {
            // Fallback: upload from frontend
            const receiptData = {
              transaction: {
                payment_id: transactionDetails.payment_id || 'N/A',
                order_id: transactionDetails.order_id || 'N/A',
                amount: transactionDetails.amount ? transactionDetails.amount / 100 : subscription.plan_amount || 0,
                currency: 'INR',
                payment_method: transactionDetails.payment_method || 'Card',
                payment_timestamp: new Date().toLocaleDateString('en-US', { year: 'numeric', month: 'short', day: 'numeric' }),
                status: 'Success',
              },
              subscription: {
                plan_type: subscription.plan_type,
                billing_cycle: subscription.billing_cycle,
                subscription_start_date: new Date(subscription.subscription_start_date).toLocaleDateString('en-US', { year: 'numeric', month: 'short', day: 'numeric' }),
                subscription_end_date: new Date(subscription.subscription_end_date).toLocaleDateString('en-US', { year: 'numeric', month: 'short', day: 'numeric' }),
              },
              user: {
                name: transactionDetails.user_name || user?.user_metadata?.full_name || 'User',
                email: transactionDetails.user_email || user?.email || '',
                phone: user?.user_metadata?.phone || null,
              },
              company: { name: 'RareMinds', address: 'Your Company Address', taxId: 'TAX123456789' },
              generatedAt: new Date().toLocaleString(),
            };
            
            uploadReceiptToR2(receiptData, transactionDetails.payment_id, subscription.user_id);
          }
        } else {
          // Existing subscription - check for stored receipt URL
          clearPendingUserData();
          setEmailStatus('skipped'); // Email was already sent on first payment
          
          // Try to get receipt URL from transaction details or localStorage
          const storedReceiptUrl = transactionDetails.receipt_url || 
            localStorage.getItem(`receipt_url_${transactionDetails.payment_id}`);
          if (storedReceiptUrl) {
            setReceiptUrl(storedReceiptUrl);
          }
          
          // Only show toast if it's truly a duplicate (not just idempotent retry)
          if (transactionDetails.is_existing_subscription) {
            toast.success('Your subscription is already active!', {
              duration: 3000,
              icon: '✅',
            });
          }
        }
      } else if (transactionDetails.subscription_error) {
        // Worker verified payment but failed to create subscription - this is a real error
        console.warn('Subscription creation issue:', transactionDetails.subscription_error);
        // Don't fail the whole flow - payment was successful
        // User can contact support or subscription will be created via webhook
        setActivationStatus('activated');
        clearPendingUserData();
        setEmailStatus('sent');
        toast('Payment successful! Your subscription will be activated shortly.', {
          duration: 5000,
          icon: '⏳',
        });
      } else {
        // Fallback: payment verified but no subscription in response
        setActivationStatus('activated');
        clearPendingUserData();
        setEmailStatus('sent');
      }
    }
  }, [verificationStatus, transactionDetails, activationStatus, user]);

  useEffect(() => {
    if (!paymentParams.razorpay_payment_id && verificationStatus !== 'loading') {
      navigate('/subscription/plans', { replace: true });
    }
  }, [paymentParams, verificationStatus, navigate]);

  useEffect(() => {
    if (verificationError?.code === 'NO_SESSION') {
      const timer = setTimeout(() => {
        if (!user) navigate(`/auth/login?redirect=${encodeURIComponent(window.location.href)}`, { replace: true });
      }, 2000);
      return () => clearTimeout(timer);
    }
  }, [verificationError, user, navigate]);

  const handleDownloadReceipt = async () => {
    try {
      // If we have a stored R2 URL, use it directly
      if (receiptUrl) {
        window.open(receiptUrl, '_blank');
        toast.success('Receipt downloading!');
        return;
      }
      
      // Otherwise generate and download locally
      const receiptData = {
        transaction: {
          payment_id: paymentParams.razorpay_payment_id || 'N/A',
          order_id: paymentParams.razorpay_order_id || 'N/A',
          amount: displayAmount,
          currency: 'INR',
          payment_method: transactionDetails?.payment_method || 'Card',
          payment_timestamp: formatDate(new Date()),
          status: 'Success',
        },
        subscription: subscriptionData
          ? {
              plan_type: subscriptionData.plan_type,
              billing_cycle: subscriptionData.billing_cycle,
              subscription_start_date: formatDate(subscriptionData.subscription_start_date),
              subscription_end_date: formatDate(subscriptionData.subscription_end_date),
            }
          : null,
        user: {
          name: transactionDetails?.user_name || user?.user_metadata?.full_name || 'User',
          email: transactionDetails?.user_email || user?.email || '',
          phone: user?.user_metadata?.phone || null,
        },
        company: { 
          name: 'RareMinds', 
          address: '231, 2nd stage, 13th Cross Road\nHoysala Nagar, Indiranagar\nBengaluru, Karnataka 560001', 
          taxId: 'GSTIN: 29ABCDE1234F1Z5',
          phone: '+91 9902326951',
          email: 'marketing@rareminds.in'
        },
        generatedAt: new Date().toLocaleString(),
      };
      const filename = `Receipt-${paymentParams.razorpay_payment_id?.slice(-8) || 'payment'}-${new Date().toISOString().split('T')[0]}.pdf`;
      await downloadReceipt(receiptData, filename);
      toast.success('Receipt downloaded!');
    } catch {
      toast.error('Failed to download receipt');
    }
  };

  const formatDate = (d) => new Date(d).toLocaleDateString('en-US', { year: 'numeric', month: 'short', day: 'numeric' });
  const formatAmount = (a) => new Intl.NumberFormat('en-IN', { style: 'currency', currency: 'INR', minimumFractionDigits: 0 }).format(a);

  const getDashboardUrl = () => {
<<<<<<< HEAD
    // Use role from useAuth hook first, then fallback to user metadata
    const userRole = role || user?.user_metadata?.role || user?.raw_user_meta_data?.role;
    
    // Map all user roles to their respective dashboard routes
    const dashboardRoutes = {
      // Admin roles
      super_admin: '/admin/dashboard',
      rm_admin: '/admin/dashboard',
      rm_manager: '/admin/dashboard',
      admin: '/admin/dashboard',
      company_admin: '/admin/dashboard',
      
      // Institution admin roles
      school_admin: '/school-admin/dashboard',
      college_admin: '/college-admin/dashboard',
      university_admin: '/university-admin/dashboard',
      
      // Educator roles
      educator: '/educator/dashboard',
      school_educator: '/educator/dashboard',
      college_educator: '/educator/dashboard',
      
      // Recruiter role
      recruiter: '/recruitment/overview',
      
      // Student roles (default fallback)
      student: '/student/dashboard',
      school_student: '/student/dashboard',
      college_student: '/student/dashboard',
    };
    
    return dashboardRoutes[userRole] || '/student/dashboard';
=======
    // Check multiple possible locations for the role
    const role = user?.user_metadata?.user_role 
      || user?.user_metadata?.role 
      || user?.raw_user_meta_data?.user_role 
      || user?.raw_user_meta_data?.role;
    
    const dashboardRoutes = {
      // Students
      school_student: '/student/dashboard',
      college_student: '/student/dashboard',
      student: '/student/dashboard',
      // Educators
      school_educator: '/educator/dashboard',
      college_educator: '/educator/dashboard',
      educator: '/educator/dashboard',
      // Recruiters
      recruiter: '/recruiter/dashboard',
      // Admins
      school_admin: '/school-admin/dashboard',
      college_admin: '/college-admin/dashboard',
      university_admin: '/university-admin/dashboard',
      admin: '/admin/dashboard',
    };
    
    return dashboardRoutes[role] || '/student/dashboard';
>>>>>>> 7670eb1e
  };

  // Loading
  if (verificationStatus === 'loading' || activationStatus === 'activating') {
    return (
      <div className="min-h-screen bg-gray-50 flex items-center justify-center">
        <div className="text-center">
          <div className="w-12 h-12 mx-auto mb-4 border-3 border-gray-200 border-t-[#2663EB] rounded-full animate-spin" />
          <p className="text-gray-600 font-medium">{verificationStatus === 'loading' ? 'Verifying...' : 'Activating...'}</p>
        </div>
      </div>
    );
  }

  // Error
  if (verificationStatus === 'error' || verificationStatus === 'failure') {
    return (
      <div className="min-h-screen bg-gray-50 flex items-center justify-center p-4">
        <div className="max-w-sm w-full bg-white rounded-2xl shadow-lg p-6 text-center">
          <div className="w-14 h-14 bg-red-100 rounded-full flex items-center justify-center mx-auto mb-4">
            <svg className="w-7 h-7 text-red-500" fill="none" viewBox="0 0 24 24" stroke="currentColor">
              <path strokeLinecap="round" strokeLinejoin="round" strokeWidth={2} d="M6 18L18 6M6 6l12 12" />
            </svg>
          </div>
          <h2 className="text-lg font-bold text-gray-900 mb-1">Verification Failed</h2>
          <p className="text-sm text-gray-500 mb-5">{verificationError?.message || 'Please try again'}</p>
          <button onClick={retry} className="w-full py-2.5 bg-[#2663EB] text-white rounded-lg font-medium text-sm hover:bg-[#1D4ED8]">
            Retry
          </button>
        </div>
      </div>
    );
  }

  // Success
  return (
    <div className="min-h-screen bg-white py-8 px-4">
      {/* Confetti */}
      {showConfetti && (
        <div className="fixed inset-0 pointer-events-none z-50">
          {[...Array(40)].map((_, i) => (
            <div
              key={i}
              className="absolute w-2 h-2 rounded-sm"
              style={{
                left: `${Math.random() * 100}%`,
                top: '-10px',
                animation: `fall ${2 + Math.random() * 2}s ease-out forwards`,
                animationDelay: `${Math.random() * 2}s`,
                backgroundColor: ['#2663EB', '#3B82F6', '#60A5FA'][Math.floor(Math.random() * 3)],
              }}
            />
          ))}
        </div>
      )}

      <div className="max-w-sm mx-auto space-y-5">
        {/* Combined Receipt Card with dark header */}
        <ReceiptCard
          header={
            <>
              <h1 className="text-xl font-medium text-gray-900 mb-3">Payment Success!</h1>
              <p className="text-3xl font-bold text-gray-900">
                {formatAmount(displayAmount)}
              </p>
            </>
          }
        >
          {/* Transaction Receipt Section */}
          <div className="flex items-center gap-2 mb-4">
            <CreditCard className="w-4 h-4 text-[#2663EB]" />
            <span className="text-xs font-semibold text-gray-500 uppercase tracking-wide">Transaction Receipt</span>
          </div>
          <div className="space-y-3 text-sm">
            <div className="flex justify-between">
              <span className="text-gray-500">Reference</span>
              <span className="font-mono font-medium text-gray-900">{paymentParams.razorpay_payment_id?.slice(-10) || 'N/A'}</span>
            </div>
            <div className="flex justify-between">
              <span className="text-gray-500">Method</span>
              <span className="font-medium text-gray-900">{transactionDetails?.payment_method || 'Card'}</span>
            </div>
            <div className="flex justify-between">
              <span className="text-gray-500">Date</span>
              <span className="font-medium text-gray-900">{formatDate(new Date())}</span>
            </div>
          </div>

          {/* Subscription Section */}
          {subscriptionData && (
            <>
              <div className="my-5 border-t border-dashed border-gray-200" />
              <div className="flex items-center gap-2 mb-4">
                <Sparkles className="w-4 h-4 text-[#2663EB]" />
                <span className="text-xs font-semibold text-gray-500 uppercase tracking-wide">Subscription</span>
              </div>
              <div className="space-y-3 text-sm">
                <div className="flex justify-between">
                  <span className="text-gray-500">Plan</span>
                  <span className="font-semibold text-[#2663EB]">{subscriptionData.plan_type || planDetails?.name || 'Premium'}</span>
                </div>
                <div className="flex justify-between items-center">
                  <span className="text-gray-500 flex items-center gap-1.5"><Clock className="w-3.5 h-3.5" />Cycle</span>
                  <span className="font-medium text-gray-900">{subscriptionData.billing_cycle || planDetails?.duration || 'Monthly'}</span>
                </div>
                <div className="flex justify-between items-center">
                  <span className="text-gray-500 flex items-center gap-1.5"><Calendar className="w-3.5 h-3.5" />Valid Until</span>
                  <span className="font-medium text-gray-900">{formatDate(subscriptionData.subscription_end_date)}</span>
                </div>
              </div>
            </>
          )}
        </ReceiptCard>

        {/* Email Status */}
        <div className="flex items-center gap-3 px-4 py-3 bg-white rounded-xl shadow-sm border border-gray-100">
          {emailStatus === 'sending' && (
            <Loader2 className="w-5 h-5 text-[#2663EB] animate-spin" />
          )}
          {emailStatus === 'sent' && (
            <MailCheck className="w-5 h-5 text-emerald-500" />
          )}
          {emailStatus === 'skipped' && (
            <MailCheck className="w-5 h-5 text-gray-400" />
          )}
          {emailStatus === 'failed' && (
            <MailCheck className="w-5 h-5 text-amber-500" />
          )}
          <span className="text-sm text-gray-600">
            {emailStatus === 'sending' && 'Sending confirmation...'}
            {emailStatus === 'sent' && 'Confirmation email sent'}
            {emailStatus === 'skipped' && 'Email already sent previously'}
            {emailStatus === 'failed' && 'Could not send email'}
          </span>
        </div>

        {/* Actions */}
        <div className="space-y-2.5 pt-2">
          <button
            onClick={() => navigate(getDashboardUrl())}
            className="w-full py-3 bg-[#2663EB] text-white rounded-xl font-semibold hover:bg-[#1D4ED8] transition-colors flex items-center justify-center gap-2"
          >
            Go to Dashboard <ArrowRight className="w-4 h-4" />
          </button>
          <div className="grid grid-cols-2 gap-2.5">
            <button
              onClick={() => navigate('/subscription/manage')}
              className="py-2.5 border border-gray-200 text-gray-700 rounded-xl text-sm font-medium hover:bg-gray-50"
            >
              Manage
            </button>
            <button
              onClick={handleDownloadReceipt}
              disabled={receiptUploading}
              className="py-2.5 border border-gray-200 text-gray-700 rounded-xl text-sm font-medium hover:bg-gray-50 flex items-center justify-center gap-1.5 disabled:opacity-50"
            >
              {receiptUploading ? (
                <Loader2 className="w-4 h-4 animate-spin" />
              ) : (
                <Download className="w-4 h-4" />
              )}
              Receipt
            </button>
          </div>
        </div>

        {/* Help */}
        <p className="text-center text-xs text-gray-400 pt-2">
          Need help? <a href="/contact" className="text-[#2663EB] font-medium">Contact Support</a>
        </p>
      </div>

      <style>{`
        @keyframes fall {
          to { transform: translateY(100vh) rotate(360deg); opacity: 0; }
        }
      `}</style>
    </div>
  );
}

export default PaymentSuccess;<|MERGE_RESOLUTION|>--- conflicted
+++ resolved
@@ -13,13 +13,8 @@
 import toast from 'react-hot-toast';
 import { useNavigate, useSearchParams } from 'react-router-dom';
 import { usePaymentVerificationFromURL } from '../../hooks/Subscription/usePaymentVerification';
-<<<<<<< HEAD
 import { downloadReceipt, generateReceiptBase64 } from '../../services/Subscriptions/pdfReceiptGenerator';
 import { uploadPaymentReceipt, getPaymentReceiptUrl } from '../../services/storageApiService';
-=======
-import useAuth from '../../hooks/useAuth';
-import { downloadReceipt } from '../../services/Subscriptions/pdfReceiptGenerator';
->>>>>>> 7670eb1e
 import { clearPendingUserData } from '../../utils/authCleanup';
 
 // Receipt Card with clean design
@@ -293,7 +288,6 @@
   const formatAmount = (a) => new Intl.NumberFormat('en-IN', { style: 'currency', currency: 'INR', minimumFractionDigits: 0 }).format(a);
 
   const getDashboardUrl = () => {
-<<<<<<< HEAD
     // Use role from useAuth hook first, then fallback to user metadata
     const userRole = role || user?.user_metadata?.role || user?.raw_user_meta_data?.role;
     
@@ -326,33 +320,6 @@
     };
     
     return dashboardRoutes[userRole] || '/student/dashboard';
-=======
-    // Check multiple possible locations for the role
-    const role = user?.user_metadata?.user_role 
-      || user?.user_metadata?.role 
-      || user?.raw_user_meta_data?.user_role 
-      || user?.raw_user_meta_data?.role;
-    
-    const dashboardRoutes = {
-      // Students
-      school_student: '/student/dashboard',
-      college_student: '/student/dashboard',
-      student: '/student/dashboard',
-      // Educators
-      school_educator: '/educator/dashboard',
-      college_educator: '/educator/dashboard',
-      educator: '/educator/dashboard',
-      // Recruiters
-      recruiter: '/recruiter/dashboard',
-      // Admins
-      school_admin: '/school-admin/dashboard',
-      college_admin: '/college-admin/dashboard',
-      university_admin: '/university-admin/dashboard',
-      admin: '/admin/dashboard',
-    };
-    
-    return dashboardRoutes[role] || '/student/dashboard';
->>>>>>> 7670eb1e
   };
 
   // Loading
