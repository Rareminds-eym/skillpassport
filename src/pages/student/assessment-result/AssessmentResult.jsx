--- conflicted
+++ resolved
@@ -980,7 +980,6 @@
                         </div>
                     </div>*/}
 
-<<<<<<< HEAD
                     {/* Course Recommendations Section - Only for after12 students */}
                     {gradeLevel === 'after12' && results.courseRecommendations && results.courseRecommendations.length > 0 && (
                         <div className="mb-8">
@@ -1101,41 +1100,6 @@
                         <div className="flex items-start gap-3">
                             <div className="w-12 h-12 rounded-lg bg-white/10 flex items-center justify-center shrink-0">
                                 <Rocket className="w-6 h-6" />
-=======
-                    {/* Career Recommendations Section */}
-                    <div className="max-w-6xl mx-auto mb-8">
-                        {/* Main Card - Light Glass */}
-                        <div className="relative w-full rounded-xl overflow-hidden bg-white backdrop-blur-xl shadow-lg">
-                            {/* Subtle gradient overlay */}
-                            <div 
-                                className="absolute inset-0 pointer-events-none"
-                                style={{
-                                    background: 'linear-gradient(135deg, rgba(59, 130, 246, 0.03), transparent 50%, rgba(147, 197, 253, 0.03))'
-                                }}
-                            />
-
-                            {/* Header Section - matching ReportHeader */}
-                            <div className="relative p-6 md:p-8 bg-gradient-to-r from-slate-800 to-slate-700">
-                                <div>
-                                    <h2 className="text-xl sm:text-2xl md:text-3xl font-bold text-white mb-2">
-                                        Your Career Recommendations
-                                    </h2>
-                                    {/* Animated Gradient Underline */}
-                                    <div className="relative h-[2px] w-40 md:w-56 mb-2 rounded-full overflow-hidden">
-                                        <div 
-                                            className="absolute inset-0 rounded-full"
-                                            style={{
-                                                background: 'linear-gradient(90deg, #1E3A8A, #3B82F6, #60A5FA, #93C5FD, #BFDBFE)',
-                                                backgroundSize: '200% 100%',
-                                                animation: 'shimmer 3s linear infinite'
-                                            }}
-                                        />
-                                    </div>
-                                    <p className="text-slate-300 text-sm md:text-base">
-                                        Personalized job matches based on your assessment
-                                    </p>
-                                </div>
->>>>>>> 0ad2df00
                             </div>
 
                             {/* Career Cards Container */}
