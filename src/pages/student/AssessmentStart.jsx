--- conflicted
+++ resolved
@@ -282,21 +282,14 @@
                   <circle className="opacity-25" cx="12" cy="12" r="10" stroke="currentColor" strokeWidth="4"></circle>
                   <path className="opacity-75" fill="currentColor" d="M4 12a8 8 0 018-8V0C5.373 0 0 5.373 0 12h4zm2 5.291A7.962 7.962 0 014 12H0c0 3.042 1.135 5.824 3 7.938l3-2.647z"></path>
                 </svg>
-<<<<<<< HEAD
                 Checking status...
               </>
             ) : isStarting ? (
-=======
-                {inProgressAttempt ? 'Resuming Assessment...' : 'Starting Assessment...'}
-              </>
-            ) : checkingStatus ? (
->>>>>>> e437d231
               <>
                 <svg className="animate-spin -ml-1 mr-3 h-5 w-5 text-white" fill="none" viewBox="0 0 24 24">
                   <circle className="opacity-25" cx="12" cy="12" r="10" stroke="currentColor" strokeWidth="4"></circle>
                   <path className="opacity-75" fill="currentColor" d="M4 12a8 8 0 018-8V0C5.373 0 0 5.373 0 12h4zm2 5.291A7.962 7.962 0 014 12H0c0 3.042 1.135 5.824 3 7.938l3-2.647z"></path>
                 </svg>
-<<<<<<< HEAD
                 {inProgressAttempt ? 'Resuming...' : 'Starting Assessment...'}
               </>
             ) : inProgressAttempt ? (
@@ -305,9 +298,6 @@
                 <svg className="w-5 h-5 ml-2" fill="none" stroke="currentColor" viewBox="0 0 24 24">
                   <path strokeLinecap="round" strokeLinejoin="round" strokeWidth={2} d="M13 7l5 5m0 0l-5 5m5-5H6" />
                 </svg>
-=======
-                Checking Status...
->>>>>>> e437d231
               </>
             ) : (
               <>
