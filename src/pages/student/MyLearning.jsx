--- conflicted
+++ resolved
@@ -54,7 +54,6 @@
   { value: 'rejected', label: 'Rejected' },
 ];
 
-
 // Continue Learning Hero Section
 const ContinueLearningSection = ({ course, onContinue }) => {
   if (!course) return null;
@@ -67,7 +66,6 @@
 
   return (
     <div className="relative mb-8">
-      {/* Illustration placeholder - Add your image here */}
       <div className="absolute -top-4 left-4 z-10 w-24 h-24 sm:w-28 sm:h-28">
         <img 
           src="/assets/learning-illustration.png" 
@@ -77,7 +75,6 @@
         />
       </div>
 
-      {/* Main Banner */}
       <div className="relative overflow-hidden rounded-2xl bg-gradient-to-r from-[#4361EE] via-[#4C6EF5] to-[#5C7CFA] shadow-xl shadow-blue-200/50">
         <div className="absolute inset-0 opacity-10">
           <div className="absolute -top-20 -right-20 w-64 h-64 bg-white rounded-full blur-3xl" />
@@ -118,7 +115,6 @@
   );
 };
 
-
 const MyLearning = () => {
   const navigate = useNavigate();
   const { user } = useAuth();
@@ -150,7 +146,12 @@
   const loading = studentLoading || trainingsLoading;
   const hasActiveFilters = statusFilter !== 'all' || approvalFilter !== 'all' || searchTerm.trim() !== '';
 
-<<<<<<< HEAD
+  // Continue learning course - find first in-progress course
+  const continueLearningCourse = useMemo(() => {
+    const inProgressCourses = trainings.filter(t => t.status !== 'completed');
+    return inProgressCourses.length > 0 ? inProgressCourses[0] : null;
+  }, [trainings]);
+
   // Pagination calculations
   const totalPages = Math.ceil(trainings.length / itemsPerPage);
   const startIndex = (currentPage - 1) * itemsPerPage;
@@ -179,12 +180,6 @@
         break;
     }
   };
-=======
-  const continueLearningCourse = useMemo(() => {
-    const inProgressCourses = trainings.filter(t => t.status !== 'completed');
-    return inProgressCourses.length > 0 ? inProgressCourses[0] : null;
-  }, [trainings]);
->>>>>>> c89092a4
 
   useStudentMessageNotifications({ studentId, enabled: !!studentId, playSound: true });
 
@@ -202,23 +197,18 @@
   };
   
   const refresh = async () => { await refreshStudentData(); refetchTrainings(); };
+  
   const handleContinueLearning = (course) => {
-    // Only internal courses should trigger continue actions now
-    // External courses only show status (Completed/Ongoing) without continue buttons
     const isInternalCourse = !!(course.course_id && course.source === "internal_course");
     
     if (isInternalCourse) {
-      // Navigate to internal course learning page
       navigate(`/student/courses/${course.course_id}/learn`);
     }
-    // External courses no longer have continue buttons, so no action needed
   };
-
 
   // Handle page change with smooth scroll
   const handlePageChange = (page) => {
     setCurrentPage(page);
-    // Smooth scroll to courses section
     const coursesSection = document.querySelector('[data-courses-section]');
     if (coursesSection) {
       coursesSection.scrollIntoView({ behavior: 'smooth', block: 'start' });
@@ -230,7 +220,6 @@
       <div className="max-w-7xl mx-auto">
         {/* View Switcher Tabs */}
         <div className="mb-6 flex justify-center">
-          {/* Tab Navigation with Subheadings */}
           <div className="bg-white shadow-sm border-0 p-2 w-full rounded-xl">
             <div className="grid grid-cols-1 md:grid-cols-2 gap-2">
               {/* My Learning Tab */}
@@ -294,7 +283,6 @@
               </button>
             </div>
           </div>
-<<<<<<< HEAD
         </div>
 
         {/* Conditional Rendering based on active view */}
@@ -303,56 +291,17 @@
         ) : (
           <>
             <div className="mb-6 flex flex-col sm:flex-row sm:items-end sm:justify-between gap-4">
-              <div>
-                {/* <div className="flex items-center gap-3 mb-2">
-                  <div className="w-12 h-12 rounded-2xl bg-gradient-to-br from-blue-500 to-blue-600 flex items-center justify-center shadow-lg shadow-blue-200">
-                    <GraduationCap className="w-6 h-6 text-white" />
-                  </div>
-                  <h1 className="text-3xl font-bold bg-gradient-to-r from-gray-900 via-gray-800 to-gray-900 bg-clip-text text-transparent">My Learning</h1>
-                </div>
-                <p className="text-gray-500 text-base max-w-lg">Track your courses, certifications, and professional development journey</p> */}
-              </div>
+              <div></div>
               <Button onClick={() => setActiveModal("learning")} className="bg-gradient-to-r from-blue-500 to-blue-600 hover:from-blue-600 hover:to-blue-700 text-white font-semibold px-6 py-3 rounded-xl">
                 <Plus className="w-5 h-5 mr-2" />Add Learning
-=======
-          <Button onClick={() => setActiveModal("learning")} className="bg-gradient-to-r from-blue-500 to-blue-600 hover:from-blue-600 hover:to-blue-700 text-white font-semibold px-6 py-3 rounded-xl">
-            <Plus className="w-5 h-5 mr-2" />Add Learning
-          </Button>
-        </div>
-
-        {!loading && continueLearningCourse && (
-          <ContinueLearningSection course={continueLearningCourse} onContinue={handleContinueLearning} />
-        )}
-
-        <div className="mb-6">
-          <Button variant="outline" onClick={() => setShowAnalytics(!showAnalytics)} className={`flex items-center gap-2 px-4 py-2.5 rounded-xl border ${showAnalytics ? 'bg-purple-50 border-purple-200 text-purple-700' : 'bg-white border-gray-200 text-gray-700 hover:bg-gray-50'}`}>
-            <BarChart3 className="w-4 h-4" />Analytics{showAnalytics && <X className="w-4 h-4 ml-1" />}
-          </Button>
-        </div>
-
-        {showAnalytics && <LearningAnalyticsDashboard trainings={trainings} stats={stats} />}
-
-        <div className="mb-6 space-y-3">
-          <div className="flex flex-col sm:flex-row gap-3">
-            <div className="relative flex-1 max-w-md">
-              <Search className="absolute left-3 top-1/2 -translate-y-1/2 w-4 h-4 text-gray-400" />
-              <input type="text" placeholder="Search by title or organization..." value={searchTerm} onChange={(e) => setSearchTerm(e.target.value)} className="w-full pl-10 pr-4 py-2.5 bg-white border border-gray-200 rounded-xl text-sm focus:outline-none focus:ring-2 focus:ring-blue-500/20 focus:border-blue-500" />
-              {searchTerm && <button onClick={() => setSearchTerm('')} className="absolute right-3 top-1/2 -translate-y-1/2 text-gray-400 hover:text-gray-600"><X className="w-4 h-4" /></button>}
-            </div>
-            <Button variant="outline" onClick={() => setShowFilters(!showFilters)} className={`flex items-center gap-2 px-4 py-2.5 rounded-xl border ${showFilters || hasActiveFilters ? 'bg-blue-50 border-blue-200 text-blue-700' : 'bg-white border-gray-200 text-gray-700 hover:bg-gray-50'}`}>
-              <SlidersHorizontal className="w-4 h-4" />Filters{hasActiveFilters && <span className="w-2 h-2 rounded-full bg-blue-500" />}
-            </Button>
-            <div className="flex items-center gap-2">
-              <select value={sortBy} onChange={(e) => setSortBy(e.target.value)} className="px-3 py-2.5 bg-white border border-gray-200 rounded-xl text-sm cursor-pointer">
-                {SORT_OPTIONS.map(opt => <option key={opt.value} value={opt.value}>{opt.label}</option>)}
-              </select>
-              <Button variant="outline" onClick={toggleSortDirection} className="p-2.5 bg-white border border-gray-200 rounded-xl hover:bg-gray-50" title={sortDirection === 'asc' ? 'Ascending' : 'Descending'}>
-                <ArrowUpDown className={`w-4 h-4 ${sortDirection === 'asc' ? 'rotate-180' : ''}`} />
->>>>>>> c89092a4
               </Button>
             </div>
 
-<<<<<<< HEAD
+            {/* Continue Learning Section */}
+            {!loading && continueLearningCourse && (
+              <ContinueLearningSection course={continueLearningCourse} onContinue={handleContinueLearning} />
+            )}
+
             {/* Filter and Sort Controls */}
             <div className="mb-6 space-y-3">
               <div className="flex flex-col sm:flex-row gap-3">
@@ -373,16 +322,6 @@
                     <ArrowUpDown className={`w-4 h-4 ${sortDirection === 'asc' ? 'rotate-180' : ''}`} />
                   </Button>
                 </div>
-=======
-
-          {showFilters && (
-            <div className="flex flex-wrap items-center gap-3 p-4 bg-white rounded-xl border border-gray-100 shadow-sm">
-              <div className="flex items-center gap-2">
-                <span className="text-sm text-gray-500">Status:</span>
-                <select value={statusFilter} onChange={(e) => setStatusFilter(e.target.value)} className="px-3 py-2 bg-gray-50 border border-gray-200 rounded-lg text-sm cursor-pointer">
-                  {STATUS_OPTIONS.map(opt => <option key={opt.value} value={opt.value}>{opt.label}</option>)}
-                </select>
->>>>>>> c89092a4
               </div>
 
               {showFilters && (
@@ -412,7 +351,6 @@
               )}
             </div>
 
-<<<<<<< HEAD
             <div className="space-y-6">
               {loading ? (
                 <><div className="grid grid-cols-3 gap-4"><StatCardSkeleton /><StatCardSkeleton /><StatCardSkeleton /></div><div className="grid grid-cols-1 md:grid-cols-2 gap-6"><LearningCardSkeleton /><LearningCardSkeleton /></div></>
@@ -420,7 +358,7 @@
                 <>
                   <div className="grid grid-cols-3 gap-4">
                     <div className="bg-white rounded-xl border border-gray-100 p-4 shadow-sm"><div className="w-10 h-10 rounded-xl bg-blue-500 flex items-center justify-center mb-3"><BookOpen className="w-5 h-5 text-white" /></div><p className="text-2xl font-bold text-gray-900">{stats?.total ?? 0}</p><p className="text-xs text-gray-500">Total Courses</p></div>
-                    <div className="bg-white rounded-xl border border-gray-100 p-4 shadow-sm"><div className="w-10 h-10 rounded-xl bg-blue-500 flex items-center justify-center mb-3"><Award className="w-5 h-5 text-white" /></div><p className="text-2xl font-bold text-gray-900">{stats?.completed ?? 0}</p><p className="text-xs text-gray-500">Completed</p></div>
+                    <div className="bg-white rounded-xl border border-gray-100 p-4 shadow-sm"><div className="w-10 h-10 rounded-xl bg-green-500 flex items-center justify-center mb-3"><Award className="w-5 h-5 text-white" /></div><p className="text-2xl font-bold text-gray-900">{stats?.completed ?? 0}</p><p className="text-xs text-gray-500">Completed</p></div>
                     <div className="bg-white rounded-xl border border-gray-100 p-4 shadow-sm"><div className="w-10 h-10 rounded-xl bg-blue-400 flex items-center justify-center mb-3"><TrendingUp className="w-5 h-5 text-white" /></div><p className="text-2xl font-bold text-gray-900">{stats?.ongoing ?? 0}</p><p className="text-xs text-gray-500">In Progress</p></div>
                   </div>
                   
@@ -444,7 +382,8 @@
                         <ModernLearningCard 
                           key={item.id || idx} 
                           item={item} 
-                          onEdit={handleEditItem} 
+                          onEdit={handleEditItem}
+                          onContinue={handleContinueLearning}
                           expandedSkills={expandedSkills} 
                           onToggleSkills={toggleSkillExpand} 
                         />
@@ -473,31 +412,6 @@
             </div>
           </>
         )}
-=======
-
-        <div className="space-y-6">
-          {loading ? (
-            <>
-              <div className="grid grid-cols-3 gap-4"><StatCardSkeleton /><StatCardSkeleton /><StatCardSkeleton /></div>
-              <div className="grid grid-cols-1 md:grid-cols-2 gap-6"><LearningCardSkeleton /><LearningCardSkeleton /></div>
-            </>
-          ) : trainings.length > 0 ? (
-            <>
-              <div className="grid grid-cols-3 gap-4">
-                <div className="bg-white rounded-xl border border-gray-100 p-4 shadow-sm"><div className="w-10 h-10 rounded-xl bg-blue-500 flex items-center justify-center mb-3"><BookOpen className="w-5 h-5 text-white" /></div><p className="text-2xl font-bold text-gray-900">{stats?.total ?? 0}</p><p className="text-xs text-gray-500">Total Courses</p></div>
-                <div className="bg-white rounded-xl border border-gray-100 p-4 shadow-sm"><div className="w-10 h-10 rounded-xl bg-green-500 flex items-center justify-center mb-3"><Award className="w-5 h-5 text-white" /></div><p className="text-2xl font-bold text-gray-900">{stats?.completed ?? 0}</p><p className="text-xs text-gray-500">Completed</p></div>
-                <div className="bg-white rounded-xl border border-gray-100 p-4 shadow-sm"><div className="w-10 h-10 rounded-xl bg-blue-400 flex items-center justify-center mb-3"><TrendingUp className="w-5 h-5 text-white" /></div><p className="text-2xl font-bold text-gray-900">{stats?.ongoing ?? 0}</p><p className="text-xs text-gray-500">In Progress</p></div>
-              </div>
-              <div className="flex items-center gap-3"><h2 className="text-lg font-semibold text-gray-800">Your Courses{hasActiveFilters && <span className="ml-2 text-sm font-normal text-gray-500">({trainings.length})</span>}</h2><div className="flex-1 h-px bg-gradient-to-r from-gray-200 to-transparent" /></div>
-              <div className="grid grid-cols-1 md:grid-cols-2 gap-6">{trainings.map((item, idx) => <ModernLearningCard key={item.id || idx} item={item} onEdit={handleEditItem} onContinue={handleContinueLearning} expandedSkills={expandedSkills} onToggleSkills={toggleSkillExpand} />)}</div>
-            </>
-          ) : hasActiveFilters ? (
-            <Card className="bg-white rounded-2xl border border-gray-100 shadow-sm"><CardContent className="text-center py-16 px-6"><Search className="w-12 h-12 text-gray-400 mx-auto mb-4" /><h3 className="text-xl font-bold text-gray-900 mb-2">No matching courses</h3><p className="text-gray-500 mb-6">Try adjusting your filters</p><Button onClick={clearFilters} variant="outline">Clear filters</Button></CardContent></Card>
-          ) : (
-            <Card className="bg-white rounded-2xl border border-gray-100 shadow-sm"><CardContent className="text-center py-20 px-6"><BookOpen className="w-12 h-12 text-blue-500 mx-auto mb-4" /><h3 className="text-2xl font-bold text-gray-900 mb-3">Start Your Learning Journey</h3><p className="text-gray-500 mb-8">Add courses to track your progress</p><Button onClick={() => setActiveModal("learning")} className="bg-gradient-to-r from-blue-500 to-blue-600 text-white px-8 py-4 rounded-xl"><Plus className="w-5 h-5 mr-2" />Add Your First Course</Button></CardContent></Card>
-          )}
-        </div>
->>>>>>> c89092a4
 
         <SelectCourseModal isOpen={activeModal === "learning"} onClose={() => setActiveModal(null)} studentId={studentId} onSuccess={refresh} />
         {activeModal === "edit" && editingItem && (
