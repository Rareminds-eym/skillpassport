import { useState, useRef } from "react";
import {
  Card,
  CardContent,
  CardHeader,
  CardTitle,
} from "../../components/Students/components/ui/card";
import { Button } from "../../components/Students/components/ui/button";
import { Badge } from "../../components/Students/components/ui/badge";
import {
  Calendar,
  Award,
  Edit,
  Plus,
  BookOpen,
  TrendingUp,
<<<<<<< HEAD
  MessageCircleIcon,
=======
>>>>>>> c0f283df
} from "lucide-react";
import LearningProgressBar from "../../components/Students/components/LearningProgressBar";
import { useStudentDataByEmail } from "../../hooks/useStudentDataByEmail";
import { useAuth } from "../../context/AuthContext";
import { TrainingEditModal } from "../../components/Students/components/ProfileEditModals";
import SelectCourseModal from "../../components/Students/components/SelectCourseModal";
import { useStudentRealtimeActivities } from "../../hooks/useStudentRealtimeActivities";
import { useStudentMessageNotifications } from "../../hooks/useStudentMessageNotifications";
import { useStudentUnreadCount } from "../../hooks/useStudentMessages";
import { useAIJobMatching } from "../../hooks/useAIJobMatching";
import SuggestedNextSteps from "../../components/Students/components/SuggestedNextSteps";
import RecentUpdatesCard from "../../components/Students/components/RecentUpdatesCard";
import {
  suggestions as mockSuggestions,
} from "../../components/Students/data/mockData";

const MyLearning = () => {
  const { user } = useAuth();
  const userEmail = user?.email;
  const { studentData, updateTraining, refresh } = useStudentDataByEmail(userEmail, false);

  const learning = studentData?.training || []; // Keep as 'training' from backend
  const enabledLearning = learning.filter((t) => t && t.enabled !== false);
  const suggestions = studentData?.suggestions || mockSuggestions;

  // Get student ID for messaging
  const studentId = studentData?.id;

  // Setup message notifications with hot-toast
  useStudentMessageNotifications({
    studentId,
    enabled: !!studentId,
    playSound: true,
    onMessageReceived: () => {
      // Refresh Recent Updates to show new message activity
      setTimeout(() => {
        refreshRecentUpdates();
      }, 1000);
    },
  });

  // Get unread message count with realtime updates
  const { unreadCount } = useStudentUnreadCount(
    studentId,
    !!studentId
  );

  // Fetch recent updates data from recruitment tables (student-specific)
  const {
    activities: recentUpdates,
    isLoading: recentUpdatesLoading,
    isError: recentUpdatesError,
    refetch: refreshRecentUpdates,
  } = useStudentRealtimeActivities(userEmail, 10);

  // AI Job Matching - Get top 3 matched jobs for student
  const {
    matchedJobs,
    loading: matchingLoading,
    error: matchingError,
  } = useAIJobMatching(studentData, true, 3);

  const [activeModal, setActiveModal] = useState(null);
  const [showAllRecentUpdates, setShowAllRecentUpdates] = useState(false);
  const [expandedSkills, setExpandedSkills] = useState({});
  const [editingItem, setEditingItem] = useState(null); // Track specific item being edited

  // Refs for Recent Updates
  const recentUpdatesRef = useRef(null);

  const toggleSkillExpand = (id) => {
    setExpandedSkills((prev) => ({ ...prev, [id]: !prev[id] }));
  };

  return (
    <div className="min-h-screen bg-[#F8FAFC] py-8 px-4 sm:px-6 lg:px-8">
      <div className="max-w-7xl mx-auto">
        {/* Header */}
        <div className="mb-8 flex flex-col sm:flex-row sm:items-center sm:justify-between gap-4">
          <div>
            <h1 className="text-3xl font-bold text-gray-900 mb-2">Learning</h1>
            <p className="text-gray-600">
              Track your courses, certifications, and professional development
            </p>
          </div>
          <Button
            onClick={() => setActiveModal("learning")}
            className="bg-blue-600 hover:bg-blue-700 text-white font-medium px-5 py-2.5 rounded-lg transition-colors shadow-sm w-full sm:w-auto"
          >
            <Plus className="w-4 h-4 mr-2" />
            Add Learning
          </Button>
        </div>

        {/* Main Content - Full Width */}
        <div className="space-y-8">
            {enabledLearning.length > 0 ? (
              <>
                {/* Stats Summary */}
                <div className="grid grid-cols-1 sm:grid-cols-3 gap-6">
                  <Card className="bg-gradient-to-br from-blue-50 to-white border border-blue-200 shadow-sm">
                    <CardContent className="pt-6 p-6 text-center">
                      <div className="w-12 h-12 mx-auto mb-3 rounded-full bg-blue-100 flex items-center justify-center">
                        <BookOpen className="w-6 h-6 text-blue-600" />
                      </div>
                      <p className="text-3xl font-bold text-blue-600 mb-1">
                        {enabledLearning.length}
                      </p>
                      <p className="text-sm text-gray-600 font-medium">
                        Total Learning
                      </p>
                    </CardContent>
                  </Card>

                  <Card className="bg-gradient-to-br from-green-50 to-white border border-green-200 shadow-sm">
                    <CardContent className="pt-6 p-6 text-center">
                      <div className="w-12 h-12 mx-auto mb-3 rounded-full bg-green-100 flex items-center justify-center">
                        <Award className="w-6 h-6 text-green-600" />
                      </div>
                      <p className="text-3xl font-bold text-green-600 mb-1">
                        {
                          enabledLearning.filter((t) => t.status === "completed")
                            .length
                        }
                      </p>
                      <p className="text-sm text-gray-600 font-medium">
                        Completed
                      </p>
                    </CardContent>
                  </Card>

                  <Card className="bg-gradient-to-br from-amber-50 to-white border border-amber-200 shadow-sm">
                    <CardContent className="pt-6 p-6 text-center">
                      <div className="w-12 h-12 mx-auto mb-3 rounded-full bg-amber-100 flex items-center justify-center">
                        <TrendingUp className="w-6 h-6 text-amber-600" />
                      </div>
                      <p className="text-3xl font-bold text-amber-600 mb-1">
                        {
                          enabledLearning.filter((t) => t.status === "ongoing")
                            .length
                        }
                      </p>
                      <p className="text-sm text-gray-600 font-medium">
                        In Progress
                      </p>
                    </CardContent>
                  </Card>
                </div>

                {/* Learning Grid */}
                <div className="grid grid-cols-1 md:grid-cols-2 gap-6 items-start">
                  {enabledLearning.map((item, index) => (
                    <Card
                      key={index}
                      className="bg-white rounded-xl border border-gray-200 hover:border-blue-400 hover:shadow-lg transition-all duration-200 shadow-sm overflow-hidden self-start"
                    >
                      <CardHeader className="px-6 py-5 border-b border-gray-100 bg-gradient-to-r from-gray-50 to-white">
                        <CardTitle className="flex items-start justify-between gap-3">
                          <div className="flex-1 min-w-0">
                            <h3 className="text-base font-semibold text-gray-900 mb-1 line-clamp-1">
                              {item.course}
                            </h3>
                            <p className="text-sm text-gray-600 font-medium">
                              {item.provider}
                            </p>
                          </div>
                          <div className="flex items-center gap-2 flex-shrink-0">
                            {/* Only show edit button for external courses, not internal platform courses */}
                            {item.source !== 'internal_course' && (
                              <button
                                onClick={() => {
                                  setEditingItem(item); // Set the specific item to edit
                                  setActiveModal("edit");
                                }}
                                className="p-1.5 text-gray-500 hover:text-blue-600 hover:bg-blue-50 rounded-md transition-colors"
                                title="Edit"
                              >
                                <Edit className="w-4 h-4" />
                              </button>
                            )}
                            <Badge
                              className={
                                item.status === "completed"
                                  ? "bg-green-100 text-green-700 px-3 py-1 rounded-full text-xs font-semibold"
                                  : "bg-blue-100 text-blue-700 px-3 py-1 rounded-full text-xs font-semibold"
                              }
                            >
                              {item.status === "completed"
                                ? "Completed"
                                : "Ongoing"}
                            </Badge>
                          </div>
                        </CardTitle>
                      </CardHeader>

                      <CardContent className="pt-4 p-6 space-y-5">
                        <div className="space-y-3 text-sm text-gray-700">
                          {item.duration && (
                            <div className="flex items-center gap-3">
                              <Calendar className="w-4 h-4 text-blue-600 flex-shrink-0" />
                              <span>{item.duration}</span>
                            </div>
                          )}
                          {item.certificationDate && (
                            <div className="flex items-center gap-3">
                              <Award className="w-4 h-4 text-green-600 flex-shrink-0" />
                              <span>
                                Certified: {item.certificationDate}
                              </span>
                            </div>
                          )}
                        </div>

                        {/* Skills Section - Fixed */}
                        {item.skills && item.skills.length > 0 && (
                          <div className="space-y-2">
                            <p className="text-xs font-semibold text-gray-700 uppercase tracking-wide">
                              Skills covered
                            </p>
                            <div className="flex flex-wrap gap-2 max-h-32 overflow-y-auto">
                              {(expandedSkills[item.id]
                                ? item.skills
                                : item.skills.slice(0, 6)
                              ).map((skill, idx) => (
                                <span
                                  key={idx}
                                  className="inline-flex items-center text-xs bg-blue-50 text-blue-700 border border-blue-200 px-2.5 py-1 rounded-md font-medium"
                                >
                                  {skill}
                                </span>
                              ))}
                            </div>
                            {item.skills.length > 6 && (
                              <button
                                onClick={() => toggleSkillExpand(item.id)}
                                className="text-xs text-blue-600 hover:text-blue-800 font-medium hover:underline transition-colors"
                              >
                                {expandedSkills[item.id]
                                  ? "Show Less"
                                  : `Show All (${item.skills.length})`}
                              </button>
                            )}
                          </div>
                        )}

                        {/* Nike-style Progress Bar - Uses completedModules/totalModules for dynamic progress */}
                        <LearningProgressBar 
                          variant="card"
                          progress={
                            item.status === "completed" 
                              ? 100 
                              : item.totalModules > 0 
                                ? Math.round((item.completedModules || 0) / item.totalModules * 100)
                                : (item.progress || 0)
                          }
                          completedModules={item.completedModules || 0}
                          totalModules={item.totalModules || 0}
                        />

                        {item.certificateUrl && (
                          <Button
                            variant="outline"
                            size="sm"
                            className="w-full border border-gray-300 text-gray-700 hover:bg-blue-50 hover:border-blue-400 hover:text-blue-700 font-medium text-sm rounded-lg transition-all"
                            onClick={() =>
                              window.open(item.certificateUrl, "_blank")
                            }
                          >
                            <Award className="w-4 h-4 mr-2" />
                            View Certificate
                          </Button>
                        )}
                      </CardContent>
                    </Card>
                  ))}
                </div>
              </>
            ) : (
              <Card className="bg-white rounded-xl border border-gray-200 shadow-sm overflow-hidden">
                <CardContent className="text-center py-20 px-6">
                  <div className="w-20 h-20 mx-auto mb-6 rounded-full bg-gray-100 flex items-center justify-center">
                    <BookOpen className="w-10 h-10 text-gray-400" />
                  </div>
                  <h3 className="text-xl font-semibold text-gray-900 mb-3">
                    No learning records yet
                  </h3>
                  <p className="text-gray-500 mb-8 max-w-md mx-auto">
                    Start adding your courses and certifications to showcase your
                    learning journey
                  </p>
                  <Button
                    onClick={() => setActiveModal("learning")}
                    className="bg-blue-600 hover:bg-blue-700 text-white font-medium px-6 py-3 rounded-lg transition-colors shadow-sm"
                  >
                    <Plus className="w-5 h-5 mr-2" />
                    Add Your First Learning
                  </Button>
                </CardContent>
              </Card>
            )}
        </div>

        {/* Select Course Modal - Shows internal courses + option for external */}
        <SelectCourseModal
          isOpen={activeModal === "learning"}
          onClose={() => setActiveModal(null)}
          studentId={studentId}
          onSuccess={() => {
            refresh(); // Refresh data after adding
          }}
        />

        {/* Edit Modal - Pass only the specific item being edited */}
        {activeModal === "edit" && editingItem && (
          <TrainingEditModal
            isOpen={true}
            onClose={() => {
              setActiveModal(null);
              setEditingItem(null);
              refresh(); // Refresh data after closing
            }}
            onSave={async (updatedItems) => {
              console.log('📝 onSave called with updatedItems:', updatedItems);
              console.log('📚 Current learning array:', learning);
              console.log('📚 Learning IDs:', learning.map(l => l.id));
              
              // updatedItems will be an array with the single edited item
              const updatedItem = updatedItems[0];
              
              if (!updatedItem) {
                console.error('❌ No updated item received');
                return;
              }
              
              console.log('🔍 Looking for item with id:', updatedItem.id);
              console.log('🔍 updatedItem full data:', updatedItem);
              
              // Check if the item exists in the learning array
              const existingIndex = learning.findIndex(item => item.id === updatedItem.id);
              console.log('🔍 Found at index:', existingIndex);
              
              let updatedLearning;
              if (existingIndex >= 0) {
                // Merge it back with the full learning array
                updatedLearning = learning.map((item) => {
                  if (item.id === updatedItem.id) {
                    console.log('✅ Found matching item, merging:', item.id);
                    // Merge the updated fields with the original item
                    return { ...item, ...updatedItem };
                  }
                  return item;
                });
              } else {
                // Item not found - this shouldn't happen for edits, but handle it
                console.warn('⚠️ Item not found in learning array, adding as new');
                updatedLearning = [...learning, updatedItem];
              }
              
              console.log('💾 Sending to updateTraining:', updatedLearning);
              console.log('💾 IDs being sent:', updatedLearning.map(l => l.id));
              
              const result = await updateTraining(updatedLearning);
              console.log('📤 updateTraining result:', result);
              
              // Refresh to get latest data
              await refresh();
            }}
            data={[editingItem]} // Pass only the single item as an array
            singleEditMode={true} // Flag to indicate single item edit
          />
        )}
      </div>
    </div>
  );
};

export default MyLearning;<|MERGE_RESOLUTION|>--- conflicted
+++ resolved
@@ -14,10 +14,6 @@
   Plus,
   BookOpen,
   TrendingUp,
-<<<<<<< HEAD
-  MessageCircleIcon,
-=======
->>>>>>> c0f283df
 } from "lucide-react";
 import LearningProgressBar from "../../components/Students/components/LearningProgressBar";
 import { useStudentDataByEmail } from "../../hooks/useStudentDataByEmail";
