import React, { useState, useEffect, useRef, useCallback } from 'react';
import { useNavigate } from 'react-router-dom';
import { Card, CardContent, CardHeader, CardTitle } from '../../components/Students/components/ui/card';
import { Button } from '../../components/Students/components/ui/button';
import { Badge } from '../../components/Students/components/ui/badge';
import {
  Search,
  BookOpen,
  Clock,
  Users,
  Star,
  Filter,
  Grid3x3,
  List,
  Play,
  ChevronLeft,
  ChevronRight,
  TrendingUp,
  ArrowDownAZ
} from 'lucide-react';
import { supabase } from '../../lib/supabaseClient';
import { motion } from 'framer-motion';
import CourseDetailModal from '../../components/student/courses/CourseDetailModal';
import WeeklyLearningTracker from '../../components/student/WeeklyLearningTracker';
import { useAuth } from '../../context/AuthContext';
import { courseEnrollmentService } from '../../services/courseEnrollmentService';
import SearchBar from '../../components/common/SearchBar';

const Courses = () => {
  const navigate = useNavigate();
  const { user } = useAuth();
  const [courses, setCourses] = useState([]);
  const [loading, setLoading] = useState(true);
  const [initialLoad, setInitialLoad] = useState(true);
  const [searchTerm, setSearchTerm] = useState('');
  const [debouncedSearch, setDebouncedSearch] = useState('');
  const [viewMode, setViewMode] = useState('grid'); // 'grid' or 'list'
  const [filterStatus, setFilterStatus] = useState('all'); // 'all', 'Active', 'Upcoming'
  const [sortBy, setSortBy] = useState('created_at'); // 'created_at', 'title', 'enrollment_count'
  const [selectedCourse, setSelectedCourse] = useState(null);
  const [showDetailModal, setShowDetailModal] = useState(false);
  const [currentPage, setCurrentPage] = useState(1);
  const coursesPerPage = 6;
  const [activeTab, setActiveTab] = useState('courses'); // 'courses' or 'progress'
  const [enrolledCourseIds, setEnrolledCourseIds] = useState(new Set());
  
  // Refs to prevent duplicate fetches and track initialization
  const isFetchingRef = useRef(false);
  const hasFetchedCoursesRef = useRef(false);
  const hasFetchedEnrollmentsRef = useRef(false);
  const userEmailRef = useRef(user?.email);

  // Fetch courses and enrollments from Supabase
  // Use user?.email as dependency instead of user object to prevent re-fetches on object reference changes
  useEffect(() => {
    // Only fetch courses once on mount
    if (!hasFetchedCoursesRef.current) {
      hasFetchedCoursesRef.current = true;
      fetchCourses();
    }
  }, []);

  // Separate effect for enrollments - only when user email changes
  useEffect(() => {
    const currentEmail = user?.email;
    
    // Only fetch if email exists and either hasn't been fetched or email changed
    if (currentEmail && (!hasFetchedEnrollmentsRef.current || userEmailRef.current !== currentEmail)) {
      userEmailRef.current = currentEmail;
      hasFetchedEnrollmentsRef.current = true;
      fetchEnrollments();
    }
<<<<<<< HEAD
  }, [user?.email]);
=======
  }, [user, debouncedSearch, filterStatus, sortBy]);
>>>>>>> 6e73533a

  const fetchCourses = useCallback(async () => {
    // Prevent duplicate fetches
    if (isFetchingRef.current) {
      console.log('📚 Fetch already in progress, skipping...');
      return;
    }
    
    isFetchingRef.current = true;
    const startTime = Date.now();
    const isFirstLoad = initialLoad;

    try {
      setLoading(true);

      // Fetch courses with status Active or Upcoming (students shouldn't see Drafts)
      // Also exclude deleted courses
      let query = supabase
        .from('courses')
        .select('*')
        .in('status', ['Active', 'Upcoming'])
        .is('deleted_at', null);

      // Apply search filter at database level
      if (debouncedSearch && debouncedSearch.trim()) {
        query = query.or(`title.ilike.%${debouncedSearch}%,description.ilike.%${debouncedSearch}%,code.ilike.%${debouncedSearch}%`);
      }

      // Apply status filter
      if (filterStatus !== 'all') {
        query = query.eq('status', filterStatus);
      }

      // Apply sorting
      switch (sortBy) {
        case 'title':
          query = query.order('title', { ascending: true });
          break;
        case 'enrollment_count':
          query = query.order('enrollment_count', { ascending: false, nullsFirst: false });
          break;
        case 'created_at':
        default:
          query = query.order('created_at', { ascending: false });
          break;
      }

      const { data, error } = await query;

      if (error) throw error;

      console.log('📚 Fetched courses for students:', data?.length || 0);
      setCourses(data || []);

      // Only show 5-second loader on initial page load, not on search/filter
      if (isFirstLoad) {
        const elapsedTime = Date.now() - startTime;
        const remainingTime = Math.max(0, 5000 - elapsedTime);

        if (remainingTime > 0) {
          await new Promise(resolve => setTimeout(resolve, remainingTime));
        }
        setInitialLoad(false);
      }
    } catch (error) {
      console.error('Error fetching courses:', error);
      // Still wait for 5 seconds on initial load even on error
      if (isFirstLoad) {
        const elapsedTime = Date.now() - startTime;
        const remainingTime = Math.max(0, 5000 - elapsedTime);
        if (remainingTime > 0) {
          await new Promise(resolve => setTimeout(resolve, remainingTime));
        }
        setInitialLoad(false);
      }
    } finally {
      setLoading(false);
      isFetchingRef.current = false;
    }
  }, []);

  const fetchEnrollments = useCallback(async () => {
    const email = userEmailRef.current;
    if (!email) return;
    
    try {
      const result = await courseEnrollmentService.getStudentEnrollments(email);
      if (result.success && result.data) {
        const enrolledIds = new Set(result.data.map(enrollment => enrollment.course_id));
        setEnrolledCourseIds(enrolledIds);
        console.log('📝 Student enrolled in courses:', enrolledIds.size);
      }
    } catch (error) {
      console.error('Error fetching enrollments:', error);
    }
  }, []);

  // Check if a course is new (posted within last 24 hours)
  const isNewCourse = (createdAt) => {
    if (!createdAt) return false;
    const courseDate = new Date(createdAt);
    const now = new Date();
    const hoursDifference = (now - courseDate) / (1000 * 60 * 60);
    return hoursDifference <= 24;
  };

  // Reset to page 1 when search or filter changes
  useEffect(() => {
    setCurrentPage(1);
  }, [debouncedSearch, filterStatus, sortBy]);

  // No need for client-side filtering anymore - data comes filtered from DB
  const filteredCourses = courses;

  // Pagination logic
  const totalPages = Math.ceil(filteredCourses.length / coursesPerPage);
  const indexOfLastCourse = currentPage * coursesPerPage;
  const indexOfFirstCourse = indexOfLastCourse - coursesPerPage;
  const currentCourses = filteredCourses.slice(indexOfFirstCourse, indexOfLastCourse);

  // Generate page numbers for pagination
  const getPageNumbers = () => {
    const pages = [];

    if (totalPages <= 5) {
      // Show all pages if 5 or fewer
      for (let i = 1; i <= totalPages; i++) {
        pages.push(i);
      }
    } else {
      // Always show first 3 pages
      pages.push(1, 2, 3);

      // Add ellipsis and last page if there are more pages
      if (totalPages > 3) {
        if (currentPage > 4) {
          pages.push('...');
        }

        // Show current page if it's beyond page 3 and not the last page
        if (currentPage > 3 && currentPage < totalPages) {
          pages.push(currentPage);
        }

        // Add ellipsis before last page if needed
        if (currentPage < totalPages - 1) {
          pages.push('...');
        }

        // Always show last page
        pages.push(totalPages);
      }
    }

    return pages;
  };

  // Get status badge color
  const getStatusColor = (status) => {
    switch (status) {
      case 'Active':
        return 'bg-emerald-100 text-emerald-700 border-emerald-200';
      case 'Upcoming':
        return 'bg-blue-100 text-blue-700 border-blue-200';
      default:
        return 'bg-gray-100 text-gray-700 border-gray-200';
    }
  };

  // Handle course card click - show detail modal
  const handleCourseClick = (course) => {
    setSelectedCourse(course);
    setShowDetailModal(true);
  };

  // Handle start course - navigate to course player
  const handleStartCourse = (course) => {
    setShowDetailModal(false);
    navigate(`/student/courses/${course.course_id}/learn`);
  };

  return (
    <>
      {/* Course Detail Modal */}
      <CourseDetailModal
        course={selectedCourse}
        isOpen={showDetailModal}
        onClose={() => setShowDetailModal(false)}
        onStartCourse={handleStartCourse}
      />
      <div className="min-h-screen bg-gray-50 p-4 sm:p-6 lg:p-8">
        <div className="max-w-7xl mx-auto">
          {/* Initial Loading State - Full Page Loader */}
          {loading && initialLoad && (
            <div className="flex flex-col items-center justify-center min-h-[80vh]">
              <motion.div
                initial={{ opacity: 0, scale: 0.8 }}
                animate={{ opacity: 1, scale: 1 }}
                transition={{ duration: 0.5 }}
                className="text-center"
              >
                <div className="relative">
                  <div className="inline-block animate-spin rounded-full h-16 w-16 border-4 border-indigo-200 border-t-indigo-600"></div>
                  <img
                    src="/assets/HomePage/RMLogo.webp"
                    alt="RareMinds Logo"
                    className="absolute top-1/2 left-1/2 transform -translate-x-1/2 -translate-y-1/2 w-8 h-8 object-contain"
                  />
                </div>
                <motion.div
                  initial={{ opacity: 0, y: 10 }}
                  animate={{ opacity: 1, y: 0 }}
                  transition={{ delay: 0.3 }}
                  className="mt-6"
                >
                  <p className="text-xl font-semibold text-gray-800 mb-2">Loading Courses...</p>
                  <p className="text-sm text-gray-500 flex items-center justify-center gap-2">
                    Powered by <span className="font-semibold text-indigo-600">RareMinds</span>
                  </p>
                </motion.div>
              </motion.div>
            </div>
          )}

          {/* Header with Tabs */}
          {!initialLoad && (
            <div className="mb-8">
              {/* Tab Navigation with Subheadings */}
              <div className="bg-white rounded-xl shadow-sm border border-gray-200 p-2">
                <div className="grid grid-cols-1 md:grid-cols-2 gap-2">
                  {/* Courses Tab */}
                  <button
                    onClick={() => setActiveTab('courses')}
                    className={`relative text-left p-4 rounded-lg transition-all ${
                      activeTab === 'courses'
                        ? 'bg-gradient-to-r from-indigo-50 to-blue-50 shadow-md'
                        : 'bg-white hover:bg-gray-50'
                    }`}
                  >
                    <div className="flex items-start gap-3">
                      <div className={`p-2 rounded-lg ${
                        activeTab === 'courses' ? 'bg-indigo-600' : 'bg-gray-100'
                      }`}>
                        <BookOpen className={`w-6 h-6 ${
                          activeTab === 'courses' ? 'text-white' : 'text-gray-600'
                        }`} />
                      </div>
                      <div className="flex-1">
                        <h1 className={`font-bold text-2xl ${
                          activeTab === 'courses' ? 'text-indigo-600' : 'text-gray-900'
                        }`}>
                          Courses
                        </h1>
                        <p className="text-sm text-gray-600 mt-1">
                          Explore and enroll in courses to enhance your skills
                        </p>
                      </div>
                    </div>
                  </button>

                  {/* Weekly Learning Progress Tab */}
                  <button
                    onClick={() => setActiveTab('progress')}
                    className={`relative text-left p-4 rounded-lg transition-all ${
                      activeTab === 'progress'
                        ? 'bg-gradient-to-r from-indigo-50 to-blue-50 shadow-md'
                        : 'bg-white hover:bg-gray-50'
                    }`}
                  >
                    <div className="flex items-start gap-3">
                      <div className={`p-2 rounded-lg ${
                        activeTab === 'progress' ? 'bg-indigo-600' : 'bg-gray-100'
                      }`}>
                        <TrendingUp className={`w-6 h-6 ${
                          activeTab === 'progress' ? 'text-white' : 'text-gray-600'
                        }`} />
                      </div>
                      <div className="flex-1">
                        <h1 className={`font-bold text-lg ${
                          activeTab === 'progress' ? 'text-indigo-600' : 'text-gray-900'
                        }`}>
                          Weekly Learning Progress
                        </h1>
                        <p className="text-sm text-gray-600 mt-1">
                          Track your learning activity and achievements
                        </p>
                      </div>
                    </div>
                  </button>
                </div>
              </div>
            </div>
          )}

<<<<<<< HEAD
        {/* Weekly Learning Progress Tab - Keep mounted to prevent re-fetching */}
        {!loading && (
          <div className={activeTab === 'progress' ? 'block' : 'hidden'}>
            <WeeklyLearningTracker />
          </div>
=======
        {/* Weekly Learning Progress Tab */}
        {!initialLoad && activeTab === 'progress' && (
          <WeeklyLearningTracker />
>>>>>>> 6e73533a
        )}

        {/* Courses Tab Content */}
        {/* Search and Filters */}
        {!initialLoad && activeTab === 'courses' && (
          <div className="mb-6 flex flex-col lg:flex-row items-center gap-4">
            {/* Search Bar */}
            <div className="flex-1 w-full">
              <SearchBar
                value={searchTerm}
                onChange={setSearchTerm}
                onDebouncedChange={setDebouncedSearch}
                debounceMs={500}
                placeholder="Search courses by title, code, or description..."
                size="lg"
                className="shadow-sm"
              />
            </div>

            {/* Filters */}
            <div className="flex gap-2 items-center w-full lg:w-auto flex-wrap">
              {/* Status Filter */}
              <select
                value={filterStatus}
                onChange={(e) => setFilterStatus(e.target.value)}
                className="h-12 px-4 bg-white border border-gray-300 rounded-lg focus:outline-none focus:ring-2 focus:ring-indigo-500 shadow-sm flex-1 lg:flex-none lg:min-w-[150px]"
              >
                <option value="all">All Status</option>
                <option value="Active">Active</option>
                <option value="Upcoming">Upcoming</option>
              </select>

              {/* Sort By Filter */}
              <div className="relative flex-1 lg:flex-none lg:min-w-[150px]">
                <ArrowDownAZ className="absolute left-3 top-1/2 -translate-y-1/2 text-gray-400 w-5 h-5 pointer-events-none" />
                <select
                  value={sortBy}
                  onChange={(e) => setSortBy(e.target.value)}
                  className="h-12 pl-10 pr-4 w-full bg-white border border-gray-300 rounded-lg focus:outline-none focus:ring-2 focus:ring-indigo-500 shadow-sm"
                >
                  <option value="created_at">Newest First</option>
                  <option value="title">Name (A-Z)</option>
                  <option value="enrollment_count">Most Popular</option>
                </select>
              </div>

              {/* View Mode Toggle */}
              <div className="flex border border-gray-300 rounded-lg overflow-hidden h-12 bg-white shadow-sm">
                <button
                  onClick={() => setViewMode('grid')}
                  className={`px-4 flex items-center justify-center ${viewMode === 'grid' ? 'bg-indigo-600 text-white' : 'bg-white text-gray-600 hover:bg-gray-50'}`}
                >
                  <Grid3x3 className="w-5 h-5" />
                </button>
                <button
                  onClick={() => setViewMode('list')}
                  className={`px-4 flex items-center justify-center ${viewMode === 'list' ? 'bg-indigo-600 text-white' : 'bg-white text-gray-600 hover:bg-gray-50'}`}
                >
                  <List className="w-5 h-5" />
                </button>
              </div>

              {/* Clear Filters Button */}
              {(filterStatus !== 'all' || searchTerm !== '' || sortBy !== 'created_at') && (
                <button
                  onClick={() => {
                    setFilterStatus('all');
                    setSearchTerm('');
                    setDebouncedSearch('');
                    setSortBy('created_at');
                  }}
                  className="h-12 px-4 bg-gray-100 text-gray-700 rounded-lg hover:bg-gray-200 transition-colors whitespace-nowrap"
                >
                  Clear Filters
                </button>
              )}
            </div>
          </div>
        )}

        {/* Empty State */}
        {!loading && !initialLoad && activeTab === 'courses' && filteredCourses.length === 0 && (
          <Card className="text-center py-12 shadow-sm border border-gray-200">
            <CardContent>
              <BookOpen className="w-16 h-16 text-gray-400 mx-auto mb-4" />
              <h3 className="text-xl font-semibold text-gray-900 mb-2">No courses found</h3>
              <p className="text-gray-600">
                {searchTerm ? 'Try adjusting your search terms' : 'No courses available at the moment'}
              </p>
            </CardContent>
          </Card>
        )}

        {/* Skeleton Loading - Grid View */}
        {loading && !initialLoad && activeTab === 'courses' && viewMode === 'grid' && (
          <div className="grid grid-cols-1 md:grid-cols-2 lg:grid-cols-3 gap-6">
            {[1, 2, 3, 4, 5, 6].map((i) => (
              <div key={i} className="animate-pulse">
                <Card className="h-full border border-gray-200 overflow-hidden">
                  <div className="h-40 bg-gradient-to-br from-gray-200 to-gray-300"></div>
                  <CardHeader className="pb-3">
                    <div className="flex items-start justify-between mb-2">
                      <div className="h-6 bg-gray-200 rounded w-20"></div>
                      <div className="h-4 bg-gray-200 rounded w-16"></div>
                    </div>
                    <div className="h-6 bg-gray-300 rounded w-3/4 mb-2"></div>
                    <div className="h-4 bg-gray-200 rounded w-full"></div>
                  </CardHeader>
                  <CardContent className="space-y-4">
                    <div className="h-4 bg-gray-200 rounded w-full"></div>
                    <div className="h-4 bg-gray-200 rounded w-5/6"></div>
                    <div className="flex items-center gap-4">
                      <div className="h-4 bg-gray-200 rounded w-20"></div>
                      <div className="h-4 bg-gray-200 rounded w-16"></div>
                    </div>
                    <div className="h-10 bg-gray-200 rounded w-full"></div>
                  </CardContent>
                </Card>
              </div>
            ))}
          </div>
        )}

        {/* Courses Grid View */}
        {!loading && activeTab === 'courses' && viewMode === 'grid' && currentCourses.length > 0 && (
          <div className="grid grid-cols-1 md:grid-cols-2 lg:grid-cols-3 gap-6">
            {currentCourses.map((course) => (
              <motion.div
                key={course.course_id}
                initial={{ opacity: 0, y: 20 }}
                animate={{ opacity: 1, y: 0 }}
                transition={{ duration: 0.3 }}
                whileHover={{ y: -8, transition: { duration: 0.2 } }}
              >
                <Card className="h-full hover:shadow-lg transition-all duration-200 border border-gray-200 overflow-hidden group">
                  {/* Course Thumbnail */}
                  {course.thumbnail && (
                    <div className="h-40 overflow-hidden bg-gradient-to-br from-indigo-500 to-purple-600 relative">
                      {(course.thumbnail.startsWith('http') || course.thumbnail.startsWith('data:')) ? (
                        <motion.img
                          src={course.thumbnail}
                          alt={course.title}
                          className="w-full h-full object-cover"
                          whileHover={{ scale: 1.05 }}
                          transition={{ duration: 0.3 }}
                        />
                      ) : (
                        <div className="w-full h-full flex items-center justify-center">
                          <BookOpen className="h-16 w-16 text-white opacity-90" />
                        </div>
                      )}
                      {/* Badges */}
                      <div className="absolute top-2 left-2 flex gap-2">
                        {enrolledCourseIds.has(course.course_id) && (
                          <motion.div
                            initial={{ scale: 0 }}
                            animate={{ scale: 1 }}
                          >
                            <Badge className="bg-gradient-to-r from-emerald-500 to-green-500 text-white border-0 shadow-lg font-semibold px-3 py-1">
                              Enrolled
                            </Badge>
                          </motion.div>
                        )}
                        {isNewCourse(course.created_at) && (
                          <motion.div
                            initial={{ scale: 0 }}
                            animate={{ scale: 1 }}
                          >
                            <Badge className="bg-gradient-to-r from-pink-500 to-rose-500 text-white border-0 shadow-lg font-semibold px-3 py-1">
                              NEW
                            </Badge>
                          </motion.div>
                        )}
                      </div>
                    </div>
                  )}

                  <CardHeader className="pb-3">
                    <div className="flex items-start justify-between mb-2">
                      <div className="flex gap-2 flex-wrap">
                        <Badge className={`${getStatusColor(course.status)} border`}>
                          {course.status}
                        </Badge>
                        {/* {enrolledCourseIds.has(course.course_id) && (
                          <Badge className="bg-gradient-to-r from-emerald-500 to-green-500 text-white border-0 font-semibold">
                            Enrolled
                          </Badge>
                        )} */}
                        {!course.thumbnail && isNewCourse(course.created_at) && (
                          <Badge className="bg-gradient-to-r from-pink-500 to-rose-500 text-white border-0 font-semibold">
                            NEW
                          </Badge>
                        )}
                      </div>
                      <span className="text-xs font-medium text-gray-500">{course.code}</span>
                    </div>
                    <CardTitle className="text-lg line-clamp-2">{course.title}</CardTitle>
                  </CardHeader>

                  <CardContent className="space-y-4">
                    <p className="text-sm text-gray-600 line-clamp-3">{course.description}</p>

                    <div className="flex items-center gap-4 text-sm text-gray-600">
                      <div className="flex items-center gap-1">
                        <Clock className="w-4 h-4" />
                        <span>{course.duration}</span>
                      </div>
                      <div className="flex items-center gap-1">
                        <Users className="w-4 h-4" />
                        <span>{course.enrollment_count || 0}</span>
                      </div>
                    </div>

                    {/* Educator Info */}
                    {course.educator_name && (
                      <div className="flex items-center gap-2 pt-2 border-t border-gray-100">
                        <div className="w-8 h-8 rounded-full bg-gradient-to-r from-indigo-500 to-purple-500 flex items-center justify-center text-white font-semibold text-sm">
                          {course.educator_name.charAt(0).toUpperCase()}
                        </div>
                        <div>
                          <p className="text-xs text-gray-500">Instructor</p>
                          <p className="text-sm font-medium text-gray-900">{course.educator_name}</p>
                        </div>
                      </div>
                    )}

                    <Button
                      onClick={() => handleCourseClick(course)}
                      className="w-full bg-indigo-600 hover:bg-indigo-700 text-white"
                    >
                      View Course Details
                    </Button>
                  </CardContent>
                </Card>
              </motion.div>
            ))}
          </div>
        )}

        {/* Skeleton Loading - List View */}
        {loading && !initialLoad && activeTab === 'courses' && viewMode === 'list' && (
          <div className="space-y-4">
            {[1, 2, 3, 4, 5, 6].map((i) => (
              <div key={i} className="animate-pulse">
                <Card className="border-0">
                  <CardContent className="p-6">
                    <div className="flex flex-col lg:flex-row gap-6">
                      <div className="w-full lg:w-48 h-32 flex-shrink-0 rounded-lg bg-gradient-to-br from-gray-200 to-gray-300"></div>
                      <div className="flex-1 space-y-4">
                        <div className="flex items-start justify-between">
                          <div className="space-y-2 flex-1">
                            <div className="h-6 bg-gray-300 rounded w-2/3"></div>
                            <div className="h-4 bg-gray-200 rounded w-32"></div>
                          </div>
                        </div>
                        <div className="space-y-2">
                          <div className="h-4 bg-gray-200 rounded w-full"></div>
                          <div className="h-4 bg-gray-200 rounded w-5/6"></div>
                        </div>
                        <div className="flex items-center gap-6">
                          <div className="h-4 bg-gray-200 rounded w-24"></div>
                          <div className="h-4 bg-gray-200 rounded w-20"></div>
                        </div>
                        <div className="h-10 bg-gray-200 rounded w-40"></div>
                      </div>
                    </div>
                  </CardContent>
                </Card>
              </div>
            ))}
          </div>
        )}

        {/* Courses List View */}
        {!loading && activeTab === 'courses' && viewMode === 'list' && currentCourses.length > 0 && (
          <div className="space-y-4">
            {currentCourses.map((course) => (
              <motion.div
                key={course.course_id}
                initial={{ opacity: 0, x: -20 }}
                animate={{ opacity: 1, x: 0 }}
                transition={{ duration: 0.3 }}
              >
                <Card className="hover:shadow-lg transition-all duration-200 border-0">
                  <CardContent className="p-6">
                    <div className="flex flex-col lg:flex-row gap-6">
                      {/* Thumbnail */}
                      {course.thumbnail && (
                        <div className="w-full lg:w-48 h-32 flex-shrink-0 rounded-lg overflow-hidden bg-gradient-to-br from-indigo-500 to-purple-600 relative">
                          {(course.thumbnail.startsWith('http') || course.thumbnail.startsWith('data:')) ? (
                            <img
                              src={course.thumbnail}
                              alt={course.title}
                              className="w-full h-full object-cover"
                            />
                          ) : (
                            <div className="w-full h-full flex items-center justify-center">
                              <BookOpen className="h-12 w-12 text-white opacity-90" />
                            </div>
                          )}
                          {/* Badges */}
                          <div className="absolute top-2 left-2 flex gap-2">
                            {enrolledCourseIds.has(course.course_id) && (
                              <Badge className="bg-gradient-to-r from-emerald-500 to-green-500 text-white border-0 shadow-lg font-semibold px-3 py-1">
                                Enrolled
                              </Badge>
                            )}
                            {isNewCourse(course.created_at) && (
                              <Badge className="bg-gradient-to-r from-pink-500 to-rose-500 text-white border-0 shadow-lg font-semibold px-3 py-1">
                                NEW
                              </Badge>
                            )}
                          </div>
                        </div>
                      )}

                      {/* Course Info */}
                      <div className="flex-1">
                        <div className="flex items-start justify-between mb-2">
                          <div>
                            <div className="flex items-center gap-3 mb-2 flex-wrap">
                              <h3 className="text-xl font-bold text-gray-900">{course.title}</h3>
                              <Badge className={`${getStatusColor(course.status)} border`}>
                                {course.status}
                              </Badge>
                              {/* {enrolledCourseIds.has(course.course_id) && (
                                <Badge className="bg-gradient-to-r from-emerald-500 to-green-500 text-white border-0 font-semibold">
                                  Enrolled
                                </Badge>
                              )} */}
                              {!course.thumbnail && isNewCourse(course.created_at) && (
                                <Badge className="bg-gradient-to-r from-pink-500 to-rose-500 text-white border-0 font-semibold">
                                  NEW
                                </Badge>
                              )}
                            </div>
                            <p className="text-sm text-gray-500">Course Code: {course.code}</p>
                          </div>
                        </div>

                        <p className="text-gray-600 mb-4 line-clamp-2">{course.description}</p>

                        <div className="flex items-center gap-6 text-sm text-gray-600 mb-4">
                          <div className="flex items-center gap-2">
                            <Clock className="w-4 h-4" />
                            <span>{course.duration}</span>
                          </div>
                          <div className="flex items-center gap-2">
                            <Users className="w-4 h-4" />
                            <span>{course.enrollment_count || 0} students</span>
                          </div>
                          {course.educator_name && (
                            <div className="flex items-center gap-2">
                              <div className="w-6 h-6 rounded-full bg-gradient-to-r from-indigo-500 to-purple-500 flex items-center justify-center text-white text-xs font-semibold">
                                {course.educator_name.charAt(0).toUpperCase()}
                              </div>
                              <span>{course.educator_name}</span>
                            </div>
                          )}
                        </div>

                        <Button
                          onClick={() => handleCourseClick(course)}
                          className="bg-indigo-600 hover:bg-indigo-700 text-white"
                        >
                          View Course Details
                        </Button>
                      </div>
                    </div>
                  </CardContent>
                </Card>
              </motion.div>
            ))}
          </div>
        )}

        {/* Pagination */}
        {!loading && !initialLoad && activeTab === 'courses' && filteredCourses.length > 0 && totalPages > 1 && (
          <motion.div
            initial={{ opacity: 0, y: 20 }}
            animate={{ opacity: 1, y: 0 }}
            transition={{ duration: 0.3 }}
            className="mt-8 flex justify-center items-center gap-2"
          >
            {/* Previous Button */}
            <Button
              onClick={() => setCurrentPage(prev => Math.max(prev - 1, 1))}
              disabled={currentPage === 1}
              className={`px-3 py-2 ${
                currentPage === 1
                  ? 'bg-gray-200 text-gray-400 cursor-not-allowed'
                  : 'bg-white text-indigo-600 hover:bg-indigo-50 border border-indigo-200'
              }`}
            >
              <ChevronLeft className="w-5 h-5" />
            </Button>

            {/* Page Numbers */}
            <div className="flex gap-2">
              {getPageNumbers().map((pageNum, index) => (
                <React.Fragment key={index}>
                  {pageNum === '...' ? (
                    <span className="px-3 py-2 text-gray-500">...</span>
                  ) : (
                    <Button
                      onClick={() => setCurrentPage(pageNum)}
                      className={`px-4 py-2 min-w-[40px] ${
                        currentPage === pageNum
                          ? 'bg-indigo-600 text-white hover:bg-indigo-700'
                          : 'bg-white text-gray-700 hover:bg-gray-50 border border-gray-300'
                      }`}
                    >
                      {pageNum}
                    </Button>
                  )}
                </React.Fragment>
              ))}
            </div>

            {/* Next Button */}
            <Button
              onClick={() => setCurrentPage(prev => Math.min(prev + 1, totalPages))}
              disabled={currentPage === totalPages}
              className={`px-3 py-2 ${
                currentPage === totalPages
                  ? 'bg-gray-200 text-gray-400 cursor-not-allowed'
                  : 'bg-white text-indigo-600 hover:bg-indigo-50 border border-indigo-200'
              }`}
            >
              <ChevronRight className="w-5 h-5" />
            </Button>

            {/* Page Info */}
            <span className="ml-4 text-sm text-gray-600">
              Page {currentPage} of {totalPages}
            </span>
          </motion.div>
        )}
        </div>
      </div>
    </>
  );
};

export default Courses;<|MERGE_RESOLUTION|>--- conflicted
+++ resolved
@@ -70,11 +70,7 @@
       hasFetchedEnrollmentsRef.current = true;
       fetchEnrollments();
     }
-<<<<<<< HEAD
   }, [user?.email]);
-=======
-  }, [user, debouncedSearch, filterStatus, sortBy]);
->>>>>>> 6e73533a
 
   const fetchCourses = useCallback(async () => {
     // Prevent duplicate fetches
@@ -369,17 +365,11 @@
             </div>
           )}
 
-<<<<<<< HEAD
         {/* Weekly Learning Progress Tab - Keep mounted to prevent re-fetching */}
         {!loading && (
           <div className={activeTab === 'progress' ? 'block' : 'hidden'}>
             <WeeklyLearningTracker />
           </div>
-=======
-        {/* Weekly Learning Progress Tab */}
-        {!initialLoad && activeTab === 'progress' && (
-          <WeeklyLearningTracker />
->>>>>>> 6e73533a
         )}
 
         {/* Courses Tab Content */}
