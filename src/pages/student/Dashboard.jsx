import React, { useState, useEffect, useMemo } from "react";
import { useLocation } from "react-router-dom";
import {
  Card,
  CardContent,
  CardHeader,
  CardTitle,
} from "../../components/Students/components/ui/card";
import { Button } from "../../components/Students/components/ui/button";
import { Badge } from "../../components/Students/components/ui/badge";
import {
  TrendingUp,
  CheckCircle,
  Star,
  ExternalLink,
  Edit,
  Calendar,
  Award,
  Eye,
  Users,
  Code,
  MessageCircle,
  QrCode,
  FolderGit2,
  Medal,
  Briefcase,
  MapPin,
  Clock,
  Building2,
  Sparkles,
  Target,
  BookOpen,
  Trophy,
  ChevronRight,
  Link,
  Github,
  Presentation,
  Video,
  File,
  FileText,
  ClipboardList,
} from "lucide-react";
import {
  suggestions,
  educationData,
  trainingData,
  experienceData,
  technicalSkills,
  softSkills,
} from "../../components/Students/data/mockData";
import {
  EducationEditModal,
  TrainingEditModal,
  ExperienceEditModal,
  SkillsEditModal,
  ProjectsEditModal,
  CertificatesEditModal,
} from "../../components/Students/components/ProfileEditModals";
import { useStudentDataByEmail } from "../../hooks/useStudentDataByEmail";
import { useOpportunities } from "../../hooks/useOpportunities";
import { useStudentRealtimeActivities } from "../../hooks/useStudentRealtimeActivities";
import { useAIRecommendations } from "../../hooks/useAIRecommendations";
import { supabase } from "../../lib/supabaseClient";
import { useStudentMessageNotifications } from "../../hooks/useStudentMessageNotifications";
import { useStudentUnreadCount } from "../../hooks/useStudentMessages";
import { Toaster } from "react-hot-toast";
import AchievementsTimeline from "../../components/Students/components/AchievementsTimeline";
import RecentUpdatesCard from "../../components/Students/components/RecentUpdatesCard";
import { useStudentAchievements } from "../../hooks/useStudentAchievements";
import { useNavigate } from "react-router-dom";
import { useStudentLearning } from "../../hooks/useStudentLearning";
import { useStudentCertificates } from "../../hooks/useStudentCertificates";
import { useStudentProjects } from "../../hooks/useStudentProjects";
import AnalyticsView from "../../components/Students/components/AnalyticsView";
import { BarChart3, LayoutDashboard } from "lucide-react";
import { useAssessmentRecommendations } from "../../hooks/useAssessmentRecommendations";
import TrainingRecommendations from "../../components/Students/components/TrainingRecommendations";
// Debug utilities removed for production cleanliness

const StudentDashboard = () => {
  const location = useLocation();
  const navigate = useNavigate();

  // State for view toggle (dashboard or analytics)
  const [activeView, setActiveView] = useState('dashboard'); // 'dashboard' or 'analytics'

  // Check if viewing someone else's profile (from QR scan)
  const isViewingOthersProfile =
    location.pathname.includes("/student/profile/");

  // For sticky Recent Updates: show only one when Suggested Next Steps touches it
  const [showAllRecentUpdates, setShowAllRecentUpdates] = useState(false);
  // Remove sticky when showing all
  const [recentUpdatesSticky, setRecentUpdatesSticky] = useState(true);
  const [recentUpdatesCollapsed, setRecentUpdatesCollapsed] = useState(false);

  // Intersection observer for Suggested Next Steps and Recent Updates
  const recentUpdatesRef = React.useRef(null);
  const suggestedNextStepsRef = React.useRef(null);

  useEffect(() => {
    if (!recentUpdatesRef.current || !suggestedNextStepsRef.current) return;
    const handleScroll = () => {
      const recentRect = recentUpdatesRef.current.getBoundingClientRect();
      const suggestedRect =
        suggestedNextStepsRef.current.getBoundingClientRect();
      // If bottom of Recent Updates is below top of Suggested Next Steps (they touch/overlap)
      if (recentRect.bottom >= suggestedRect.top) {
        setRecentUpdatesCollapsed(true);
      } else {
        setRecentUpdatesCollapsed(false);
      }
    };
    window.addEventListener("scroll", handleScroll, { passive: true });
    return () => window.removeEventListener("scroll", handleScroll);
  }, []);
  // Navigation state for card ordering
  const [activeNavItem, setActiveNavItem] = useState(() => {
    // Check if coming from Header nav
    const storedNav = localStorage.getItem("dashboardActiveNav");
    return storedNav || "opportunities";
  }); // Default to opportunities

  // Clear dashboardActiveNav after using it (so future visits default to opportunities)
  useEffect(() => {
    if (localStorage.getItem("dashboardActiveNav")) {
      localStorage.removeItem("dashboardActiveNav");
    }
  }, []);

  // Use authenticated student data instead of localStorage
  // Get user email from localStorage or context (customize as needed)
  const userEmail = localStorage.getItem("userEmail");

  // Use the same hook as ProfileEditSection for fetching and updating
  const {
    studentData,
    loading: authStudentLoading,
    error: authStudentError,
    refresh,
    updateProfile,
    updateEducation,
    updateTraining,
    updateExperience,
    updateTechnicalSkills,
    updateSoftSkills,
    updateProjects,
    updateCertificates,
  } = useStudentDataByEmail(userEmail);

  // Get student ID for messaging
  const studentId = studentData?.id;

  // Fetch data from separate tables
  const {
    learning: tableTraining, // Renamed from training to learning in hook
    loading: trainingLoading,
    error: trainingError,
    refresh: refreshTraining
  } = useStudentLearning(studentId, !!studentId && !isViewingOthersProfile);

  const {
    certificates: tableCertificates,
    loading: certificatesLoading,
    error: certificatesError,
    refresh: refreshCertificates
  } = useStudentCertificates(studentId, !!studentId && !isViewingOthersProfile);

  const {
    projects: tableProjects,
    loading: projectsLoading,
    error: projectsError,
    refresh: refreshProjects
  } = useStudentProjects(studentId, !!studentId && !isViewingOthersProfile);

  // Setup message notifications with hot-toast
  useStudentMessageNotifications({
    studentId,
    enabled: !!studentId && !isViewingOthersProfile,
    playSound: true,
    onMessageReceived: () => {
      // Refresh Recent Updates to show new message activity
      setTimeout(() => {
        refreshRecentUpdates();
      }, 1000);
    },
  });

  // Get unread message count with realtime updates
  const { unreadCount } = useStudentUnreadCount(
    studentId,
    !!studentId && !isViewingOthersProfile
  );

  // Fetch achievements and badges from separate tables
  const {
    achievements,
    badges,
    loading: achievementsLoading,
  } = useStudentAchievements(studentId, userEmail);

    const {
    recommendations: assessmentRecommendations,
    loading: recommendationsLoading,
    hasAssessment,
  } = useAssessmentRecommendations(studentId, !!studentId && !isViewingOthersProfile);

  const [activeModal, setActiveModal] = useState(null);
  const [userData, setUserData] = useState({
    education: educationData,
    training: trainingData,
    experience: experienceData,
    technicalSkills: technicalSkills,
    softSkills: softSkills,
    projects: [],
    certificates: [],
  });
  const [showAllEducation, setShowAllEducation] = useState(false);
  const [showAllExperience, setShowAllExperience] = useState(false);
  const [showAllOpportunities, setShowAllOpportunities] = useState(false);
  const [showAllSoftSkills, setShowAllSoftSkills] = useState(false);
  const [showAllTechnicalSkills, setShowAllTechnicalSkills] = useState(false);
  const [showAllTraining, setShowAllTraining] = useState(false);
  const [showAllProjects, setShowAllProjects] = useState(false);
  const [showAllCertificates, setShowAllCertificates] = useState(false);

  // Generate QR code value once and keep it constant
  const qrCodeValue = React.useMemo(() => {
    const email = userEmail || "student";
    return `${window.location.origin}/student/profile/${email}`;
  }, [userEmail]);

  // Memoize studentSkills to prevent infinite re-renders
  const studentSkills = useMemo(() => {
    return (
      studentData?.profile?.technicalSkills?.map((skill) => skill.name) || []
    );
  }, [studentData?.profile?.technicalSkills]);

  const enabledProjects = useMemo(() => {
    // Prioritize table data over profile data
    const projectsData = Array.isArray(tableProjects) && tableProjects.length > 0
      ? tableProjects
      : userData.projects;
    if (!Array.isArray(projectsData)) return [];
    return projectsData.filter((project) => project && project.enabled !== false);
  }, [tableProjects, userData.projects]);

  const enabledCertificates = useMemo(() => {
    // Prioritize table data over profile data
    const certificatesData = Array.isArray(tableCertificates) && tableCertificates.length > 0
      ? tableCertificates
      : userData.certificates;
    if (!Array.isArray(certificatesData)) return [];
    return certificatesData.filter((cert) => cert && cert.enabled !== false);
  }, [tableCertificates, userData.certificates]);

  // Fetch opportunities data from Supabase
  const {
    opportunities,
    loading: opportunitiesLoading,
    error: opportunitiesError,
    refreshOpportunities,
  } = useOpportunities({
    fetchOnMount: true,
    activeOnly: false, // Changed to false to see all opportunities
    studentSkills: studentSkills,
  });

  // AI Job Recommendations - Vector-based matching with top 3 results
  const {
    recommendations: matchedJobs,
    loading: matchingLoading,
    error: matchingError,
    refreshRecommendations: refreshMatches,
    cached,
    fallback,
    trackView,
    trackApply,
    getMatchReasons,
  } = useAIRecommendations({
    studentId: studentData?.id,
    enabled: !isViewingOthersProfile,
    autoFetch: true,
    limit: 4
  });

  // Fetch recent updates data from recruitment tables (student-specific)
  const {
    activities: recentUpdates,
    isLoading: recentUpdatesLoading,
    isError: recentUpdatesError,
    refetch: refreshRecentUpdates,
    isConnected: realtimeConnected,
  } = useStudentRealtimeActivities(userEmail, 10);

  // Debug log for authentication and student data
  useEffect(() => {
    console.log({
      studentData: studentData?.id,
      loading: authStudentLoading,
      error: authStudentError,
    });
  }, [studentData, authStudentLoading, authStudentError]);

  // Debug log for opportunities
  useEffect(() => {
    console.log({
      opportunities,
      loading: opportunitiesLoading,
      error: opportunitiesError,
      count: opportunities?.length,
    });
  }, [opportunities, opportunitiesLoading, opportunitiesError]);

  // Debug log for recent updates
  useEffect(() => {
    console.log({
      recentUpdates,
      loading: recentUpdatesLoading,
      error: recentUpdatesError,
      count: recentUpdates?.length,
      userEmail,
    });
  }, [recentUpdates, recentUpdatesLoading, recentUpdatesError, userEmail]);

  // Poll for new opportunities and refresh Recent Updates
  useEffect(() => {
    if (!userEmail || isViewingOthersProfile) return;

    // Subscribe to real-time changes in opportunities table
    const channel = supabase
      .channel("opportunities-changes")
      .on(
        "postgres_changes",
        {
          event: "INSERT",
          schema: "public",
          table: "opportunities",
        },
        (payload) => {
          // Refresh opportunities list
          refreshOpportunities();

          // Refresh Recent Updates to show the new opportunity
          setTimeout(() => {
            console.log(
              "🔄 Refreshing Recent Updates after new opportunity..."
            );
            refreshRecentUpdates();
          }, 1000); // Small delay to ensure DB trigger has fired
        }
      )
      .on(
        "postgres_changes",
        {
          event: "UPDATE",
          schema: "public",
          table: "opportunities",
        },
        (payload) => {
          refreshOpportunities();
        }
      )
      .subscribe();

    // Cleanup subscription on unmount
    return () => {
      supabase.removeChannel(channel);
    };
  }, [userEmail, isViewingOthersProfile]);

  // Direct Supabase test
  useEffect(() => {
    const testSupabaseDirectly = async () => {
      try {
        console.log({
          url: import.meta.env.VITE_SUPABASE_URL ? "Set" : "Missing",
          key: import.meta.env.VITE_SUPABASE_ANON_KEY ? "Set" : "Missing",
        });

        const { data, error, count } = await supabase
          .from("opportunities")
          .select("*", { count: "exact" });

        // Run debug for recent updates (commented out to prevent automatic execution)
        // await debugRecentUpdates();
        console.log(
          "ℹ️ To debug recent updates, run: await window.debugRecentUpdates() in console"
        );
      } catch (err) {
        console.error("🧪 Direct test error:", err);
      }
    };

    testSupabaseDirectly();
  }, []);

  // Update userData when real student data is loaded
  useEffect(() => {
    if (studentData) {
      setUserData({
        education: Array.isArray(studentData.education)
          ? studentData.education
          : [],
        training: Array.isArray(tableTraining) && tableTraining.length > 0
          ? tableTraining
          : Array.isArray(studentData.training)
            ? studentData.training
            : [],
        experience: Array.isArray(studentData.experience)
          ? studentData.experience
          : [],
        technicalSkills: Array.isArray(studentData.technicalSkills)
          ? studentData.technicalSkills
          : [],
        softSkills: Array.isArray(studentData.softSkills)
          ? studentData.softSkills
          : [],
        projects: Array.isArray(tableProjects) && tableProjects.length > 0
          ? tableProjects
          : Array.isArray(studentData.projects)
            ? studentData.projects
            : Array.isArray(studentData.profile?.projects)
              ? studentData.profile.projects
              : [],
        certificates: Array.isArray(tableCertificates) && tableCertificates.length > 0
          ? tableCertificates
          : Array.isArray(studentData.certificates)
            ? studentData.certificates
            : Array.isArray(studentData.profile?.certificates)
              ? studentData.profile.certificates
              : [],
      });
    }
  }, [studentData, tableTraining, tableCertificates, tableProjects]);

  // Save handler with DB update logic (like ProfileEditSection)
  const handleSave = async (section, data) => {
    // Immediately update UI
    setUserData((prev) => ({
      ...prev,
      [section]: data,
    }));

    // Save to Supabase if studentData exists
    if (userEmail && studentData?.profile) {
      try {
        let result;
        switch (section) {
          case "education":
            result = await updateEducation(data);
            break;
          case "training":
            result = await updateTraining(data);
            break;
          case "experience":
            result = await updateExperience(data);
            break;
          case "technicalSkills":
            result = await updateTechnicalSkills(data);
            break;
          case "softSkills":
            result = await updateSoftSkills(data);
            break;
          case "projects":
            result = await updateProjects(data); // Use dedicated function
            break;
          case "certificates":
            result = await updateCertificates(data);
            break;
          case "personalInfo":
            result = await updateProfile(data);
            break;
          default:
            return;
        }
        if (result?.success) {
          // Refresh from database to ensure sync
          await refresh();

          // Refresh table data based on section
          if (section === 'training') {
            refreshTraining();
          } else if (section === 'certificates') {
            refreshCertificates();
          } else if (section === 'projects') {
            refreshProjects();
          }

          // Refresh Recent Updates to show the new activity
          refreshRecentUpdates();
        }
      } catch (err) {
        console.error("Error saving:", err);
      }
    }
  };

  const renderStars = (level) => {
    return [...Array(5)].map((_, i) => (
      <Star
        key={i}
        className={`w-4 h-4 ${i < level ? "fill-[#FFD700] text-[#FFD700]" : "text-gray-300"
          }`}
      />
    ));
  };

  // Helper function to get skill level text
  const getSkillLevelText = (level) => {
    if (level >= 5) return "Expert";
    if (level >= 4) return "Advanced";
    if (level >= 3) return "Intermediate";
    if (level >= 1) return "Beginner";
    return "Beginner";
  };

  // Helper function to get skill level badge color
  const getSkillLevelColor = (level) => {
    if (level >= 5) return "bg-purple-100 text-purple-700 border-purple-300";
    if (level >= 4) return "bg-blue-100 text-blue-700 border-blue-300";
    if (level >= 3) return "bg-green-100 text-green-700 border-green-300";
    if (level >= 1) return "bg-yellow-100 text-yellow-700 border-yellow-300";
    return "bg-gray-100 text-gray-700 border-gray-300";
  };

  const TruncatedText = ({ text, maxLength = 120 }) => {
    const [expanded, setExpanded] = useState(false);

    if (!text) return null;

    if (text.length <= maxLength) {
      return <p className="text-sm text-gray-700 leading-relaxed">{text}</p>;
    }

    const truncated = text.slice(0, maxLength) + "...";

    return (
      <div className="text-sm text-gray-700 leading-relaxed">
        {expanded ? text : truncated}
        <button
          onClick={() => setExpanded((v) => !v)}
          className="text-blue-600 ml-1 hover:underline font-medium text-xs"
        >
          {expanded ? "Show Less" : "Read More"}
        </button>
      </div>
    );
  };

  // Determine institution info from student data (using individual columns)
  const institutionInfo = React.useMemo(() => {
    // Debug: Log student data structure
    console.log('🏫 Institution Debug:', {
      school_id: studentData?.school_id,
      university_college_id: studentData?.university_college_id,
      university: studentData?.university, // Individual column
      college_school_name: studentData?.college_school_name, // Individual column
      school: studentData?.school,
      universityCollege: studentData?.universityCollege,
    });

    // Priority: school_id takes precedence if both exist
    if (studentData?.school_id && studentData?.school) {
      return {
        type: 'School',
        name: studentData.school.name,
        code: studentData.school.code,
        city: studentData.school.city,
        state: studentData.school.state,
      };
    } else if (studentData?.university_college_id && studentData?.universityCollege) {
      // University college with parent university info
      const college = studentData.universityCollege;
      const university = college.universities; // nested university data
      return {
        type: 'University College',
        name: college.name,
        code: college.code,
        universityName: university?.name,
        city: university?.district, // Location comes from parent university
        state: university?.state,
      };
    } else if (studentData?.university || studentData?.college_school_name) {
      // Fallback to individual columns if no foreign key relationships
      return {
        type: 'Institution',
        name: studentData.college_school_name || studentData.university,
        code: 'N/A',
        city: studentData.city,
        state: studentData.state,
      };
    }

    // Fallback: Show error if ID exists but data is null (broken foreign key)
    if (studentData?.school_id && !studentData?.school) {
      console.error('⚠️ School ID exists but school data is null. School may have been deleted.');
      return {
        type: 'School',
        name: 'School Not Found',
        code: 'N/A',
        city: null,
        state: null,
        error: true,
      };
    }

    return null;
  }, [studentData]);

  // Card components for dynamic ordering
  const allCards = {
    // institution: institutionInfo && (
    //   <Card
    //     key="institution"
    //     className="h-full bg-gradient-to-br from-indigo-50 to-blue-50 rounded-xl border-2 border-indigo-200 hover:border-indigo-400 transition-all duration-200 shadow-md hover:shadow-lg"
    //   >
    //     <CardHeader className="px-6 py-4 border-b border-indigo-100">
    //       <CardTitle className="flex items-center gap-3">
    //         <div className="w-10 h-10 rounded-lg bg-gradient-to-br from-indigo-500 to-blue-500 flex items-center justify-center shadow-md">
    //           <Building2 className="w-5 h-5 text-white" />
    //         </div>
    //         <span className="text-lg font-semibold text-gray-900">
    //           {institutionInfo.type}
    //         </span>
    //       </CardTitle>
    //     </CardHeader>
    //     <CardContent className="p-6">
    //       <div className="space-y-4">
    //         <div>
    //           <h3 className="text-2xl font-bold text-gray-900 mb-1">
    //             {institutionInfo.name}
    //           </h3>
    //           {institutionInfo.universityName && (
    //             <p className="text-sm text-gray-600 mb-1">
    //               {institutionInfo.universityName}
    //             </p>
    //           )}
    //           {institutionInfo.code && (
    //             <p className="text-sm text-indigo-600 font-medium">
    //               Code: {institutionInfo.code}
    //             </p>
    //           )}
    //         </div>
    //         {(institutionInfo.city || institutionInfo.state) && (
    //           <div className="flex items-center gap-2 text-gray-600">
    //             <MapPin className="w-4 h-4" />
    //             <span className="text-sm">
    //               {[institutionInfo.city, institutionInfo.state]
    //                 .filter(Boolean)
    //                 .join(', ')}
    //             </span>
    //           </div>
    //         )}
    //       </div>
    //     </CardContent>
    //   </Card>
    // ),
        assessment: (
      <Card
        key="assessment"
        className="h-full bg-white rounded-xl border border-gray-200 hover:border-blue-400 transition-all duration-200 shadow-sm hover:shadow-md"
      >
        <CardHeader className="px-6 py-4 border-b border-gray-100">
          <div className="flex items-center w-full justify-between">
            <CardTitle className="flex items-center gap-3 m-0 p-0">
              <div className="w-10 h-10 rounded-lg bg-blue-50 flex items-center justify-center">
                <ClipboardList className="w-5 h-5 text-blue-600" />
              </div>
              <span className="text-lg font-semibold text-gray-900">
                Assessment Test
              </span>
              <Badge className="bg-blue-50 text-blue-700 px-2.5 py-0.5 rounded-md text-xs font-medium ml-2">
                Recommended
              </Badge>
            </CardTitle>
          </div>
        </CardHeader>
        <CardContent className="p-6 space-y-3">
          <p className="text-gray-700 text-sm leading-relaxed">
            Take our comprehensive assessment to discover your strengths and get a personalized career roadmap.
          </p>

          <div className="flex items-center gap-4 text-xs text-gray-600 font-medium">
            <div className="flex items-center gap-1.5 bg-gray-100 px-2.5 py-1 rounded-md">
              <Target className="w-3.5 h-3.5" />
              <span>Skill Analysis</span>
            </div>
          </div>

          <Button
            onClick={() => navigate("/student/assessment/test")}
            className="w-full bg-blue-600 hover:bg-blue-700 text-white font-medium shadow-sm hover:shadow transition-all mt-4"
          >
            Start Assessment
            <ChevronRight className="w-4 h-4 ml-2" />
          </Button>
        </CardContent>
      </Card>
    ),
    opportunities: (
      <Card
        key="opportunities"
        className="h-full bg-white rounded-xl border border-gray-200 hover:border-blue-400 transition-all duration-200 shadow-sm hover:shadow-md"
      >
        <CardHeader className="px-6 py-4 border-b border-gray-100">
          <CardTitle className="flex items-center justify-between">
            <div className="flex items-center gap-3">
              <div className="w-10 h-10 rounded-lg bg-blue-50 flex items-center justify-center">
                <ExternalLink className="w-5 h-5 text-blue-600" />
              </div>
              <span className="text-lg font-semibold text-gray-900">
                Opportunities
              </span>
            </div>
          </CardTitle>
        </CardHeader>
        <CardContent className="pt-4 p-6 space-y-3">
          {(() => {
            console.log({
              loading: opportunitiesLoading,
              error: opportunitiesError,
              opportunities,
              count: opportunities?.length,
            });
            return null;
          })()}
          {opportunitiesLoading ? (
            <div className="flex justify-center items-center py-8">
              <div className="animate-spin rounded-full h-8 w-8 border-b-2 border-blue-600"></div>
            </div>
          ) : opportunitiesError ? (
            <div className="text-center py-8">
              <p className="text-red-600 mb-3 font-medium">
                Failed to load opportunities
              </p>
              <Button
                onClick={refreshOpportunities}
                size="sm"
                className="bg-blue-600 hover:bg-blue-700 text-white rounded-lg transition-all"
              >
                Retry
              </Button>
            </div>
          ) : opportunities.length === 0 ? (
            <div className="text-center py-8">
              <p className="text-slate-500 font-medium">
                No opportunities available at the moment
              </p>
            </div>
          ) : (() => {
            // Filter opportunities based on student type
            const isSchoolStudent = studentData?.school_id || studentData?.school_class_id;
            const isUniversityStudent = studentData?.university_college_id || studentData?.universityId;

            // Fallback: Check education level if database fields are not available
            const hasHighSchoolOnly = userData.education.length > 0 &&
              userData.education.every(edu =>
                edu.level && edu.level.toLowerCase().includes('high school')
              );

            let filteredOpportunities = opportunities;

            if (isSchoolStudent || hasHighSchoolOnly) {
              // School students: Show only internships (employment_type = 'internship')
              filteredOpportunities = opportunities.filter(opp =>
                opp.employment_type && opp.employment_type.toLowerCase() === 'internship'
              );
            } else if (isUniversityStudent) {
              // University students: Show intern level and other experience levels (but not school internships)
              filteredOpportunities = opportunities.filter(opp =>
                opp.experience_level && (
                  opp.experience_level.toLowerCase().includes('intern') ||
                  opp.experience_level.toLowerCase().includes('entry') ||
                  opp.experience_level.toLowerCase().includes('mid') ||
                  opp.experience_level.toLowerCase().includes('senior') ||
                  opp.experience_level.toLowerCase().includes('lead')
                )
              );
            }

            return (showAllOpportunities
              ? filteredOpportunities
              : filteredOpportunities.slice(0, 2)
            ).map((opp, idx) => (
              <div
                key={opp.id || `${opp.title}-${opp.company_name}-${idx}`}
                className="p-4 rounded-lg bg-gray-50 border border-gray-200 hover:bg-white hover:border-blue-300 transition-all"
              >
                <h4 className="font-semibold text-gray-900 text-base mb-1">
                  {opp.title}
                </h4>
                <p className="text-blue-600 text-sm font-medium mb-3">
                  {opp.company_name}
                </p>
                <div className="flex items-center justify-between">
                  <Badge className="bg-gray-200 text-gray-700 hover:bg-gray-200 text-xs font-medium px-3 py-1">
                    {opp.employment_type}
                  </Badge>
                  {opp.application_link ? (
                    <a
                      href={opp.application_link}
                      target="_blank"
                      rel="noopener noreferrer"
                      className="inline-block"
                    >
                      <Button
                        size="sm"
                        className="bg-blue-600 hover:bg-blue-700 text-white font-medium px-5 py-2 text-sm rounded-md transition-colors"
                      >
                        Apply Now
                      </Button>
                    </a>
                  ) : (
                    <Button
                      size="sm"
                      className="bg-blue-600 hover:bg-blue-700 text-white font-medium px-5 py-2 text-sm rounded-md transition-colors"
                    >
                      Apply Now
                    </Button>
                  )}
                </div>
              </div>
            ))
          })()}
          {(() => {
            // Use the same filtering logic for the count
            const isSchoolStudent = studentData?.school_id || studentData?.school_class_id;
            const isUniversityStudent = studentData?.university_college_id || studentData?.universityId;
            const hasHighSchoolOnly = userData.education.length > 0 &&
              userData.education.every(edu =>
                edu.level && edu.level.toLowerCase().includes('high school')
              );

            let filteredOpportunities = opportunities;

            if (isSchoolStudent || hasHighSchoolOnly) {
              filteredOpportunities = opportunities.filter(opp =>
                opp.employment_type && opp.employment_type.toLowerCase() === 'internship'
              );
            } else if (isUniversityStudent) {
              filteredOpportunities = opportunities.filter(opp =>
                opp.experience_level && (
                  opp.experience_level.toLowerCase().includes('intern') ||
                  opp.experience_level.toLowerCase().includes('entry') ||
                  opp.experience_level.toLowerCase().includes('mid') ||
                  opp.experience_level.toLowerCase().includes('senior') ||
                  opp.experience_level.toLowerCase().includes('lead')
                )
              );
            }

            return filteredOpportunities.length > 2 && (
              <Button
                variant="outline"
                onClick={() => setShowAllOpportunities((v) => !v)}
                className="w-full border border-gray-300 text-gray-700 hover:bg-gray-50 hover:border-gray-400 font-medium text-sm rounded-md transition-all"
              >
                {showAllOpportunities
                  ? "Show Less"
                  : `View All Opportunities (${filteredOpportunities.length})`}
              </Button>
            );
          })()}
        </CardContent>
      </Card>
    ),
    technicalSkills: (
      <Card
        key="technicalSkills"
        className="h-full bg-white rounded-xl border border-gray-200 hover:border-blue-400 transition-all duration-200 shadow-sm hover:shadow-md"
      >
        <CardHeader className="px-6 py-4 border-b border-gray-100">
          <div className="flex items-center w-full justify-between">
            <CardTitle className="flex items-center gap-3 m-0 p-0">
              <div className="w-10 h-10 rounded-lg bg-blue-50 flex items-center justify-center">
                <Code className="w-5 h-5 text-blue-600" />
              </div>
              <span className="text-lg font-semibold text-gray-900">
                Technical Skills
              </span>
            </CardTitle>
            <button
              className="p-2 rounded-md hover:bg-gray-100 transition-colors"
              title="Edit Technical Skills"
              onClick={() => setActiveModal("technicalSkills")}
            >
              <Edit className="w-4 h-4 text-gray-600" />
            </button>
          </div>
        </CardHeader>
        <CardContent className="pt-4 p-6 space-y-3">
          {userData.technicalSkills.filter(
            (skill) => skill.enabled !== false && skill.approval_status === 'approved' || skill.approval_status === 'verified'
          ).length === 0 ? (
            <div className="text-center py-8">
              <p className="text-slate-500 font-medium">
                No technical skills have been added or verified.
              </p>
            </div>
          ) : (
            (showAllTechnicalSkills
              ? userData.technicalSkills.filter(
                (skill) => skill.enabled !== false && skill.approval_status === 'approved' || skill.approval_status === 'verified'
              )
              : userData.technicalSkills
                .filter((skill) => skill.enabled !== false && skill.approval_status === 'approved' || skill.approval_status === 'verified')
                .slice(0, 2)
            ).map((skill, idx) => (
              <div
                key={skill.id || `tech-skill-${idx}`}
                className="p-4 rounded-lg bg-gray-50 border border-gray-200 hover:bg-white hover:border-blue-300 transition-all"
              >
                <div className="flex items-start justify-between">
                  <div key={`tech-skill-info-${skill.id}`} className="flex-1">
                    <h4 className="font-semibold text-gray-900 text-base mb-1">
                      {skill.name}
                    </h4>
                    <p className="text-xs text-gray-600 font-medium mb-2">
                      {skill.category}
                    </p>
                    <div className="flex items-center gap-2">
                      <Badge
                        className={`px-2.5 py-1 text-xs font-semibold rounded-md border ${getSkillLevelColor(
                          skill.level
                        )}`}
                      >
                        {getSkillLevelText(skill.level)}
                      </Badge>
                      <div className="flex gap-0.5">
                        {renderStars(skill.level)}
                      </div>
                    </div>
                  </div>
                </div>
              </div>
            ))
          )}
          {userData.technicalSkills.filter((skill) => skill.enabled !== false && skill.approval_status === 'approved' || skill.approval_status === 'verified')
            .length > 2 && (
              <Button
                variant="outline"
                onClick={() => setShowAllTechnicalSkills((v) => !v)}
                className="w-full border border-gray-300 text-gray-700 hover:bg-gray-50 hover:border-gray-400 font-medium text-sm rounded-md transition-all"
              >
                {showAllTechnicalSkills
                  ? "Show Less"
                  : "View All Technical Skills"}
              </Button>
            )}
        </CardContent>
      </Card>
    ),
    projects: (
      <Card
        key="projects"
        className="h-full bg-white rounded-xl border border-gray-200 hover:border-blue-400 transition-all duration-200 shadow-sm hover:shadow-md"
      >
        <CardHeader className="px-6 py-4 border-b border-gray-100">
          <div className="flex items-center w-full justify-between">
            <CardTitle className="flex items-center gap-3 m-0 p-0">
              <div className="w-10 h-10 rounded-lg bg-blue-50 flex items-center justify-center">
                <FolderGit2 className="w-5 h-5 text-blue-600" />
              </div>
              <span className="text-lg font-semibold text-gray-900">
                Projects
              </span>
              <Badge className="bg-blue-50 text-blue-700 px-2.5 py-0.5 rounded-md text-xs font-medium ml-2">
                {enabledProjects.length}
              </Badge>
            </CardTitle>
            <button
              className="p-2 rounded-md hover:bg-gray-100 transition-colors"
              title="Manage Projects"
              onClick={() => setActiveModal("projects")}
            >
              <Edit className="w-4 h-4 text-gray-600" />
            </button>
          </div>
        </CardHeader>
        <CardContent className="pt-4 p-6 space-y-3">
          {enabledProjects.length === 0 ? (
            <div className="text-center py-8">
              <p className="text-slate-500 font-medium">
                No projects added yet
              </p>
            </div>
          ) : (
            (showAllProjects
              ? enabledProjects
              : enabledProjects.slice(0, 2)
            ).map((project, idx) => {
              const techList = Array.isArray(project.tech)
                ? project.tech
                : Array.isArray(project.technologies)
                  ? project.technologies
                  : Array.isArray(project.tech_stack)
                    ? project.tech_stack
                    : Array.isArray(project.skills)
                      ? project.skills
                      : [];

              return (
                <div
                  key={project.id || `project-${idx}`}
                  className={`p-4 rounded-lg bg-gray-50 border border-gray-200 hover:bg-white hover:border-blue-300 transition-all space-y-3 ${project.enabled ? "" : "opacity-75"
                    }`}
                >
                  {/* First row: Title + Status */}
                  <div className="flex items-center justify-between gap-3">
                    <h4 className="font-semibold text-gray-900 text-base">
                      {project.title || project.name || "Untitled Project"}
                    </h4>
                    {project.status && (
                      <Badge className="bg-green-100 text-green-700 px-2.5 py-1 rounded-md text-xs font-medium whitespace-nowrap">
                        {project.status}
                      </Badge>
                    )}
                  </div>

                  {/* Second row: Organization + Duration */}
                  <div className="flex items-center justify-between gap-3">
                    {(project.organization ||
                      project.company ||
                      project.client) && (
                        <p className="text-sm text-blue-600 font-medium truncate">
                          {project.organization ||
                            project.company ||
                            project.client}
                        </p>
                      )}
                    {(project.duration ||
                      project.timeline ||
                      project.period) && (
                        <p className="text-xs text-gray-600 whitespace-nowrap">
                          {project.duration || project.timeline || project.period}
                        </p>
                      )}
                  </div>

                  {/* Description */}
                  {project.description && (
                    <TruncatedText text={project.description} maxLength={120} />
                  )}

                  {/* Tech stack */}
                  {techList.length > 0 && (
                    <div className="flex flex-wrap gap-2">
                      {techList.map((tech, techIdx) => (
                        <span
                          key={`${project.id || idx}-tech-${techIdx}`}
                          className="px-3 py-1 rounded-full bg-blue-50 text-blue-700 text-xs font-medium"
                        >
                          {tech}
                        </span>
                      ))}
                    </div>
                  )}

                  {/* Resource Buttons */}
                  <div className="flex flex-wrap gap-2 pt-1">
                    {project.demo_link && (
                      <Button
                        asChild
                        variant="outline"
                        size="sm"
                        className="text-blue-600 border-blue-200 hover:bg-blue-50"
                      >
                        <a
                          href={project.demo_link}
                          target="_blank"
                          rel="noopener noreferrer"
                        >
                          <Link className="w-4 h-4 mr-1" /> Demo
                        </a>
                      </Button>
                    )}
                    {project.github_link && (
                      <Button
                        asChild
                        variant="outline"
                        size="sm"
                        className="text-gray-700 border-gray-300 hover:bg-gray-100"
                      >
                        <a
                          href={
                            project.github_url ||
                            project.github_link ||
                            project.github
                          }
                          target="_blank"
                          rel="noopener noreferrer"
                        >
                          <Github className="w-4 h-4 mr-1" /> GitHub
                        </a>
                      </Button>
                    )}
                    {project.video_url && (
                      <Button
                        asChild
                        variant="outline"
                        size="sm"
                        className="text-red-600 border-red-200 hover:bg-red-50"
                      >
                        <a
                          href={project.video_url}
                          target="_blank"
                          rel="noopener noreferrer"
                        >
                          <Video className="w-4 h-4 mr-1" /> Video
                        </a>
                      </Button>
                    )}
                    {project.ppt_url && (
                      <Button
                        asChild
                        variant="outline"
                        size="sm"
                        className="text-purple-600 border-purple-200 hover:bg-purple-50"
                      >
                        <a
                          href={project.ppt_url}
                          target="_blank"
                          rel="noopener noreferrer"
                        >
                          <Presentation className="w-4 h-4 mr-1" /> PPT
                        </a>
                      </Button>
                    )}
                    {project.certificate_url && (
                      <Button
                        asChild
                        variant="outline"
                        size="sm"
                        className="text-green-600 border-green-200 hover:bg-green-50"
                      >
                        <a
                          href={project.certificate_url}
                          target="_blank"
                          rel="noopener noreferrer"
                        >
                          <FileText className="w-4 h-4 mr-1" /> Certificate
                        </a>
                      </Button>
                    )}
                  </div>
                </div>
              );
            })
          )}

          {enabledProjects.length > 2 && (
            <Button
              variant="outline"
              onClick={() => setShowAllProjects((v) => !v)}
              className="w-full border border-gray-300 text-gray-700 hover:bg-gray-50 hover:border-gray-400 font-medium text-sm rounded-md transition-all"
            >
              {showAllProjects
                ? "Show Less"
                : `View All Projects (${enabledProjects.length})`}
            </Button>
          )}
        </CardContent>
      </Card>
    ),
    education: (
      <Card
        key="education"
        className="h-full bg-white rounded-xl border border-gray-200 hover:border-blue-400 transition-all duration-200 shadow-sm hover:shadow-md"
      >
        <CardHeader className="px-6 py-4 border-b border-gray-100">
          <div className="flex items-center w-full justify-between">
            <CardTitle className="flex items-center gap-3 m-0 p-0">
              <div className="w-10 h-10 rounded-lg bg-blue-50 flex items-center justify-center">
                <Award className="w-5 h-5 text-blue-600" />
              </div>
              <span className="text-lg font-semibold text-gray-900">
                Education
              </span>
              <Badge className="bg-blue-50 text-blue-700 px-2.5 py-0.5 rounded-md text-xs font-medium ml-2">
                {
                  userData.education.filter(
                    (education) =>
                      education.enabled !== false &&
                      (education.approval_status === "verified" || education.approval_status === "approved")
                  ).length
                }
              </Badge>
            </CardTitle>
            <button
              className="p-2 rounded-md hover:bg-gray-100 transition-colors"
              title="Edit Education"
              onClick={() => setActiveModal("education")}
            >
              <Edit className="w-4 h-4 text-gray-600" />
            </button>
          </div>
        </CardHeader>
        <CardContent className="pt-4 p-6 space-y-3">
          {(showAllEducation
            ? userData.education.filter(
              (education) =>
                education.enabled !== false &&
                (education.approval_status === "verified" || education.approval_status === "approved")
            )
            : userData.education
              .filter((education) =>
                education.enabled !== false &&
                (education.approval_status === "verified" || education.approval_status === "approved")
              )
              .slice(0, 2)
          ).map((education, idx) => (
            <div
              key={education.id || `edu-${idx}`}
              className="p-4 rounded-lg bg-gray-50 border border-gray-200 hover:bg-white hover:border-blue-300 transition-all"
            >
              <div className="flex items-center justify-between mb-3">
                <div>
                  <h4 className="font-semibold text-gray-900 text-base mb-0.5">
                    {education.degree || "N/A"}
                  </h4>
                  <p className="text-gray-600 text-sm">
                    {education.university || "N/A"}
                  </p>
                </div>
                <Badge
                  className={`px-2.5 py-1 text-xs font-medium rounded-md ${education.status === "ongoing"
                    ? "bg-blue-100 text-blue-700"
                    : "bg-green-100 text-green-700"
                    }`}
                >
                  {education.status || "N/A"}
                </Badge>
              </div>
              <div className="flex gap-6 text-xs">
                <div key={`edu-level-${education.id}`}>
                  <p className="text-gray-500 mb-0.5">Level</p>
                  <p className="font-medium text-gray-900">
                    {education.level || "N/A"}
                  </p>
                </div>
                <div key={`edu-year-${education.id}`}>
                  <p className="text-gray-500 mb-0.5">Year</p>
                  <p className="font-medium text-gray-900">
                    {education.yearOfPassing || "N/A"}
                  </p>
                </div>
                <div key={`edu-grade-${education.id}`}>
                  <p className="text-gray-500 mb-0.5">Grade</p>
                  <p className="font-medium text-gray-900">
                    {education.cgpa || "N/A"}
                  </p>
                </div>
              </div>
            </div>
          ))}
          {userData.education.filter((education) =>
            education.enabled !== false &&
            (education.approval_status === "verified" || education.approval_status === "approved")
          ).length > 2 && (
              <Button
                variant="outline"
                onClick={() => setShowAllEducation((v) => !v)}
                className="w-full border border-gray-300 text-gray-700 hover:bg-gray-50 hover:border-gray-400 font-medium text-sm rounded-md transition-all"
              >
                {showAllEducation ? "Show Less" : "View All Qualifications"}
              </Button>
            )}
        </CardContent>
      </Card>
    ),
    training: (
      <Card
        key="training"
        className="h-full bg-white rounded-xl border border-gray-200 hover:border-blue-400 transition-all duration-200 shadow-sm hover:shadow-md"
      >
        <CardHeader className="px-6 py-4 border-b border-gray-100">
          <div className="flex items-center w-full justify-between">
            <CardTitle className="flex items-center gap-3 m-0 p-0">
              <div className="w-10 h-10 rounded-lg bg-blue-50 flex items-center justify-center">
                <Code className="w-5 h-5 text-blue-600" />
              </div>
              <span className="text-lg font-semibold text-gray-900">Training</span>
            </CardTitle>
            <button
              className="p-2 rounded-md hover:bg-gray-100 transition-colors"
              title="Edit Training"
              onClick={() => setActiveModal("training")}
            >
              <Edit className="w-4 h-4 text-gray-600" />
            </button>
          </div>
        </CardHeader>
<CardContent className="pt-4 p-6 space-y-4">
          {/* AI-Powered Recommendations Section - TOP */}
          {hasAssessment && assessmentRecommendations && (
            <div className="mb-4">
              <TrainingRecommendations recommendations={assessmentRecommendations} />
            </div>
          )}

          {/* No Assessment CTA - TOP */}
          {!hasAssessment && !recommendationsLoading && (
            <div className="bg-gradient-to-br from-blue-50 to-blue-50 rounded-lg p-4 border-2 border-dashed border-blue-300 mb-4">
              <div className="flex items-start gap-3">
                <div className="w-10 h-10 rounded-lg bg-gradient-to-br from-blue-500 to-blue-500 flex items-center justify-center flex-shrink-0">
                  <Sparkles className="w-5 h-5 text-white" />
                </div>
                <div className="flex-1">
                  <h4 className="text-sm font-bold text-gray-900 mb-1">
                    Get Personalized Recommendations
                  </h4>
                  <p className="text-xs text-gray-600 mb-3">
                    Take our assessment to receive AI-powered course recommendations tailored to your career goals and skills.
                  </p>
                  <Button
                    onClick={() => navigate("/student/assessment/test")}
                    size="sm"
                    className="bg-gradient-to-r from-blue-600 to-blue-600 hover:from-blue-700 hover:to-blue-700 text-white text-xs font-semibold"
                  >
                    Take Assessment
                    <ChevronRight className="w-3.5 h-3.5 ml-1" />
                  </Button>
                </div>
              </div>
            </div>
          )}

<<<<<<< HEAD
        <CardContent className="pt-4 p-6 space-y-4">
=======
          {/* Training Courses List - BOTTOM */}
          {/* {(showAllTraining
        ? userData.training.filter((t) => t.enabled !== false)
        : userData.training.filter((t) => t.enabled !== false).slice(0, 2)
      ).map((training, idx) => { */}
>>>>>>> c4308ad8
          {(showAllTraining
            ? userData.training.filter((t) => t.enabled !== false && (t.approval_status === "verified" || t.approval_status === "approved"))
            : userData.training.filter((t) => t.enabled !== false && (t.approval_status === "verified" || t.approval_status === "approved")).slice(0, 2)
          ).map((training, idx) => {
            // Calculate progress
            const statusLower = (training.status || "").toLowerCase();
            let progressValue = 0;
            if (statusLower === "completed") {
              progressValue = 100;
            } else if (training.total_modules > 0) {
              const completed = Math.min(training.completed_modules, training.total_modules);
              progressValue = Math.round((completed / training.total_modules) * 100);
            }

            return (
              <div
                key={training.id || `training-${training.course}-${idx}`}
                className="p-4 rounded-xl bg-gray-50 border border-gray-200 hover:bg-white hover:border-blue-300 transition-all duration-200"
              >
                {/* Header */}
                <div className="flex items-center justify-between mb-2">
                  <h4 className="font-semibold text-gray-900 text-base truncate max-w-[75%]">
                    {training.course}
                  </h4>
                  <Badge
                    className={`px-2.5 py-1 text-xs font-medium rounded-md ${training.status === "completed"
                      ? "bg-green-100 text-green-700"
                      : "bg-blue-100 text-blue-700"
                      }`}
                  >
                    {training.status === "completed" ? "Completed" : "Ongoing"}
                  </Badge>
                </div>

                {/* Meta info */}
                <div className="text-xs text-gray-600 mb-2 space-y-1">
                  {training.provider && (
                    <div className="flex items-center gap-1.5">
                      <BookOpen className="w-3.5 h-3.5 text-gray-500" />
                      <span>{training.provider}</span>
                    </div>
                  )}
                  {training.duration && (
                    <div className="flex items-center gap-1.5">
                      <Calendar className="w-3.5 h-3.5 text-gray-500" />
                      <span>{training.duration}</span>
                    </div>
                  )}
                </div>

                {/* Progress bar */}
                {(training.total_modules > 0 || training.completed_modules > 0 || training.hours_spent > 0) && (
                  <div className="mt-2">
                    {/* Progress Header */}
                    <div className="flex justify-between items-center text-xs font-medium text-gray-700 mb-1">
                      <span>Progress</span>
                      <span className="text-blue-600">{progressValue}%</span>
                    </div>

                    {/* Progress Bar */}
                    <div className="w-full h-2.5 bg-gray-200 rounded-full overflow-hidden">
                      <div
                        className="h-2.5 bg-gradient-to-r from-blue-500 to-indigo-500 rounded-full transition-all duration-500 ease-out"
                        style={{ width: `${progressValue}%` }}
                      />
                    </div>

                    {/* Modules & Hours Info */}
                    <div className="text-xs text-gray-500 mt-1 space-x-2">
                      {training.completed_modules != null && training.total_modules != null && (
                        <span>
                          Modules: {training.completed_modules}/{training.total_modules}
                        </span>
                      )}
                      {training.hours_spent != null && <span>Hours Spent: {training.hours_spent}</span>}
                    </div>
                  </div>
                )}

                {/* Skills */}
                {Array.isArray(training.skills) && training.skills.length > 0 && (
                  <div className="mt-3">
                    <p className="text-xs font-semibold text-gray-700 mb-1">Skills Covered:</p>
                    <div className="flex flex-wrap gap-2">
                      {(training.showAllSkills ? training.skills : training.skills.slice(0, 4)).map(
                        (skill, i) => (
                          <span
                            key={`skill-${training.id}-${i}`}
                            className="px-2.5 py-1 text-[11px] rounded-md bg-blue-50 text-blue-700 font-medium"
                          >
                            {skill}
                          </span>
                        )
                      )}
                    </div>
                    {training.skills.length > 4 && (
                      <button
                        onClick={() =>
                          setUserData((prev) => ({
                            ...prev,
                            training: prev.training.map((t) =>
                              t.id === training.id ? { ...t, showAllSkills: !t.showAllSkills } : t
                            ),
                          }))
                        }
                        className="text-xs text-blue-600 hover:text-blue-800 mt-1"
                      >
                        {training.showAllSkills
                          ? "Show Less"
                          : `Show All (${training.skills.length})`}
                      </button>
                    )}
                  </div>
                )}
              </div>
            );
          })}

          {/* Show More / Less Button */}
          {userData.training.filter((t) => t.enabled !== false).length > 2 && (
            <Button
              variant="outline"
              onClick={() => setShowAllTraining((v) => !v)}
              className="w-full border border-gray-300 text-gray-700 hover:bg-gray-50 hover:border-gray-400 font-medium text-sm rounded-md transition-all"
            >
              {showAllTraining ? "Show Less" : "View All Courses"}
            </Button>
          )}
        </CardContent>
      </Card>
    ),
    certificates: (
      <Card
        key="certificates"
        className="h-full bg-white rounded-xl border border-gray-200 hover:border-blue-400 transition-all duration-200 shadow-sm hover:shadow-md"
      >
        <CardHeader className="px-6 py-4 border-b border-gray-100">
          <div className="flex items-center w-full justify-between">
            <CardTitle className="flex items-center gap-3 m-0 p-0">
              <div className="w-10 h-10 rounded-lg bg-blue-50 flex items-center justify-center">
                <Medal className="w-5 h-5 text-blue-600" />
              </div>
              <span className="text-lg font-semibold text-gray-900">
                Certificates
              </span>
              <Badge className="bg-blue-50 text-blue-700 px-2.5 py-0.5 rounded-md text-xs font-medium ml-2">
                {enabledCertificates.length}
              </Badge>
            </CardTitle>
            <button
              className="p-2 rounded-md hover:bg-gray-100 transition-colors"
              title="Manage Certificates"
              onClick={() => setActiveModal("certificates")}
            >
              <Edit className="w-4 h-4 text-gray-600" />
            </button>
          </div>
        </CardHeader>
        <CardContent className="p-6 space-y-3">
          {enabledCertificates.length === 0 ? (
            <div className="text-center py-8">
              <p className="text-slate-500 font-medium">
                No certificates uploaded yet
              </p>
            </div>
          ) : (
            (showAllCertificates
              ? enabledCertificates
              : enabledCertificates.slice(0, 2)
            ).map((cert, idx) => {
              const certificateLink =
                cert.link ||
                cert.url ||
                cert.certificateUrl ||
                cert.credentialUrl ||
                cert.viewUrl;
              const issuedOn =
                cert.year || cert.date || cert.issueDate || cert.issuedOn;
              return (
                <div
                  key={cert.id || `certificate-${idx}`}
                  className={`p-4 rounded-lg bg-gray-50 border border-gray-200 hover:bg-white hover:border-blue-300 transition-all space-y-3 ${cert.enabled ? "" : "opacity-75"
                    }`}
                >
                  <div className="flex items-start justify-between gap-3">
                    <div className="space-y-1">
                      <h4 className="font-semibold text-gray-900 text-base">
                        {cert.title ||
                          cert.name ||
                          cert.certificate ||
                          "Certificate"}
                      </h4>
                      <div className="flex items-center justify-between gap-3 mt-2">
                        {(cert.issuer ||
                          cert.organization ||
                          cert.institution) && (
                            <p className="text-sm text-blue-600 font-medium">
                              {cert.issuer ||
                                cert.organization ||
                                cert.institution}
                            </p>
                          )}
                        {issuedOn && (
                          <p className="text-xs text-gray-600">{issuedOn}</p>
                        )}
                      </div>
                      {cert.credentialId && (
                        <div className="text-xs text-gray-500 font-medium">
                          Credential ID: {cert.credentialId}
                        </div>
                      )}
                    </div>
                  </div>
                  {cert.description && (
                    <TruncatedText text={cert.description} maxLength={120} />
                  )}

                  {(cert.level || cert.category || cert.type) && (
                    <div className="flex flex-wrap gap-2">
                      <span className="px-3 py-1 rounded-full bg-amber-50 text-amber-700 text-xs font-medium">
                        {cert.level || cert.category || cert.type}
                      </span>
                    </div>
                  )}

                  {certificateLink && (
                    <div className="pt-1">
                      <a
                        href={certificateLink}
                        target="_blank"
                        rel="noopener noreferrer"
                      >
                        <Button
                          size="sm"
                          className="bg-blue-600 hover:bg-blue-700 text-white font-medium px-5 py-2 text-sm rounded-md transition-colors"
                        >
                          View Credential
                        </Button>
                      </a>
                    </div>
                  )}
                </div>
              );
            })
          )}
          {enabledCertificates.length > 2 && (
            <Button
              variant="outline"
              onClick={() => setShowAllCertificates((v) => !v)}
              className="w-full border border-gray-300 text-gray-700 hover:bg-gray-50 hover:border-gray-400 font-medium text-sm rounded-md transition-all"
            >
              {showAllCertificates
                ? "Show Less"
                : `View All Certificates (${enabledCertificates.length})`}
            </Button>
          )}
        </CardContent>
      </Card>
    ),
       experience: (
      <Card
        key="experience"
        className="h-full bg-white rounded-xl border border-gray-200 hover:border-blue-400 transition-all duration-200 shadow-sm hover:shadow-md"
      >
        <CardHeader className="px-6 py-4 border-b border-gray-100">
          <div className="flex items-center w-full justify-between">
            <CardTitle className="flex items-center gap-3 m-0 p-0">
              <div className="w-10 h-10 rounded-lg bg-blue-50 flex items-center justify-center">
                <Users className="w-5 h-5 text-blue-600" />
              </div>
              <span className="text-lg font-semibold text-gray-900">
                My Experience
              </span>
            </CardTitle>
            <button
              className="p-2 rounded-md hover:bg-gray-100 transition-colors"
              title="Edit Experience"
              onClick={() => setActiveModal("experience")}
            >
              <Edit className="w-4 h-4 text-gray-600" />
            </button>
          </div>
        </CardHeader>
        <CardContent className="p-6 space-y-3">
          {userData.experience
            ?.filter(exp =>
              exp.enabled !== false &&
              (exp.approval_status === "verified" || exp.approval_status === "approved")
            )
            .slice(0, 2)
            .map((exp, index) => (
              <div
                key={index}
                className="p-4 rounded-lg bg-gray-50 border border-gray-200 hover:bg-white hover:border-blue-300 transition-all"
              >
                <div className="flex items-start justify-between">
                  <div className="flex-1">
                    <p className="font-semibold text-gray-900 text-base mb-1">
                      {exp.role}
                    </p>
                    <p className="text-blue-600 text-sm font-medium mb-2">
                      {exp.organization}
                    </p>
                    <p className="text-xs text-gray-600">{exp.duration}</p>
                  </div>
                  {(exp.approval_status === "verified" || exp.approval_status === "approved") && (
                    <Badge className="bg-green-100 text-green-700 px-2.5 py-1 rounded-md text-xs font-medium flex items-center gap-1">
                      <CheckCircle className="w-3 h-3" />
                      Verified
                    </Badge>
                  )}
                </div>
              </div>
            ))}
          
          {userData.experience?.filter(exp =>
            exp.enabled !== false &&
            (exp.approval_status === "verified" || exp.approval_status === "approved")
          ).length > 2 && (
            <Button
              variant="outline"
              onClick={() => navigate('/student/my-experience')}
              className="w-full border border-gray-300 text-gray-700 hover:bg-gray-50 hover:border-gray-400 font-medium text-sm rounded-md transition-all"
            >
              View All Experience
            </Button>
          )}
        </CardContent>
      </Card>
    ),
    softSkills: (
      <Card
        key="softSkills"
        className="h-full bg-white rounded-xl border border-gray-200 hover:border-blue-400 transition-all duration-200 shadow-sm hover:shadow-md"
      >
        <CardHeader className="px-6 py-4 border-b border-gray-100">
          <div className="flex items-center w-full justify-between">
            <CardTitle className="flex items-center gap-3 m-0 p-0">
              <div className="w-10 h-10 rounded-lg bg-blue-50 flex items-center justify-center">
                <MessageCircle className="w-5 h-5 text-blue-600" />
              </div>
              <span className="text-lg font-semibold text-gray-900">
                Soft Skills
              </span>
            </CardTitle>
            <button
              className="p-2 rounded-md hover:bg-gray-100 transition-colors"
              title="Edit Soft Skills"
              onClick={() => setActiveModal("softSkills")}
            >
              <Edit className="w-4 h-4 text-gray-600" />
            </button>
          </div>
        </CardHeader>
        <CardContent className="pt-4 p-6 space-y-3">
          {userData.softSkills.filter((skill) => skill.enabled !== false && skill.approval_status === 'approved' || skill.approval_status === 'verified')
            .length === 0 ? (
            <div className="text-center py-8">
              <p className="text-slate-500 font-medium">
                No soft skills have been added or verified.
              </p>
            </div>
          ) : (
            (showAllSoftSkills
              ? userData.softSkills.filter((skill) => skill.enabled !== false && skill.approval_status === 'approved' || skill.approval_status === 'verified')
              : userData.softSkills
                .filter((skill) => skill.enabled !== false && skill.approval_status === 'approved' || skill.approval_status === 'verified')
                .slice(0, 2)
            ).map((skill, idx) => (
              <div
                key={skill.id || `soft-skill-${idx}`}
                className="p-4 rounded-lg bg-gray-50 border border-gray-200 hover:bg-white hover:border-blue-300 transition-all"
              >
                <div className="flex items-start justify-between">
                  <div key={`skill-info-${skill.id}`} className="flex-1">
                    <h4 className="font-semibold text-gray-900 text-base mb-1">
                      {skill.name}
                    </h4>
                    <p className="text-xs text-gray-600 mb-2">
                      {skill.description}
                    </p>
                    <div className="flex items-center gap-2">
                      <Badge
                        className={`px-2.5 py-1 text-xs font-semibold rounded-md border ${getSkillLevelColor(
                          skill.level
                        )}`}
                      >
                        {getSkillLevelText(skill.level)}
                      </Badge>
                      <div className="flex gap-0.5">
                        {renderStars(skill.level)}
                      </div>
                    </div>
                  </div>
                </div>
              </div>
            ))
          )}
          {userData.softSkills.filter((skill) => skill.enabled !== false && skill.approval_status === 'approved' || skill.approval_status === 'verified')
            .length > 2 && (
              <Button
                variant="outline"
                onClick={() => setShowAllSoftSkills((v) => !v)}
                className="w-full border border-gray-300 text-gray-700 hover:bg-gray-50 hover:border-gray-400 font-medium text-sm rounded-md transition-all"
              >
                {showAllSoftSkills ? "Show Less" : "View All Soft Skills"}
              </Button>
            )}
        </CardContent>
      </Card>
    ),
    achievements: (
      <></>
    ),
  };

  // Define 3x3 grid layout
  const threeByThreeCards = [
    "assessment",
    "trainings", 
    "opportunities",
    "Projects", 
    "Certificates", 
    "My experience",
    "Education", 
    "technicalSkills", 
    "softSkills"
  ];

  // Map the display names to actual card keys
  const cardNameMapping = {
    "assessment": "assessment",
    "trainings": "training",
    "opportunities": "opportunities",
    "Projects": "projects",
    "Certificates": "certificates",
    "My experience": "experience",
    "Education": "education",
    "technicalSkills": "technicalSkills",
    "softSkills": "softSkills"
  };

  const render3x3Grid = () => {
    return (
      <div className="grid grid-cols-1 md:grid-cols-3 gap-5 mb-8">
        {threeByThreeCards.map((cardName, index) => {
          const cardKey = cardNameMapping[cardName];
          const card = allCards[cardKey];
          if (!card) return null;
          
          return (
            <div key={cardName} className="h-full">
              {card}
            </div>
          );
        })}
      </div>
    );
  };

  // Utility to truncate long text and toggle full view

  return (
    <div className="min-h-screen bg-[#F8FAFC] py-8 px-6">
      {/* Hot-toast notification container */}
      <Toaster
        position="top-right"
        toastOptions={{
          style: {
            zIndex: 9999,
          },
          duration: 5000,
        }}
        containerStyle={{
          zIndex: 9999,
        }}
      />

      <div className="max-w-7xl mx-auto">
        {/* View Switcher Tabs */}
        {!isViewingOthersProfile && (
          <div className="mb-6">
            <div className="bg-white rounded-xl shadow-sm border border-gray-200 p-1.5">
              <div className="grid grid-cols-2 gap-2">
                <button
                  onClick={() => setActiveView('dashboard')}
                  className={`flex items-center justify-center gap-2 px-6 py-3 rounded-lg font-semibold transition-all duration-200 ${activeView === 'dashboard'
                    ? 'bg-gradient-to-r from-indigo-600 to-blue-600 text-white shadow-md'
                    : 'bg-transparent text-gray-600 hover:bg-gray-50'
                    }`}
                >
                  <LayoutDashboard className="w-5 h-5" />
                  <span>Dashboard</span>
                </button>
                <button
                  onClick={() => setActiveView('analytics')}
                  className={`flex items-center justify-center gap-2 px-6 py-3 rounded-lg font-semibold transition-all duration-200 ${activeView === 'analytics'
                    ? 'bg-gradient-to-r from-indigo-600 to-blue-600 text-white shadow-md'
                    : 'bg-transparent text-gray-600 hover:bg-gray-50'
                    }`}
                >
                  <BarChart3 className="w-5 h-5" />
                  <span>Analytics</span>
                </button>
              </div>
            </div>
          </div>
        )}

        {/* Conditional Rendering based on active view */}
        {activeView === 'analytics' && !isViewingOthersProfile ? (
          <AnalyticsView studentId={studentData?.id} userEmail={userEmail} />
        ) : (
          <>
            {/* 3x3 Grid Section */}
            {render3x3Grid()}
            
            {/* Separate Section: 2 in a row and 1 column (Suggested Steps and Achievement Timeline) */}
            <div className="grid grid-cols-1 lg:grid-cols-3 gap-6">
              {/* Suggested Steps - 2 columns wide */}
              <div className="lg:col-span-1">
                <Card
                  ref={suggestedNextStepsRef}
                  className="bg-white rounded-xl border border-gray-200 shadow-sm"
                  data-testid="suggested-next-steps-card"
                >
                  <CardHeader className="px-6 py-4 border-b border-gray-100">
                    <div className="flex items-center w-full justify-between">
                      <CardTitle className="flex items-center gap-3 m-0 p-0">
                        <div className="w-10 h-10 rounded-lg bg-gradient-to-br from-amber-50 to-orange-50 flex items-center justify-center border border-amber-200">
                          <Sparkles className="w-5 h-5 text-amber-600" />
                        </div>
                        <span className="text-lg font-semibold text-gray-900">
                          Suggested Steps
                        </span>
                        {matchedJobs.length > 0 && (
                          <Badge className="bg-green-50 text-green-700 px-2.5 py-0.5 rounded-md text-xs font-medium ml-2 flex items-center gap-1">
                            <Target className="w-3 h-3" />
                            {matchedJobs.length} Matches
                          </Badge>
                        )}
                      </CardTitle>
                      <button
                        className="p-2 rounded-md hover:bg-gray-100 transition-colors"
                        title="View All Suggested Steps"
                        onClick={() => navigate("/student/suggested-steps")}
                      >
                        <Eye className="w-4 h-4 text-gray-600" />
                      </button>
                    </div>
                  </CardHeader>
                  <CardContent className="p-6 space-y-3">
                    {matchingLoading ? (
                      <div className="flex items-center justify-center py-8">
                        <div className="animate-spin rounded-full h-8 w-8 border-b-2 border-amber-600"></div>
                        <p className="ml-3 text-sm text-gray-500">
                          Finding best job matches for you...
                        </p>
                      </div>
                    ) : matchingError ? (
                      <div className="p-4 rounded-lg bg-red-50 border border-red-200">
                        <p className="text-sm text-red-700">
                          ⚠️ {matchingError}
                        </p>
                      </div>
                    ) : matchedJobs.length > 0 ? (
                      <>
                        {matchedJobs.slice(0, 4).map((match, idx) => (
                          <div
                            key={match.job_id || `job-match-${idx}`}
                            className="p-4 rounded-xl bg-gradient-to-br from-amber-50 to-orange-50 border border-amber-200 hover:border-amber-300 hover:shadow-md transition-all cursor-pointer group"
                            data-testid={`matched-job-${idx}`}
                            onClick={() => {
                              // Navigate to opportunities page or show details
                              if (match.opportunity?.application_link) {
                                window.open(
                                  match.opportunity.application_link,
                                  "_blank"
                                );
                              }
                            }}
                          >
                            {/* Match Score Badge */}
                            <div className="flex items-start justify-between mb-2">
                              <Badge className="bg-gradient-to-r from-green-500 to-emerald-500 text-white border-0 text-xs font-semibold">
                                {match.match_score}% Match
                              </Badge>
                              <ExternalLink className="w-4 h-4 text-amber-600 opacity-0 group-hover:opacity-100 transition-opacity" />
                            </div>

                            {/* Job Title & Company */}
                            <div className="mb-3">
                              <h4 className="text-base font-bold text-gray-900 mb-1 group-hover:text-amber-700 transition-colors">
                                {match.job_title ||
                                  match.opportunity?.job_title}
                              </h4>
                              <div className="flex items-center gap-2 text-sm text-gray-600">
                                <Building2 className="w-4 h-4" />
                                <span className="font-medium">
                                  {match.company_name ||
                                    match.opportunity?.company_name}
                                </span>
                              </div>

                              {/* Job Details */}
                              {match.opportunity && (
                                <div className="flex flex-wrap items-center gap-3 mb-3 text-xs text-gray-600">
                                  {match.opportunity.employment_type && (
                                    <div className="flex items-center gap-1">
                                      <Briefcase className="w-3.5 h-3.5" />
                                      <span>
                                        {match.opportunity.employment_type}
                                      </span>
                                    </div>
                                  )}
                                  {match.opportunity.location && (
                                    <div className="flex items-center gap-1">
                                      <MapPin className="w-3.5 h-3.5" />
                                      <span>{match.opportunity.location}</span>
                                    </div>
                                  )}
                                  {match.opportunity.deadline && (
                                    <div className="flex items-center gap-1 text-orange-600">
                                      <Clock className="w-3.5 h-3.5" />
                                      <span>
                                        Deadline:{" "}
                                        {new Date(
                                          match.opportunity.deadline
                                        ).toLocaleDateString()}
                                      </span>
                                    </div>
                                  )}
                                </div>
                              )}

                              {/* Match Reason */}
                              <div className="mb-3 p-3 bg-white/60 rounded-lg border border-amber-100">
                                <p className="text-xs text-gray-700 leading-relaxed">
                                  <span className="font-semibold text-amber-700">
                                    Why this matches:{" "}
                                  </span>
                                  {match.match_reason}
                                </p>
                              </div>

                              {/* Key Matching Skills */}
                              {match.key_matching_skills &&
                                match.key_matching_skills.length > 0 && (
                                  <div className="flex flex-wrap gap-1.5 mb-3">
                                    {match.key_matching_skills
                                      .slice(0, 4)
                                      .map((skill, skillIdx) => (
                                        <Badge
                                          key={skillIdx}
                                          variant="secondary"
                                          className="text-xs bg-white/80 text-gray-700 border border-amber-200"
                                        >
                                          {skill}
                                        </Badge>
                                      ))}
                                  </div>
                                )}

                              {/* Recommendation */}
                              {match.recommendation && (
                                <div className="pt-3 border-t border-amber-200/50">
                                  <p className="text-xs text-gray-600 italic">
                                    💡 {match.recommendation}
                                  </p>
                                </div>
                              )}
                            </div>
                          </div>
                        ))}

                        {/* Refresh Button */}
                        <Button
                          variant="outline"
                          size="sm"
                          onClick={refreshMatches}
                          className="w-full mt-2 text-amber-700 border-amber-300 hover:bg-amber-50"
                          data-testid="refresh-matches-button"
                        >
                          <Sparkles className="w-4 h-4 mr-2" />
                          Refresh Job Matches
                        </Button>
                      </>
                    ) : (
                      <>
                        {/* Fallback to default suggestions if no AI matches */}
                        {suggestions.map((suggestion, idx) => (
                          <div
                            key={suggestion.id || `suggestion-${idx}`}
                            className="p-3 rounded-lg bg-amber-50 border border-amber-200 hover:bg-amber-100 hover:border-amber-300 transition-all"
                          >
                            <p className="text-sm font-medium text-gray-900">
                              {typeof suggestion === "string"
                                ? suggestion
                                : suggestion.message || suggestion}
                            </p>
                          </div>
                        ))}
                        {!matchingLoading && (
                          <div className="text-center py-4">
                            <p className="text-sm text-gray-500">
                              No job matches found at the moment. Complete your
                              profile to get better matches!
                            </p>
                          </div>
                        )}
                      </>
                    )}
                  </CardContent>
                </Card>
              </div>
              
              {/* Achievement Timeline - 1 column */}
              <div className="lg:col-span-2">
                <AchievementsTimeline userData={userData} />
              </div>
            </div>
          </>
        )}
      </div>

      {/* Modals for editing sections */}
      {activeModal === "education" && (
        <EducationEditModal
          isOpen
          onClose={() => setActiveModal(null)}
          data={userData.education}
          onSave={(data) => handleSave("education", data)}
        />
      )}

      {activeModal === "training" && (
        <TrainingEditModal
          isOpen
          onClose={() => setActiveModal(null)}
          data={userData.training}
          onSave={(data) => handleSave("training", data)}
        />
      )}

      {activeModal === "experience" && (
        <ExperienceEditModal
          isOpen
          onClose={() => setActiveModal(null)}
          data={userData.experience}
          onSave={(data) => handleSave("experience", data)}
        />
      )}

      {activeModal === "softSkills" && (
        <SkillsEditModal
          isOpen
          onClose={() => setActiveModal(null)}
          data={userData.softSkills}
          onSave={(data) => handleSave("softSkills", data)}
          title="Soft Skills"
        />
      )}

      {activeModal === "technicalSkills" && (
        <SkillsEditModal
          isOpen
          onClose={() => setActiveModal(null)}
          data={userData.technicalSkills}
          onSave={(data) => handleSave("technicalSkills", data)}
          title="Technical Skills"
        />
      )}

      {activeModal === "projects" && (
        <ProjectsEditModal
          isOpen
          onClose={() => setActiveModal(null)}
          data={userData.projects}
          onSave={(data) => handleSave("projects", data)}
        />
      )}

      {activeModal === "certificates" && (
        <CertificatesEditModal
          isOpen
          onClose={() => setActiveModal(null)}
          data={userData.certificates}
          onSave={(data) => handleSave("certificates", data)}
        />
      )}
    </div>
  );
};

export default StudentDashboard;<|MERGE_RESOLUTION|>--- conflicted
+++ resolved
@@ -1327,15 +1327,11 @@
             </div>
           )}
 
-<<<<<<< HEAD
-        <CardContent className="pt-4 p-6 space-y-4">
-=======
           {/* Training Courses List - BOTTOM */}
           {/* {(showAllTraining
         ? userData.training.filter((t) => t.enabled !== false)
         : userData.training.filter((t) => t.enabled !== false).slice(0, 2)
       ).map((training, idx) => { */}
->>>>>>> c4308ad8
           {(showAllTraining
             ? userData.training.filter((t) => t.enabled !== false && (t.approval_status === "verified" || t.approval_status === "approved"))
             : userData.training.filter((t) => t.enabled !== false && (t.approval_status === "verified" || t.approval_status === "approved")).slice(0, 2)
