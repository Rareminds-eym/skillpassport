import React, { useState, useEffect, useMemo } from "react";
import { useLocation } from "react-router-dom";
import {
  Card,
  CardContent,
  CardHeader,
  CardTitle,
} from "../../components/Students/components/ui/card";
import { Button } from "../../components/Students/components/ui/button";
import { Badge } from "../../components/Students/components/ui/badge";
import {
  TrendingUp,
  CheckCircle,
  Star,
  ExternalLink,
  Edit,
  Calendar,
  Award,
  Users,
  Code,
  MessageCircle,
  QrCode,
  FolderGit2,
  Medal,
  Briefcase,
  MapPin,
  Clock,
  Building2,
  Sparkles,
  Target,
  BookOpen,
  Trophy,
  ChevronRight,
  Link,
  Github,
  Presentation,
  Video,
  File,
  FileText,
} from "lucide-react";
import {
  suggestions,
  educationData,
  trainingData,
  experienceData,
  technicalSkills,
  softSkills,
} from "../../components/Students/data/mockData";
import {
  EducationEditModal,
  TrainingEditModal,
  ExperienceEditModal,
  SkillsEditModal,
  ProjectsEditModal,
  CertificatesEditModal,
} from "../../components/Students/components/ProfileEditModals";
import { useStudentDataByEmail } from "../../hooks/useStudentDataByEmail";
import { useOpportunities } from "../../hooks/useOpportunities";
import { useStudentRealtimeActivities } from "../../hooks/useStudentRealtimeActivities";
import { useAIJobMatching } from "../../hooks/useAIJobMatching";
import { supabase } from "../../lib/supabaseClient";
import { useStudentMessageNotifications } from "../../hooks/useStudentMessageNotifications";
import { useStudentUnreadCount } from "../../hooks/useStudentMessages";
import { Toaster } from "react-hot-toast";
import AchievementsTimeline from "../../components/Students/components/AchievementsTimeline";
import RecentUpdatesCard from "../../components/Students/components/RecentUpdatesCard";
import { useStudentAchievements } from "../../hooks/useStudentAchievements";
import { useNavigate } from "react-router-dom";
import { useStudentTraining } from "../../hooks/useStudentTraining";
import { useStudentCertificates } from "../../hooks/useStudentCertificates";
import { useStudentProjects } from "../../hooks/useStudentProjects";
// Debug utilities removed for production cleanliness

const StudentDashboard = () => {
  const location = useLocation();
  const navigate = useNavigate();

  // Check if viewing someone else's profile (from QR scan)
  const isViewingOthersProfile =
    location.pathname.includes("/student/profile/");

  // For sticky Recent Updates: show only one when Suggested Next Steps touches it
  const [showAllRecentUpdates, setShowAllRecentUpdates] = useState(false);
  // Remove sticky when showing all
  const [recentUpdatesSticky, setRecentUpdatesSticky] = useState(true);
  const [recentUpdatesCollapsed, setRecentUpdatesCollapsed] = useState(false);

  // Intersection observer for Suggested Next Steps and Recent Updates
  const recentUpdatesRef = React.useRef(null);
  const suggestedNextStepsRef = React.useRef(null);

  useEffect(() => {
    if (!recentUpdatesRef.current || !suggestedNextStepsRef.current) return;
    const handleScroll = () => {
      const recentRect = recentUpdatesRef.current.getBoundingClientRect();
      const suggestedRect =
        suggestedNextStepsRef.current.getBoundingClientRect();
      // If bottom of Recent Updates is below top of Suggested Next Steps (they touch/overlap)
      if (recentRect.bottom >= suggestedRect.top) {
        setRecentUpdatesCollapsed(true);
      } else {
        setRecentUpdatesCollapsed(false);
      }
    };
    window.addEventListener("scroll", handleScroll, { passive: true });
    return () => window.removeEventListener("scroll", handleScroll);
  }, []);
  // Navigation state for card ordering
  const [activeNavItem, setActiveNavItem] = useState(() => {
    // Check if coming from Header nav
    const storedNav = localStorage.getItem("dashboardActiveNav");
    return storedNav || "opportunities";
  }); // Default to opportunities

  // Clear dashboardActiveNav after using it (so future visits default to opportunities)
  useEffect(() => {
    if (localStorage.getItem("dashboardActiveNav")) {
      localStorage.removeItem("dashboardActiveNav");
    }
  }, []);

  // Use authenticated student data instead of localStorage
  // Get user email from localStorage or context (customize as needed)
  const userEmail = localStorage.getItem("userEmail");

  // Use the same hook as ProfileEditSection for fetching and updating
  const {
    studentData,
    loading: authStudentLoading,
    error: authStudentError,
    refresh,
    updateProfile,
    updateEducation,
    updateTraining,
    updateExperience,
    updateTechnicalSkills,
    updateSoftSkills,
    updateProjects,
    updateCertificates,
  } = useStudentDataByEmail(userEmail);

  // Get student ID for messaging
  const studentId = studentData?.id;

  // Fetch data from separate tables
  const {
    training: tableTraining,
    loading: trainingLoading,
    error: trainingError,
    refresh: refreshTraining
  } = useStudentTraining(studentId, !!studentId && !isViewingOthersProfile);

  const {
    certificates: tableCertificates,
    loading: certificatesLoading,
    error: certificatesError,
    refresh: refreshCertificates
  } = useStudentCertificates(studentId, !!studentId && !isViewingOthersProfile);

  const {
    projects: tableProjects,
    loading: projectsLoading,
    error: projectsError,
    refresh: refreshProjects
  } = useStudentProjects(studentId, !!studentId && !isViewingOthersProfile);

  // Setup message notifications with hot-toast
  useStudentMessageNotifications({
    studentId,
    enabled: !!studentId && !isViewingOthersProfile,
    playSound: true,
    onMessageReceived: () => {
      // Refresh Recent Updates to show new message activity
      setTimeout(() => {
        refreshRecentUpdates();
      }, 1000);
    },
  });

  // Get unread message count with realtime updates
  const { unreadCount } = useStudentUnreadCount(
    studentId,
    !!studentId && !isViewingOthersProfile
  );

  // Fetch achievements and badges from separate tables
  const {
    achievements,
    badges,
    loading: achievementsLoading,
  } = useStudentAchievements(studentId, userEmail);

  const [activeModal, setActiveModal] = useState(null);
  const [userData, setUserData] = useState({
    education: educationData,
    training: trainingData,
    experience: experienceData,
    technicalSkills: technicalSkills,
    softSkills: softSkills,
    projects: [],
    certificates: [],
  });
  const [showAllEducation, setShowAllEducation] = useState(false);
  const [showAllExperience, setShowAllExperience] = useState(false);
  const [showAllOpportunities, setShowAllOpportunities] = useState(false);
  const [showAllSoftSkills, setShowAllSoftSkills] = useState(false);
  const [showAllTechnicalSkills, setShowAllTechnicalSkills] = useState(false);
  const [showAllTraining, setShowAllTraining] = useState(false);
  const [showAllProjects, setShowAllProjects] = useState(false);
  const [showAllCertificates, setShowAllCertificates] = useState(false);

  // Generate QR code value once and keep it constant
  const qrCodeValue = React.useMemo(() => {
    const email = userEmail || "student";
    return `${window.location.origin}/student/profile/${email}`;
  }, [userEmail]);

  // Memoize studentSkills to prevent infinite re-renders
  const studentSkills = useMemo(() => {
    return (
      studentData?.profile?.technicalSkills?.map((skill) => skill.name) || []
    );
  }, [studentData?.profile?.technicalSkills]);

  const enabledProjects = useMemo(() => {
    // Prioritize table data over profile data
    const projectsData = Array.isArray(tableProjects) && tableProjects.length > 0
      ? tableProjects
      : userData.projects;
    if (!Array.isArray(projectsData)) return [];
    return projectsData.filter((project) => project && project.enabled !== false);
  }, [tableProjects, userData.projects]);

  const enabledCertificates = useMemo(() => {
    // Prioritize table data over profile data
    const certificatesData = Array.isArray(tableCertificates) && tableCertificates.length > 0
      ? tableCertificates
      : userData.certificates;
    if (!Array.isArray(certificatesData)) return [];
    return certificatesData.filter((cert) => cert && cert.enabled !== false);
  }, [tableCertificates, userData.certificates]);

  // Fetch opportunities data from Supabase
  const {
    opportunities,
    loading: opportunitiesLoading,
    error: opportunitiesError,
    refreshOpportunities,
  } = useOpportunities({
    fetchOnMount: true,
    activeOnly: false, // Changed to false to see all opportunities
    studentSkills: studentSkills,
  });

  // AI Job Matching - Get top 3 matched jobs for student
  const {
    matchedJobs,
    loading: matchingLoading,
    error: matchingError,
    refreshMatches,
  } = useAIJobMatching(studentData, !isViewingOthersProfile, 3);

  // Fetch recent updates data from recruitment tables (student-specific)
  const {
    activities: recentUpdates,
    isLoading: recentUpdatesLoading,
    isError: recentUpdatesError,
    refetch: refreshRecentUpdates,
    isConnected: realtimeConnected,
  } = useStudentRealtimeActivities(userEmail, 10);

  // Debug log for authentication and student data
  useEffect(() => {
    console.log({
      studentData: studentData?.id,
      loading: authStudentLoading,
      error: authStudentError,
    });
  }, [studentData, authStudentLoading, authStudentError]);

  // Debug log for opportunities
  useEffect(() => {
    console.log({
      opportunities,
      loading: opportunitiesLoading,
      error: opportunitiesError,
      count: opportunities?.length,
    });
  }, [opportunities, opportunitiesLoading, opportunitiesError]);

  // Debug log for recent updates
  useEffect(() => {
    console.log({
      recentUpdates,
      loading: recentUpdatesLoading,
      error: recentUpdatesError,
      count: recentUpdates?.length,
      userEmail,
    });
  }, [recentUpdates, recentUpdatesLoading, recentUpdatesError, userEmail]);

  // Poll for new opportunities and refresh Recent Updates
  useEffect(() => {
    if (!userEmail || isViewingOthersProfile) return;

    // Subscribe to real-time changes in opportunities table
    const channel = supabase
      .channel("opportunities-changes")
      .on(
        "postgres_changes",
        {
          event: "INSERT",
          schema: "public",
          table: "opportunities",
        },
        (payload) => {
          // Refresh opportunities list
          refreshOpportunities();

          // Refresh Recent Updates to show the new opportunity
          setTimeout(() => {
            console.log(
              "🔄 Refreshing Recent Updates after new opportunity..."
            );
            refreshRecentUpdates();
          }, 1000); // Small delay to ensure DB trigger has fired
        }
      )
      .on(
        "postgres_changes",
        {
          event: "UPDATE",
          schema: "public",
          table: "opportunities",
        },
        (payload) => {
          refreshOpportunities();
        }
      )
      .subscribe();

    // Cleanup subscription on unmount
    return () => {
      supabase.removeChannel(channel);
    };
  }, [userEmail, isViewingOthersProfile]);

  // Direct Supabase test
  useEffect(() => {
    const testSupabaseDirectly = async () => {
      try {
        console.log({
          url: import.meta.env.VITE_SUPABASE_URL ? "Set" : "Missing",
          key: import.meta.env.VITE_SUPABASE_ANON_KEY ? "Set" : "Missing",
        });

        const { data, error, count } = await supabase
          .from("opportunities")
          .select("*", { count: "exact" });

        // Run debug for recent updates (commented out to prevent automatic execution)
        // await debugRecentUpdates();
        console.log(
          "ℹ️ To debug recent updates, run: await window.debugRecentUpdates() in console"
        );
      } catch (err) {
        console.error("🧪 Direct test error:", err);
      }
    };

    testSupabaseDirectly();
  }, []);

  // Update userData when real student data is loaded
  useEffect(() => {
    if (studentData) {
      setUserData({
        education: Array.isArray(studentData.education)
          ? studentData.education
          : [],
        training: Array.isArray(tableTraining) && tableTraining.length > 0
          ? tableTraining
          : Array.isArray(studentData.training)
            ? studentData.training
            : [],
        experience: Array.isArray(studentData.experience)
          ? studentData.experience
          : [],
        technicalSkills: Array.isArray(studentData.technicalSkills)
          ? studentData.technicalSkills
          : [],
        softSkills: Array.isArray(studentData.softSkills)
          ? studentData.softSkills
          : [],
        projects: Array.isArray(tableProjects) && tableProjects.length > 0
          ? tableProjects
          : Array.isArray(studentData.projects)
            ? studentData.projects
            : Array.isArray(studentData.profile?.projects)
              ? studentData.profile.projects
              : [],
        certificates: Array.isArray(tableCertificates) && tableCertificates.length > 0
          ? tableCertificates
          : Array.isArray(studentData.certificates)
            ? studentData.certificates
            : Array.isArray(studentData.profile?.certificates)
              ? studentData.profile.certificates
              : [],
      });
    }
  }, [studentData, tableTraining, tableCertificates, tableProjects]);

  // Save handler with DB update logic (like ProfileEditSection)
  const handleSave = async (section, data) => {
    // Immediately update UI
    setUserData((prev) => ({
      ...prev,
      [section]: data,
    }));

    // Save to Supabase if studentData exists
    if (userEmail && studentData?.profile) {
      try {
        let result;
        switch (section) {
          case "education":
            result = await updateEducation(data);
            break;
          case "training":
            result = await updateTraining(data);
            break;
          case "experience":
            result = await updateExperience(data);
            break;
          case "technicalSkills":
            result = await updateTechnicalSkills(data);
            break;
          case "softSkills":
            result = await updateSoftSkills(data);
            break;
          case "projects":
            result = await updateProjects(data); // Use dedicated function
            break;
          case "certificates":
            result = await updateCertificates(data);
            break;
          case "personalInfo":
            result = await updateProfile(data);
            break;
          default:
            return;
        }
        if (result?.success) {
          // Refresh from database to ensure sync
          await refresh();

          // Refresh table data based on section
          if (section === 'training') {
            refreshTraining();
          } else if (section === 'certificates') {
            refreshCertificates();
          } else if (section === 'projects') {
            refreshProjects();
          }

          // Refresh Recent Updates to show the new activity
          refreshRecentUpdates();
        }
      } catch (err) {
        console.error("Error saving:", err);
      }
    }
  };

  const renderStars = (level) => {
    return [...Array(5)].map((_, i) => (
      <Star
        key={i}
        className={`w-4 h-4 ${i < level ? "fill-[#FFD700] text-[#FFD700]" : "text-gray-300"
          }`}
      />
    ));
  };

  // Helper function to get skill level text
  const getSkillLevelText = (level) => {
    if (level >= 5) return "Expert";
    if (level >= 4) return "Advanced";
    if (level >= 3) return "Intermediate";
    if (level >= 1) return "Beginner";
    return "Beginner";
  };

  // Helper function to get skill level badge color
  const getSkillLevelColor = (level) => {
    if (level >= 5) return "bg-purple-100 text-purple-700 border-purple-300";
    if (level >= 4) return "bg-blue-100 text-blue-700 border-blue-300";
    if (level >= 3) return "bg-green-100 text-green-700 border-green-300";
    if (level >= 1) return "bg-yellow-100 text-yellow-700 border-yellow-300";
    return "bg-gray-100 text-gray-700 border-gray-300";
  };

  const TruncatedText = ({ text, maxLength = 120 }) => {
    const [expanded, setExpanded] = useState(false);

    if (!text) return null;

    if (text.length <= maxLength) {
      return <p className="text-sm text-gray-700 leading-relaxed">{text}</p>;
    }

    const truncated = text.slice(0, maxLength) + "...";

    return (
      <div className="text-sm text-gray-700 leading-relaxed">
        {expanded ? text : truncated}
        <button
          onClick={() => setExpanded((v) => !v)}
          className="text-blue-600 ml-1 hover:underline font-medium text-xs"
        >
          {expanded ? "Show Less" : "Read More"}
        </button>
      </div>
    );
  };

  // Determine institution info from student data
  const institutionInfo = React.useMemo(() => {
    // Debug: Log student data structure
    console.log('🏫 Institution Debug:', {
      school_id: studentData?.school_id,
      university_college_id: studentData?.university_college_id,
      school: studentData?.school,
      universityCollege: studentData?.universityCollege,
    });

    // Priority: school_id takes precedence if both exist
    if (studentData?.school_id && studentData?.school) {
      return {
        type: 'School',
        name: studentData.school.name,
        code: studentData.school.code,
        city: studentData.school.city,
        state: studentData.school.state,
      };
    } else if (studentData?.university_college_id && studentData?.universityCollege) {
      // University college with parent university info
      const college = studentData.universityCollege;
      const university = college.universities; // nested university data
      return {
        type: 'University College',
        name: college.name,
        code: college.code,
        universityName: university?.name,
        city: university?.district, // Location comes from parent university
        state: university?.state,
      };
    }
    
    // Fallback: Show error if ID exists but data is null (broken foreign key)
    if (studentData?.school_id && !studentData?.school) {
      console.error('⚠️ School ID exists but school data is null. School may have been deleted.');
      return {
        type: 'School',
        name: 'School Not Found',
        code: 'N/A',
        city: null,
        state: null,
        error: true,
      };
    }
    
    return null;
  }, [studentData]);

  // Card components for dynamic ordering
  const allCards = {
    institution: institutionInfo && (
      <Card
        key="institution"
        className="h-full bg-gradient-to-br from-indigo-50 to-blue-50 rounded-xl border-2 border-indigo-200 hover:border-indigo-400 transition-all duration-200 shadow-md hover:shadow-lg"
      >
        <CardHeader className="px-6 py-4 border-b border-indigo-100">
          <CardTitle className="flex items-center gap-3">
            <div className="w-10 h-10 rounded-lg bg-gradient-to-br from-indigo-500 to-blue-500 flex items-center justify-center shadow-md">
              <Building2 className="w-5 h-5 text-white" />
            </div>
            <span className="text-lg font-semibold text-gray-900">
              {institutionInfo.type}
            </span>
          </CardTitle>
        </CardHeader>
        <CardContent className="p-6">
          <div className="space-y-4">
            <div>
              <h3 className="text-2xl font-bold text-gray-900 mb-1">
                {institutionInfo.name}
              </h3>
              {institutionInfo.universityName && (
                <p className="text-sm text-gray-600 mb-1">
                  {institutionInfo.universityName}
                </p>
              )}
              {institutionInfo.code && (
                <p className="text-sm text-indigo-600 font-medium">
                  Code: {institutionInfo.code}
                </p>
              )}
            </div>
            {(institutionInfo.city || institutionInfo.state) && (
              <div className="flex items-center gap-2 text-gray-600">
                <MapPin className="w-4 h-4" />
                <span className="text-sm">
                  {[institutionInfo.city, institutionInfo.state]
                    .filter(Boolean)
                    .join(', ')}
                </span>
              </div>
            )}
          </div>
        </CardContent>
      </Card>
    ),
    opportunities: (
      <Card
        key="opportunities"
        className="h-full bg-white rounded-xl border border-gray-200 hover:border-blue-400 transition-all duration-200 shadow-sm hover:shadow-md"
      >
        <CardHeader className="px-6 py-4 border-b border-gray-100">
          <CardTitle className="flex items-center justify-between">
            <div className="flex items-center gap-3">
              <div className="w-10 h-10 rounded-lg bg-blue-50 flex items-center justify-center">
                <ExternalLink className="w-5 h-5 text-blue-600" />
              </div>
              <span className="text-lg font-semibold text-gray-900">
                Opportunities
              </span>
            </div>
          </CardTitle>
        </CardHeader>
        <CardContent className="p-6 space-y-3">
          {(() => {
            console.log({
              loading: opportunitiesLoading,
              error: opportunitiesError,
              opportunities,
              count: opportunities?.length,
            });
            return null;
          })()}
          {opportunitiesLoading ? (
            <div className="flex justify-center items-center py-8">
              <div className="animate-spin rounded-full h-8 w-8 border-b-2 border-blue-600"></div>
            </div>
          ) : opportunitiesError ? (
            <div className="text-center py-8">
              <p className="text-red-600 mb-3 font-medium">
                Failed to load opportunities
              </p>
              <Button
                onClick={refreshOpportunities}
                size="sm"
                className="bg-blue-600 hover:bg-blue-700 text-white rounded-lg transition-all"
              >
                Retry
              </Button>
            </div>
          ) : opportunities.length === 0 ? (
            <div className="text-center py-8">
              <p className="text-slate-500 font-medium">
                No opportunities available at the moment
              </p>
            </div>
          ) : (() => {
            // Filter opportunities based on student type
            const isSchoolStudent = studentData?.school_id || studentData?.school_class_id;
            const isUniversityStudent = studentData?.university_college_id || studentData?.universityId;

            // Fallback: Check education level if database fields are not available
            const hasHighSchoolOnly = userData.education.length > 0 &&
              userData.education.every(edu =>
                edu.level && edu.level.toLowerCase().includes('high school')
              );

            let filteredOpportunities = opportunities;

            if (isSchoolStudent || hasHighSchoolOnly) {
              // School students: Show only internships (employment_type = 'internship')
              filteredOpportunities = opportunities.filter(opp =>
                opp.employment_type && opp.employment_type.toLowerCase() === 'internship'
              );
            } else if (isUniversityStudent) {
              // University students: Show intern level and other experience levels (but not school internships)
              filteredOpportunities = opportunities.filter(opp =>
                opp.experience_level && (
                  opp.experience_level.toLowerCase().includes('intern') ||
                  opp.experience_level.toLowerCase().includes('entry') ||
                  opp.experience_level.toLowerCase().includes('mid') ||
                  opp.experience_level.toLowerCase().includes('senior') ||
                  opp.experience_level.toLowerCase().includes('lead')
                )
              );
            }

            return (showAllOpportunities
              ? filteredOpportunities
              : filteredOpportunities.slice(0, 2)
            ).map((opp, idx) => (
              <div
                key={opp.id || `${opp.title}-${opp.company_name}-${idx}`}
                className="p-4 rounded-lg bg-gray-50 border border-gray-200 hover:bg-white hover:border-blue-300 transition-all"
              >
                <h4 className="font-semibold text-gray-900 text-base mb-1">
                  {opp.title}
                </h4>
                <p className="text-blue-600 text-sm font-medium mb-3">
                  {opp.company_name}
                </p>
                <div className="flex items-center justify-between">
                  <Badge className="bg-gray-200 text-gray-700 hover:bg-gray-200 text-xs font-medium px-3 py-1">
                    {opp.employment_type}
                  </Badge>
                  {opp.application_link ? (
                    <a
                      href={opp.application_link}
                      target="_blank"
                      rel="noopener noreferrer"
                      className="inline-block"
                    >
                      <Button
                        size="sm"
                        className="bg-blue-600 hover:bg-blue-700 text-white font-medium px-5 py-2 text-sm rounded-md transition-colors"
                      >
                        Apply Now
                      </Button>
                    </a>
                  ) : (
                    <Button
                      size="sm"
                      className="bg-blue-600 hover:bg-blue-700 text-white font-medium px-5 py-2 text-sm rounded-md transition-colors"
                    >
                      Apply Now
                    </Button>
                  )}
                </div>
              </div>
            ))
          })()}
          {(() => {
            // Use the same filtering logic for the count
            const isSchoolStudent = studentData?.school_id || studentData?.school_class_id;
            const isUniversityStudent = studentData?.university_college_id || studentData?.universityId;
            const hasHighSchoolOnly = userData.education.length > 0 &&
              userData.education.every(edu =>
                edu.level && edu.level.toLowerCase().includes('high school')
              );

            let filteredOpportunities = opportunities;

            if (isSchoolStudent || hasHighSchoolOnly) {
              filteredOpportunities = opportunities.filter(opp =>
                opp.employment_type && opp.employment_type.toLowerCase() === 'internship'
              );
            } else if (isUniversityStudent) {
              filteredOpportunities = opportunities.filter(opp =>
                opp.experience_level && (
                  opp.experience_level.toLowerCase().includes('intern') ||
                  opp.experience_level.toLowerCase().includes('entry') ||
                  opp.experience_level.toLowerCase().includes('mid') ||
                  opp.experience_level.toLowerCase().includes('senior') ||
                  opp.experience_level.toLowerCase().includes('lead')
                )
              );
            }

            return filteredOpportunities.length > 2 && (
              <Button
                variant="outline"
                onClick={() => setShowAllOpportunities((v) => !v)}
                className="w-full border border-gray-300 text-gray-700 hover:bg-gray-50 hover:border-gray-400 font-medium text-sm rounded-md transition-all"
              >
                {showAllOpportunities
                  ? "Show Less"
                  : `View All Opportunities (${filteredOpportunities.length})`}
              </Button>
            );
          })()}
        </CardContent>
      </Card>
    ),
    technicalSkills: (
      <Card
        key="technicalSkills"
        className="h-full bg-white rounded-xl border border-gray-200 hover:border-blue-400 transition-all duration-200 shadow-sm hover:shadow-md"
      >
        <CardHeader className="px-6 py-4 border-b border-gray-100">
          <div className="flex items-center w-full justify-between">
            <CardTitle className="flex items-center gap-3 m-0 p-0">
              <div className="w-10 h-10 rounded-lg bg-blue-50 flex items-center justify-center">
                <Code className="w-5 h-5 text-blue-600" />
              </div>
              <span className="text-lg font-semibold text-gray-900">
                Technical Skills
              </span>
            </CardTitle>
            <button
              className="p-2 rounded-md hover:bg-gray-100 transition-colors"
              title="Edit Technical Skills"
              onClick={() => setActiveModal("technicalSkills")}
            >
              <Edit className="w-4 h-4 text-gray-600" />
            </button>
          </div>
        </CardHeader>
        <CardContent className="p-6 space-y-3">
          {(showAllTechnicalSkills
            ? userData.technicalSkills.filter(
              (skill) => skill.enabled !== false
            )
            : userData.technicalSkills
              .filter((skill) => skill.enabled !== false)
              .slice(0, 2)
          ).map((skill, idx) => (
            <div
              key={skill.id || `tech-skill-${idx}`}
              className="p-4 rounded-lg bg-gray-50 border border-gray-200 hover:bg-white hover:border-blue-300 transition-all"
            >
              <div className="flex items-start justify-between">
                <div key={`tech-skill-info-${skill.id}`} className="flex-1">
                  <h4 className="font-semibold text-gray-900 text-base mb-1">
                    {skill.name}
                  </h4>
                  <p className="text-xs text-gray-600 font-medium mb-2">
                    {skill.category}
                  </p>
                  <div className="flex items-center gap-2">
                    <Badge
                      className={`px-2.5 py-1 text-xs font-semibold rounded-md border ${getSkillLevelColor(
                        skill.level
                      )}`}
                    >
                      {getSkillLevelText(skill.level)}
                    </Badge>
                    <div className="flex gap-0.5">
                      {renderStars(skill.level)}
                    </div>
                  </div>
                </div>
              </div>
            </div>
          ))}
          {userData.technicalSkills.filter((skill) => skill.enabled !== false)
            .length > 2 && (
              <Button
                variant="outline"
                onClick={() => setShowAllTechnicalSkills((v) => !v)}
                className="w-full border border-gray-300 text-gray-700 hover:bg-gray-50 hover:border-gray-400 font-medium text-sm rounded-md transition-all"
              >
                {showAllTechnicalSkills
                  ? "Show Less"
                  : "View All Technical Skills"}
              </Button>
            )}
        </CardContent>
      </Card>
    ),
    projects: (
      <Card
        key="projects"
        className="h-full bg-white rounded-xl border border-gray-200 hover:border-blue-400 transition-all duration-200 shadow-sm hover:shadow-md"
      >
        <CardHeader className="px-6 py-4 border-b border-gray-100">
          <div className="flex items-center w-full justify-between">
            <CardTitle className="flex items-center gap-3 m-0 p-0">
              <div className="w-10 h-10 rounded-lg bg-blue-50 flex items-center justify-center">
                <FolderGit2 className="w-5 h-5 text-blue-600" />
              </div>
              <span className="text-lg font-semibold text-gray-900">
                Projects
              </span>
              <Badge className="bg-blue-50 text-blue-700 px-2.5 py-0.5 rounded-md text-xs font-medium ml-2">
                {enabledProjects.length}
              </Badge>
            </CardTitle>
            <button
              className="p-2 rounded-md hover:bg-gray-100 transition-colors"
              title="Manage Projects"
              onClick={() => setActiveModal("projects")}
            >
              <Edit className="w-4 h-4 text-gray-600" />
            </button>
          </div>
        </CardHeader>
        <CardContent className="pt-4 p-6 space-y-3">
          {enabledProjects.length === 0 ? (
            <div className="text-center py-8">
              <p className="text-slate-500 font-medium">
                No projects added yet
              </p>
            </div>
          ) : (
            (showAllProjects
              ? enabledProjects
              : enabledProjects.slice(0, 2)
            ).map((project, idx) => {
              const techList = Array.isArray(project.tech)
                ? project.tech
                : Array.isArray(project.technologies)
                  ? project.technologies
                  : Array.isArray(project.tech_stack)
                    ? project.tech_stack
                    : Array.isArray(project.skills)
                      ? project.skills
                      : [];

              return (
                <div
                  key={project.id || `project-${idx}`}
                  className={`p-4 rounded-lg bg-gray-50 border border-gray-200 hover:bg-white hover:border-blue-300 transition-all space-y-3 ${project.enabled ? "" : "opacity-75"
                    }`}
                >
                  {/* First row: Title + Status */}
                  <div className="flex items-center justify-between gap-3">
                    <h4 className="font-semibold text-gray-900 text-base">
                      {project.title || project.name || "Untitled Project"}
                    </h4>
                    {project.status && (
                      <Badge className="bg-green-100 text-green-700 px-2.5 py-1 rounded-md text-xs font-medium whitespace-nowrap">
                        {project.status}
                      </Badge>
                    )}
                  </div>

                  {/* Second row: Organization + Duration */}
                  <div className="flex items-center justify-between gap-3">
                    {(project.organization ||
                      project.company ||
                      project.client) && (
                        <p className="text-sm text-blue-600 font-medium truncate">
                          {project.organization ||
                            project.company ||
                            project.client}
                        </p>
                      )}
                    {(project.duration ||
                      project.timeline ||
                      project.period) && (
                        <p className="text-xs text-gray-600 whitespace-nowrap">
                          {project.duration || project.timeline || project.period}
                        </p>
                      )}
                  </div>

                  {/* Description */}
                  {project.description && (
                    <TruncatedText text={project.description} maxLength={120} />
                  )}

                  {/* Tech stack */}
                  {techList.length > 0 && (
                    <div className="flex flex-wrap gap-2">
                      {techList.map((tech, techIdx) => (
                        <span
                          key={`${project.id || idx}-tech-${techIdx}`}
                          className="px-3 py-1 rounded-full bg-blue-50 text-blue-700 text-xs font-medium"
                        >
                          {tech}
                        </span>
                      ))}
                    </div>
                  )}

                  {/* Resource Buttons */}
                  <div className="flex flex-wrap gap-2 pt-1">
                    {project.demo_link && (
                      <Button
                        asChild
                        variant="outline"
                        size="sm"
                        className="text-blue-600 border-blue-200 hover:bg-blue-50"
                      >
                        <a
                          href={project.demo_link}
                          target="_blank"
                          rel="noopener noreferrer"
                        >
                          <Link className="w-4 h-4 mr-1" /> Demo
                        </a>
                      </Button>
                    )}
                    {project.github_link && (
                      <Button
                        asChild
                        variant="outline"
                        size="sm"
                        className="text-gray-700 border-gray-300 hover:bg-gray-100"
                      >
                        <a
                          href={
                            project.github_url ||
                            project.github_link ||
                            project.github
                          }
                          target="_blank"
                          rel="noopener noreferrer"
                        >
                          <Github className="w-4 h-4 mr-1" /> GitHub
                        </a>
                      </Button>
                    )}
                    {project.video_url && (
                      <Button
                        asChild
                        variant="outline"
                        size="sm"
                        className="text-red-600 border-red-200 hover:bg-red-50"
                      >
                        <a
                          href={project.video_url}
                          target="_blank"
                          rel="noopener noreferrer"
                        >
                          <Video className="w-4 h-4 mr-1" /> Video
                        </a>
                      </Button>
                    )}
                    {project.ppt_url && (
                      <Button
                        asChild
                        variant="outline"
                        size="sm"
                        className="text-purple-600 border-purple-200 hover:bg-purple-50"
                      >
                        <a
                          href={project.ppt_url}
                          target="_blank"
                          rel="noopener noreferrer"
                        >
                          <Presentation className="w-4 h-4 mr-1" /> PPT
                        </a>
                      </Button>
                    )}
                    {project.certificate_url && (
                      <Button
                        asChild
                        variant="outline"
                        size="sm"
                        className="text-green-600 border-green-200 hover:bg-green-50"
                      >
                        <a
                          href={project.certificate_url}
                          target="_blank"
                          rel="noopener noreferrer"
                        >
                          <FileText className="w-4 h-4 mr-1" /> Certificate
                        </a>
                      </Button>
                    )}
                  </div>
                </div>
              );
            })
          )}

          {enabledProjects.length > 2 && (
            <Button
              variant="outline"
              onClick={() => setShowAllProjects((v) => !v)}
              className="w-full border border-gray-300 text-gray-700 hover:bg-gray-50 hover:border-gray-400 font-medium text-sm rounded-md transition-all"
            >
              {showAllProjects
                ? "Show Less"
                : `View All Projects (${enabledProjects.length})`}
            </Button>
          )}
        </CardContent>
      </Card>
    ),
    education: (
      <Card
        key="education"
        className="h-full bg-white rounded-xl border border-gray-200 hover:border-blue-400 transition-all duration-200 shadow-sm hover:shadow-md"
      >
        <CardHeader className="px-6 py-4 border-b border-gray-100">
          <div className="flex items-center w-full justify-between">
            <CardTitle className="flex items-center gap-3 m-0 p-0">
              <div className="w-10 h-10 rounded-lg bg-blue-50 flex items-center justify-center">
                <Award className="w-5 h-5 text-blue-600" />
              </div>
              <span className="text-lg font-semibold text-gray-900">
                Education
              </span>
              <Badge className="bg-blue-50 text-blue-700 px-2.5 py-0.5 rounded-md text-xs font-medium ml-2">
                {
                  userData.education.filter(
                    (education) => education.enabled !== false
                  ).length
                }
              </Badge>
            </CardTitle>
            <button
              className="p-2 rounded-md hover:bg-gray-100 transition-colors"
              title="Edit Education"
              onClick={() => setActiveModal("education")}
            >
              <Edit className="w-4 h-4 text-gray-600" />
            </button>
          </div>
        </CardHeader>
        <CardContent className="p-6 space-y-3">
          {(showAllEducation
            ? userData.education.filter(
              (education) => education.enabled !== false
            )
            : userData.education
              .filter((education) => education.enabled !== false)
              .slice(0, 2)
          ).map((education, idx) => (
            <div
              key={education.id || `edu-${idx}`}
              className="p-4 rounded-lg bg-gray-50 border border-gray-200 hover:bg-white hover:border-blue-300 transition-all"
            >
              <div className="flex items-center justify-between mb-3">
                <div>
                  <h4 className="font-semibold text-gray-900 text-base mb-0.5">
                    {education.degree || "N/A"}
                  </h4>
                  <p className="text-gray-600 text-sm">
                    {education.university || "N/A"}
                  </p>
                </div>
                <Badge
                  className={`px-2.5 py-1 text-xs font-medium rounded-md ${education.status === "ongoing"
                    ? "bg-blue-100 text-blue-700"
                    : "bg-green-100 text-green-700"
                    }`}
                >
                  {education.status || "N/A"}
                </Badge>
              </div>
              <div className="flex gap-6 text-xs">
                <div key={`edu-level-${education.id}`}>
                  <p className="text-gray-500 mb-0.5">Level</p>
                  <p className="font-medium text-gray-900">
                    {education.level || "N/A"}
                  </p>
                </div>
                <div key={`edu-year-${education.id}`}>
                  <p className="text-gray-500 mb-0.5">Year</p>
                  <p className="font-medium text-gray-900">
                    {education.yearOfPassing || "N/A"}
                  </p>
                </div>
                <div key={`edu-grade-${education.id}`}>
                  <p className="text-gray-500 mb-0.5">Grade</p>
                  <p className="font-medium text-gray-900">
                    {education.cgpa || "N/A"}
                  </p>
                </div>
              </div>
            </div>
          ))}
          {userData.education.filter((education) => education.enabled !== false)
            .length > 2 && (
              <Button
                variant="outline"
                onClick={() => setShowAllEducation((v) => !v)}
                className="w-full border border-gray-300 text-gray-700 hover:bg-gray-50 hover:border-gray-400 font-medium text-sm rounded-md transition-all"
              >
                {showAllEducation ? "Show Less" : "View All Qualifications"}
              </Button>
            )}
        </CardContent>
      </Card>
    ),
    certificates: (
      <Card
        key="certificates"
        className="h-full bg-white rounded-xl border border-gray-200 hover:border-blue-400 transition-all duration-200 shadow-sm hover:shadow-md"
      >
        <CardHeader className="px-6 py-4 border-b border-gray-100">
          <div className="flex items-center w-full justify-between">
            <CardTitle className="flex items-center gap-3 m-0 p-0">
              <div className="w-10 h-10 rounded-lg bg-blue-50 flex items-center justify-center">
                <Medal className="w-5 h-5 text-blue-600" />
              </div>
              <span className="text-lg font-semibold text-gray-900">
                Certificates
              </span>
              <Badge className="bg-blue-50 text-blue-700 px-2.5 py-0.5 rounded-md text-xs font-medium ml-2">
                {enabledCertificates.length}
              </Badge>
            </CardTitle>
            <button
              className="p-2 rounded-md hover:bg-gray-100 transition-colors"
              title="Manage Certificates"
              onClick={() => setActiveModal("certificates")}
            >
              <Edit className="w-4 h-4 text-gray-600" />
            </button>
          </div>
        </CardHeader>
        <CardContent className="p-6 space-y-3">
          {enabledCertificates.length === 0 ? (
            <div className="text-center py-8">
              <p className="text-slate-500 font-medium">
                No certificates uploaded yet
              </p>
            </div>
          ) : (
            (showAllCertificates
              ? enabledCertificates
              : enabledCertificates.slice(0, 2)
            ).map((cert, idx) => {
              const certificateLink =
                cert.link ||
                cert.url ||
                cert.certificateUrl ||
                cert.credentialUrl ||
                cert.viewUrl;
              const issuedOn =
                cert.year || cert.date || cert.issueDate || cert.issuedOn;
              return (
                <div
                  key={cert.id || `certificate-${idx}`}
                  className={`p-4 rounded-lg bg-gray-50 border border-gray-200 hover:bg-white hover:border-blue-300 transition-all space-y-3 ${cert.enabled ? "" : "opacity-75"
                    }`}
                >
                  <div className="flex items-start justify-between gap-3">
                    <div className="space-y-1">
                      <h4 className="font-semibold text-gray-900 text-base">
                        {cert.title ||
                          cert.name ||
                          cert.certificate ||
                          "Certificate"}
                      </h4>
                      <div className="flex items-center justify-between gap-3 mt-2">
                        {(cert.issuer ||
                          cert.organization ||
                          cert.institution) && (
                            <p className="text-sm text-blue-600 font-medium">
                              {cert.issuer ||
                                cert.organization ||
                                cert.institution}
                            </p>
                          )}
                        {issuedOn && (
                          <p className="text-xs text-gray-600">{issuedOn}</p>
                        )}
                      </div>
                      {cert.credentialId && (
                        <div className="text-xs text-gray-500 font-medium">
                          Credential ID: {cert.credentialId}
                        </div>
                      )}
                    </div>
                  </div>
                  {cert.description && (
                    <TruncatedText text={cert.description} maxLength={120} />
                  )}

                  {(cert.level || cert.category || cert.type) && (
                    <div className="flex flex-wrap gap-2">
                      <span className="px-3 py-1 rounded-full bg-amber-50 text-amber-700 text-xs font-medium">
                        {cert.level || cert.category || cert.type}
                      </span>
                    </div>
                  )}

                  {certificateLink && (
                    <div className="pt-1">
                      <a
                        href={certificateLink}
                        target="_blank"
                        rel="noopener noreferrer"
                      >
                        <Button
                          size="sm"
                          className="bg-blue-600 hover:bg-blue-700 text-white font-medium px-5 py-2 text-sm rounded-md transition-colors"
                        >
                          View Credential
                        </Button>
                      </a>
                    </div>
                  )}
                </div>
              );
            })
          )}
          {enabledCertificates.length > 2 && (
            <Button
              variant="outline"
              onClick={() => setShowAllCertificates((v) => !v)}
              className="w-full border border-gray-300 text-gray-700 hover:bg-gray-50 hover:border-gray-400 font-medium text-sm rounded-md transition-all"
            >
              {showAllCertificates
                ? "Show Less"
                : `View All Certificates (${enabledCertificates.length})`}
            </Button>
          )}
        </CardContent>
      </Card>
    ),
    training: (
      <Card
        key="training"
        className="h-full bg-white rounded-xl border border-gray-200 hover:border-blue-400 transition-all duration-200 shadow-sm hover:shadow-md"
      >
        <CardHeader className="px-6 py-4 border-b border-gray-100">
          <div className="flex items-center w-full justify-between">
            <CardTitle className="flex items-center gap-3 m-0 p-0">
              <div className="w-10 h-10 rounded-lg bg-blue-50 flex items-center justify-center">
                <Code className="w-5 h-5 text-blue-600" />
              </div>
              <span className="text-lg font-semibold text-gray-900">
                Training
              </span>
            </CardTitle>
            <button
              className="p-2 rounded-md hover:bg-gray-100 transition-colors"
              title="Edit Training"
              onClick={() => setActiveModal("training")}
            >
              <Edit className="w-4 h-4 text-gray-600" />
            </button>
          </div>
        </CardHeader>

        <CardContent className="pt-4 p-6 space-y-4">
          {(showAllTraining
            ? userData.training.filter((t) => t.enabled !== false)
            : userData.training.filter((t) => t.enabled !== false).slice(0, 2)
          ).map((training, idx) => (
            <div
              key={training.id || `training-${training.course}-${idx}`}
              className="p-4 rounded-xl bg-gray-50 border border-gray-200 hover:bg-white hover:border-blue-300 transition-all duration-200"
            >
              {/* Header */}
              <div className="flex items-center justify-between mb-2">
                <h4 className="font-semibold text-gray-900 text-base truncate max-w-[75%]">
                  {training.course}
                </h4>
                <Badge
                  className={`px-2.5 py-1 text-xs font-medium rounded-md ${training.status === "completed"
                    ? "bg-green-100 text-green-700"
                    : "bg-blue-100 text-blue-700"
                    }`}
                >
                  {training.status === "completed" ? "Completed" : "Ongoing"}
                </Badge>
              </div>

              {/* Meta info */}
              <div className="text-xs text-gray-600 mb-2 space-y-1">
                {training.provider && (
                  <div className="flex items-center gap-1.5">
                    <BookOpen className="w-3.5 h-3.5 text-gray-500" />
                    <span>{training.provider}</span>
                  </div>
                )}
                {training.duration && (
                  <div className="flex items-center gap-1.5">
                    <Calendar className="w-3.5 h-3.5 text-gray-500" />
                    <span>{training.duration}</span>
                  </div>
                )}
              </div>

              {/* Progress bar */}
              <div className="mt-2">
                <div className="flex justify-between items-center text-xs font-medium text-gray-700 mb-1">
                  <span>Progress</span>
                  <span className="text-blue-600">{training.progress}%</span>
                </div>
                <div className="w-full h-2.5 bg-gray-200 rounded-full overflow-hidden">
                  <div
                    className="h-2.5 bg-gradient-to-r from-blue-500 to-indigo-500 rounded-full transition-all duration-500 ease-out"
                    style={{ width: `${training.progress}%` }}
                  />
                </div>
              </div>

              {/* Skills */}
              {Array.isArray(training.skills) && training.skills.length > 0 && (
                <div className="mt-3">
                  <p className="text-xs font-semibold text-gray-700 mb-1">
                    Skills Covered:
                  </p>
                  <div className="flex flex-wrap gap-2">
                    {(training.showAllSkills
                      ? training.skills
                      : training.skills.slice(0, 4)
                    ).map((skill, i) => (
                      <span
                        key={`skill-${training.id}-${i}`}
                        className="px-2.5 py-1 text-[11px] rounded-md bg-blue-50 text-blue-700 font-medium"
                      >
                        {skill}
                      </span>
                    ))}
                  </div>
                  {training.skills.length > 4 && (
                    <button
                      onClick={() =>
                        setUserData((prev) => ({
                          ...prev,
                          training: prev.training.map((t) =>
                            t.id === training.id
                              ? { ...t, showAllSkills: !t.showAllSkills }
                              : t
                          ),
                        }))
                      }
                      className="text-xs text-blue-600 hover:text-blue-800 mt-1"
                    >
                      {training.showAllSkills
                        ? "Show Less"
                        : `Show All (${training.skills.length})`}
                    </button>
                  )}
                </div>
              )}
            </div>
          ))}

          {/* Show More / Less Button */}
          {userData.training.filter((t) => t.enabled !== false).length > 2 && (
            <Button
              variant="outline"
              onClick={() => setShowAllTraining((v) => !v)}
              className="w-full border border-gray-300 text-gray-700 hover:bg-gray-50 hover:border-gray-400 font-medium text-sm rounded-md transition-all"
            >
              {showAllTraining ? "Show Less" : "View All Courses"}
            </Button>
          )}
        </CardContent>
      </Card>
    ),

    experience: (() => {
      // Check if student is from university (not school)
      // Use database fields: school_id/school_class_id indicates school, university_college_id indicates university
      const isSchoolStudent = studentData?.school_id || studentData?.school_class_id;
      const isUniversityStudent = studentData?.university_college_id || studentData?.universityId;

      // Fallback: Check education level if database fields are not available
      const hasHighSchoolOnly = userData.education.length > 0 &&
        userData.education.every(edu =>
          edu.level && edu.level.toLowerCase().includes('high school')
        );

      // Debug logging
      console.log('Experience Card Debug:', {
        isSchoolStudent,
        isUniversityStudent,
        hasHighSchoolOnly,
        studentData: studentData ? 'loaded' : 'not loaded',
        school_id: studentData?.school_id,
        school_class_id: studentData?.school_class_id,
        university_college_id: studentData?.university_college_id,
        universityId: studentData?.universityId,
        education: userData.education
      });

      // Hide experience card for school students
      if (isSchoolStudent || hasHighSchoolOnly) {
        console.log('Hiding Experience card - student is from school');
        return null;
      }

      // Also hide if no university affiliation is found
      if (!isUniversityStudent) {
        console.log('Hiding Experience card - no university affiliation found');
        return null;
      }

      return (
        <Card
          key="experience"
          className="h-full bg-white rounded-xl border border-gray-200 hover:border-blue-400 transition-all duration-200 shadow-sm hover:shadow-md"
        >
          <CardHeader className="px-6 py-4 border-b border-gray-100">
            <div className="flex items-center w-full justify-between">
              <CardTitle className="flex items-center gap-3 m-0 p-0">
                <div className="w-10 h-10 rounded-lg bg-blue-50 flex items-center justify-center">
                  <Users className="w-5 h-5 text-blue-600" />
                </div>
                <span className="text-lg font-semibold text-gray-900">
                  Experience
                </span>
              </CardTitle>
              <button
                className="p-2 rounded-md hover:bg-gray-100 transition-colors"
                title="Edit Experience"
                onClick={() => setActiveModal("experience")}
              >
                <Edit className="w-4 h-4 text-gray-600" />
              </button>
            </div>
          </CardHeader>
          <CardContent className="p-6 space-y-3">
            {(showAllExperience
              ? userData.experience.filter((exp) => exp.enabled !== false)
              : userData.experience
                .filter((exp) => exp.enabled !== false)
                .slice(0, 2)
            ).map((exp, idx) => (
              <div
                key={exp.id || `${exp.role}-${exp.organization}-${idx}`}
                className="p-4 rounded-lg bg-gray-50 border border-gray-200 hover:bg-white hover:border-blue-300 transition-all"
              >
                <div className="flex items-center justify-between">
                  <div>
                    <p className="font-semibold text-gray-900 text-base mb-1">
                      {exp.role}
                    </p>
                    <p className="text-blue-600 text-sm font-medium mb-1">
                      {exp.organization}
                    </p>
                    <p className="text-xs text-gray-600">{exp.duration}</p>
                  </div>
                  {exp.verified && (
                    <Badge className="bg-green-100 text-green-700 px-2.5 py-1 rounded-md text-xs font-medium flex items-center gap-1">
                      <CheckCircle className="w-3 h-3" />
                      Verified
                    </Badge>
                  )}
                </div>
              </div>
            ))}
            {userData.experience.filter((exp) => exp.enabled !== false).length >
              2 && (
                <Button
                  variant="outline"
                  onClick={() => setShowAllExperience((v) => !v)}
                  className="w-full border border-gray-300 text-gray-700 hover:bg-gray-50 hover:border-gray-400 font-medium text-sm rounded-md transition-all"
                >
                  {showAllExperience ? "Show Less" : "View All Experience"}
                </Button>
              )}
          </CardContent>
        </Card>
      );
    })(),
    softSkills: (
      <Card
        key="softSkills"
        className="h-full bg-white rounded-xl border border-gray-200 hover:border-blue-400 transition-all duration-200 shadow-sm hover:shadow-md"
      >
        <CardHeader className="px-6 py-4 border-b border-gray-100">
          <div className="flex items-center w-full justify-between">
            <CardTitle className="flex items-center gap-3 m-0 p-0">
              <div className="w-10 h-10 rounded-lg bg-blue-50 flex items-center justify-center">
                <MessageCircle className="w-5 h-5 text-blue-600" />
              </div>
              <span className="text-lg font-semibold text-gray-900">
                Soft Skills
              </span>
            </CardTitle>
            <button
              className="p-2 rounded-md hover:bg-gray-100 transition-colors"
              title="Edit Soft Skills"
              onClick={() => setActiveModal("softSkills")}
            >
              <Edit className="w-4 h-4 text-gray-600" />
            </button>
          </div>
        </CardHeader>
        <CardContent className="p-6 space-y-3">
          {(showAllSoftSkills
            ? userData.softSkills.filter((skill) => skill.enabled !== false)
            : userData.softSkills
              .filter((skill) => skill.enabled !== false)
              .slice(0, 2)
          ).map((skill, idx) => (
            <div
              key={skill.id || `soft-skill-${idx}`}
              className="p-4 rounded-lg bg-gray-50 border border-gray-200 hover:bg-white hover:border-blue-300 transition-all"
            >
              <div className="flex items-start justify-between">
                <div key={`skill-info-${skill.id}`} className="flex-1">
                  <h4 className="font-semibold text-gray-900 text-base mb-1">
                    {skill.name}
                  </h4>
                  <p className="text-xs text-gray-600 mb-2">
                    {skill.description}
                  </p>
                  <div className="flex items-center gap-2">
                    <Badge
                      className={`px-2.5 py-1 text-xs font-semibold rounded-md border ${getSkillLevelColor(
                        skill.level
                      )}`}
                    >
                      {getSkillLevelText(skill.level)}
                    </Badge>
                    <div className="flex gap-0.5">
                      {renderStars(skill.level)}
                    </div>
                  </div>
                </div>
              </div>
            </div>
          ))}
          {userData.softSkills.filter((skill) => skill.enabled !== false)
            .length > 2 && (
              <Button
                variant="outline"
                onClick={() => setShowAllSoftSkills((v) => !v)}
                className="w-full border border-gray-300 text-gray-700 hover:bg-gray-50 hover:border-gray-400 font-medium text-sm rounded-md transition-all"
              >
                {showAllSoftSkills ? "Show Less" : "View All Soft Skills"}
              </Button>
            )}
        </CardContent>
      </Card>
    ),
    achievements: (
      <></>
      // <Card
      //   key="achievements"
      //   className="h-full bg-gradient-to-br from-purple-50 via-pink-50 to-amber-50 rounded-xl border-2 border-purple-200 hover:border-purple-400 transition-all duration-200 shadow-lg hover:shadow-xl"
      // >
      //   <CardHeader className="px-6 py-4 border-b border-purple-100">
      //     <div className="flex items-center w-full justify-between">
      //       <CardTitle className="flex items-center gap-3 m-0 p-0">
      //         <div className="w-10 h-10 rounded-lg bg-gradient-to-br from-purple-500 to-pink-500 flex items-center justify-center shadow-md">
      //           <Trophy className="w-5 h-5 text-white" />
      //         </div>
      //         <div>
      //           <span className="text-lg font-semibold text-gray-900">
      //             Achievements & Badges
      //           </span>
      //           <p className="text-xs text-gray-600 font-normal mt-0.5">
      //             From separate tables
      //           </p>
      //         </div>
      //       </CardTitle>
      //     </div>
      //   </CardHeader>
      //   <CardContent className="p-6 space-y-4">
      //     {achievementsLoading ? (
      //       <div className="flex justify-center items-center py-8">
      //         <div className="animate-spin rounded-full h-8 w-8 border-b-2 border-purple-600"></div>
      //       </div>
      //     ) : (
      //       <>
      //         {/* Badges Preview */}
      //         {badges.length > 0 && (
      //           <div className="space-y-3">
      //             <div className="flex items-center justify-between">
      //               <h4 className="text-sm font-semibold text-gray-700 flex items-center gap-2">
      //                 <Sparkles className="w-4 h-4 text-amber-500" />
      //                 AI-Generated Badges
      //               </h4>
      //               <Badge className="bg-amber-500 text-white text-xs px-2 py-1">
      //                 {badges.length}
      //               </Badge>
      //             </div>
      //             <div className="grid grid-cols-2 gap-2">
      //               {badges.slice(0, 4).map((badge) => (
      //                 <div
      //                   key={badge.id}
      //                   className="p-3 rounded-lg bg-white border-2 border-purple-200 hover:border-purple-400 transition-all text-center"
      //                 >
      //                   <div className="text-3xl mb-1">{badge.icon}</div>
      //                   <p className="text-xs font-semibold text-gray-800 truncate">
      //                     {badge.name}
      //                   </p>
      //                 </div>
      //               ))}
      //             </div>
      //             {badges.length > 4 && (
      //               <p className="text-xs text-center text-gray-600">
      //                 +{badges.length - 4} more badges
      //               </p>
      //             )}
      //           </div>
      //         )}

      //         {/* Achievements Count */}
      //         <div className="flex items-center justify-between p-3 bg-white rounded-lg border border-purple-200">
      //           <div className="flex items-center gap-2">
      //             <Target className="w-5 h-5 text-purple-600" />
      //             <span className="text-sm font-medium text-gray-700">
      //               Total Achievements
      //             </span>
      //           </div>
      //           <span className="text-2xl font-bold text-purple-600">
      //             {achievements.length}
      //           </span>
      //         </div>

      //         {/* View Full Page Button */}
      //         <Button
      //           onClick={() => navigate("/student/achievements")}
      //           className="w-full bg-gradient-to-r from-purple-600 to-pink-600 hover:from-purple-700 hover:to-pink-700 text-white font-medium rounded-lg transition-all flex items-center justify-center gap-2"
      //         >
      //           View All Achievements
      //           <ChevronRight className="w-4 h-4" />
      //         </Button>
      //       </>
      //     )}
      //   </CardContent>
      // </Card>
    ),
  };

  // Define card order based on active navigation item
  const cardOrders = {
    opportunities: isViewingOthersProfile
      ? [
<<<<<<< HEAD
          "institution",
          "opportunities",
          "education",
          "training",
          "experience",
          "certificates",
          "projects",
          "softSkills",
          "technicalSkills",
        ]
      : [
          "institution",
          "opportunities",
          "achievements",
          "education",
          "training",
          "experience",
          "certificates",
          "projects",
          "softSkills",
          "technicalSkills",
        ],
=======
        "opportunities",
        "education",
        "training",
        "experience",
        "certificates",
        "projects",
        "softSkills",
        "technicalSkills",
      ]
      : [
        "opportunities",
        "achievements",
        "education",
        "training",
        "experience",
        "certificates",
        "projects",
        "softSkills",
        "technicalSkills",
      ],
>>>>>>> eee3a4dd
    skills: [
      "institution",
      "opportunities",
      "technicalSkills",
      "softSkills",
      "projects",
      "certificates",
      "education",
      "training",
      "experience",
    ],
    training: [
      "institution",
      "opportunities",
      "training",
      "projects",
      "certificates",
      "education",
      "technicalSkills",
      "softSkills",
      "experience",
    ],
    experience: [
      "institution",
      "opportunities",
      "experience",
      "projects",
      "certificates",
      "education",
      "training",
      "technicalSkills",
      "softSkills",
    ],
  };

  const renderCardsByPriority = () => {
    const order = cardOrders[activeNavItem] || cardOrders.opportunities;

    return order.map((cardKey, index) => {
      const card = allCards[cardKey];
      if (!card) return null;

      // Add priority indicator for the first card
      if (index === 0) {
        return React.cloneElement(card, {
          className: `${card.props.className} ring-2 ring-blue-400 ring-opacity-50`,
          key: cardKey,
          children: [
            React.cloneElement(card.props.children[0], {
              children: [
                card.props.children[0].props.children,
                // <Badge key="priority" className="bg-blue-500 hover:bg-blue-500 text-white text-xs ml-2">
                //   ✨ Priority
                // </Badge>
              ],
            }),
            ...card.props.children.slice(1),
          ],
        });
      }
      return card;
    });
  };

  // Utility to truncate long text and toggle full view

  return (
    <div className="min-h-screen bg-[#F8FAFC] py-8 px-6">
      {/* Hot-toast notification container */}
      <Toaster
        position="top-right"
        toastOptions={{
          style: {
            zIndex: 9999,
          },
          duration: 5000,
        }}
        containerStyle={{
          zIndex: 9999,
        }}
      />

      <div className="max-w-7xl mx-auto">
        {/* Navigation Bar */}
        {/* <div className="mb-6">
          <Card className="shadow-lg">
            <CardContent className="p-4">
              <div className="flex flex-wrap gap-2 justify-center">
                {[
                  { id: 'opportunities', label: 'Opportunities', icon: ExternalLink },
                  { id: 'skills', label: 'My Skills', icon: Code },
                  { id: 'training', label: 'My Training', icon: Award },
                  { id: 'experience', label: 'My Experience', icon: Users },
                ].map((item) => {
                  const Icon = item.icon;
                  const isActive = activeNavItem === item.id;
                  return (
                    <Button
                      key={item.id}
                      variant={isActive ? "default" : "outline"}
                      onClick={() => {
                        setActiveNavItem(item.id);
                      }}
                      className={`flex items-center gap-2 transition-all ${
                        isActive
                          ? 'bg-blue-600 hover:bg-blue-700 text-white shadow-md transform scale-105'
                          : 'hover:bg-blue-50 hover:border-blue-300 hover:text-blue-700'
                      }`}
                    >
                      <Icon className="w-4 h-4" />
                      {item.label}
                    </Button>
                  );
                })}
              </div>
            </CardContent>
          </Card>
        </div> */}

        <div className="grid grid-cols-1 lg:grid-cols-3 gap-6">
          {/* LEFT COLUMN - User Activity & Updates - Only show for own profile */}
          {!isViewingOthersProfile && (
            <div className="lg:col-span-1 space-y-6">
              {/* Sticky container for both cards */}
              <div className="sticky top-20 z-30 flex flex-col gap-6">
                {/* Recent Updates */}
                <RecentUpdatesCard
                  ref={recentUpdatesRef}
                  updates={recentUpdates}
                  loading={recentUpdatesLoading}
                  error={
                    recentUpdatesError ? "Failed to load recent updates" : null
                  }
                  onRetry={refreshRecentUpdates}
                  emptyMessage="No recent updates available"
                  isExpanded={showAllRecentUpdates}
                  onToggle={(next) => setShowAllRecentUpdates(next)}
                  badgeContent={
                    unreadCount > 0 ? (
                      <Badge className="bg-red-500 hover:bg-red-500 text-white px-2.5 py-1 rounded-full text-xs font-semibold flex items-center gap-1.5">
                        <MessageCircle className="w-3.5 h-3.5" />
                        {unreadCount} {unreadCount === 1 ? "message" : "messages"}
                      </Badge>
                    ) : null
                  }
                  getUpdateClassName={(update) => {
                    switch (update.type) {
                      case "shortlist_added":
                        return "bg-yellow-50 border-yellow-300";
                      case "offer_extended":
                        return "bg-green-50 border-green-300";
                      case "offer_accepted":
                        return "bg-emerald-50 border-emerald-300";
                      case "placement_hired":
                        return "bg-purple-50 border-purple-300";
                      case "stage_change":
                        return "bg-indigo-50 border-indigo-300";
                      case "application_rejected":
                        return "bg-red-50 border-red-300";
                      default:
                        return "bg-gray-50 border-gray-200";
                    }
                  }}
                />

                {/* Suggested Next Steps - AI Job Matching */}
                <Card
                  ref={suggestedNextStepsRef}
                  className="bg-white rounded-xl border border-gray-200 shadow-sm"
                  data-testid="suggested-next-steps-card"
                >
                  <CardHeader className="px-6 py-4 border-b border-gray-100">
                    <CardTitle className="flex items-center justify-between">
                      <div className="flex items-center gap-3">
                        <div className="w-10 h-10 rounded-lg bg-gradient-to-br from-amber-50 to-orange-50 flex items-center justify-center border border-amber-200">
                          <Sparkles className="w-5 h-5 text-amber-600" />
                        </div>
                        <div>
                          <span className="text-lg font-semibold text-gray-900">
                            Suggested Next Steps
                          </span>
                          <p className="text-xs text-gray-500 font-normal mt-0.5">
                            AI-matched job opportunities for you
                          </p>
                        </div>
                      </div>
                      {matchedJobs.length > 0 && (
                        <Badge
                          variant="outline"
                          className="bg-green-50 text-green-700 border-green-200"
                        >
                          <Target className="w-3 h-3 mr-1" />
                          {matchedJobs.length} Matches
                        </Badge>
                      )}
                    </CardTitle>
                  </CardHeader>
                  <CardContent className="p-6 space-y-3">
                    {matchingLoading ? (
                      <div className="flex items-center justify-center py-8">
                        <div className="animate-spin rounded-full h-8 w-8 border-b-2 border-amber-600"></div>
                        <p className="ml-3 text-sm text-gray-500">
                          Finding best job matches for you...
                        </p>
                      </div>
                    ) : matchingError ? (
                      <div className="p-4 rounded-lg bg-red-50 border border-red-200">
                        <p className="text-sm text-red-700">
                          ⚠️ {matchingError}
                        </p>
                      </div>
                    ) : matchedJobs.length > 0 ? (
                      <>
                        {matchedJobs.map((match, idx) => (
                          <div
                            key={match.job_id || `job-match-${idx}`}
                            className="p-4 rounded-xl bg-gradient-to-br from-amber-50 to-orange-50 border border-amber-200 hover:border-amber-300 hover:shadow-md transition-all cursor-pointer group"
                            data-testid={`matched-job-${idx}`}
                            onClick={() => {
                              // Navigate to opportunities page or show details
                              if (match.opportunity?.application_link) {
                                window.open(
                                  match.opportunity.application_link,
                                  "_blank"
                                );
                              }
                            }}
                          >
                            {/* Match Score Badge */}
                            <div className="flex items-start justify-between mb-2">
                              <Badge className="bg-gradient-to-r from-green-500 to-emerald-500 text-white border-0 text-xs font-semibold">
                                {match.match_score}% Match
                              </Badge>
                              <ExternalLink className="w-4 h-4 text-amber-600 opacity-0 group-hover:opacity-100 transition-opacity" />
                            </div>

                            {/* Job Title & Company */}
                            <div className="mb-3">
                              <h4 className="text-base font-bold text-gray-900 mb-1 group-hover:text-amber-700 transition-colors">
                                {match.job_title ||
                                  match.opportunity?.job_title}
                              </h4>
                              <div className="flex items-center gap-2 text-sm text-gray-600">
                                <Building2 className="w-4 h-4" />
                                <span className="font-medium">
                                  {match.company_name ||
                                    match.opportunity?.company_name}
                                </span>
                              </div>
                            </div>

                            {/* Job Details */}
                            {match.opportunity && (
                              <div className="flex flex-wrap items-center gap-3 mb-3 text-xs text-gray-600">
                                {match.opportunity.employment_type && (
                                  <div className="flex items-center gap-1">
                                    <Briefcase className="w-3.5 h-3.5" />
                                    <span>
                                      {match.opportunity.employment_type}
                                    </span>
                                  </div>
                                )}
                                {match.opportunity.location && (
                                  <div className="flex items-center gap-1">
                                    <MapPin className="w-3.5 h-3.5" />
                                    <span>{match.opportunity.location}</span>
                                  </div>
                                )}
                                {match.opportunity.deadline && (
                                  <div className="flex items-center gap-1 text-orange-600">
                                    <Clock className="w-3.5 h-3.5" />
                                    <span>
                                      Deadline:{" "}
                                      {new Date(
                                        match.opportunity.deadline
                                      ).toLocaleDateString()}
                                    </span>
                                  </div>
                                )}
                              </div>
                            )}

                            {/* Match Reason */}
                            <div className="mb-3 p-3 bg-white/60 rounded-lg border border-amber-100">
                              <p className="text-xs text-gray-700 leading-relaxed">
                                <span className="font-semibold text-amber-700">
                                  Why this matches:{" "}
                                </span>
                                {match.match_reason}
                              </p>
                            </div>

                            {/* Key Matching Skills */}
                            {match.key_matching_skills &&
                              match.key_matching_skills.length > 0 && (
                                <div className="flex flex-wrap gap-1.5 mb-3">
                                  {match.key_matching_skills
                                    .slice(0, 4)
                                    .map((skill, skillIdx) => (
                                      <Badge
                                        key={skillIdx}
                                        variant="secondary"
                                        className="text-xs bg-white/80 text-gray-700 border border-amber-200"
                                      >
                                        {skill}
                                      </Badge>
                                    ))}
                                </div>
                              )}

                            {/* Recommendation */}
                            {match.recommendation && (
                              <div className="pt-3 border-t border-amber-200/50">
                                <p className="text-xs text-gray-600 italic">
                                  💡 {match.recommendation}
                                </p>
                              </div>
                            )}
                          </div>
                        ))}

                        {/* Refresh Button */}
                        <Button
                          variant="outline"
                          size="sm"
                          onClick={refreshMatches}
                          className="w-full mt-2 text-amber-700 border-amber-300 hover:bg-amber-50"
                          data-testid="refresh-matches-button"
                        >
                          <Sparkles className="w-4 h-4 mr-2" />
                          Refresh Job Matches
                        </Button>
                      </>
                    ) : (
                      <>
                        {/* Fallback to default suggestions if no AI matches */}
                        {suggestions.map((suggestion, idx) => (
                          <div
                            key={suggestion.id || `suggestion-${idx}`}
                            className="p-3 rounded-lg bg-amber-50 border border-amber-200 hover:bg-amber-100 hover:border-amber-300 transition-all"
                          >
                            <p className="text-sm font-medium text-gray-900">
                              {typeof suggestion === "string"
                                ? suggestion
                                : suggestion.message || suggestion}
                            </p>
                          </div>
                        ))}
                        {!matchingLoading && (
                          <div className="text-center py-4">
                            <p className="text-sm text-gray-500">
                              No job matches found at the moment. Complete your
                              profile to get better matches!
                            </p>
                          </div>
                        )}
                      </>
                    )}
                  </CardContent>
                </Card>

                {/* Student QR Code */}
                {/* {userEmail && (
                  <Card className="border-2 border-purple-500 bg-gradient-to-br from-purple-500 to-purple-600 rounded-2xl shadow-lg hover:shadow-xl transition-shadow">
                    <CardHeader className="pb-2">
                      <CardTitle className="flex items-center gap-2 text-white text-lg font-bold justify-center">
                        <QrCode className="w-5 h-5" />
                        Your QR Profile
                      </CardTitle>
                    </CardHeader>
                    <CardContent className="flex flex-col items-center justify-center py-6 px-6">
                      <div className="bg-white p-6 rounded-2xl shadow-xl">
                        <QRCodeSVG
                          value={qrCodeValue}
                          size={180}
                          level="H"
                          includeMargin={true}
                          bgColor="#ffffff"
                          fgColor="#000000"
                        />
                      </div>
                      <div className="mt-6 text-center">
                        <p className="text-white text-lg font-bold tracking-wide">
                          PASSPORT-ID: {
                            studentData?.passport_id || 
                            (studentData?.id ? studentData.id.toUpperCase().slice(0, 8) : null) || 
                            (userEmail ? userEmail.split('@')[0].toUpperCase().slice(0, 5) : 'STUDENT')
                          }
                        </p>
                        <p className="text-white/80 text-sm mt-2">
                          Scan to view your profile card
                        </p>
                      </div>
                    </CardContent>
                  </Card>
                )} */}
              </div>
            </div>
          )}

          {/* RIGHT COLUMN - 6 Key Boxes with Dynamic Ordering */}
          <div
            className={
              isViewingOthersProfile ? "lg:col-span-3" : "lg:col-span-2"
            }
          >
            <div className="grid grid-cols-1 md:grid-cols-2 gap-5">
              {renderCardsByPriority()}
            </div>

            {/* Achievement Timeline - Below cards in the right column */}
            {!isViewingOthersProfile && (
              <div className="mt-5">
                <AchievementsTimeline userData={userData} />
              </div>
            )}
          </div>
        </div>
      </div>

      {/* Modals for editing sections */}
      {activeModal === "education" && (
        <EducationEditModal
          isOpen
          onClose={() => setActiveModal(null)}
          data={userData.education}
          onSave={(data) => handleSave("education", data)}
        />
      )}

      {activeModal === "training" && (
        <TrainingEditModal
          isOpen
          onClose={() => setActiveModal(null)}
          data={userData.training}
          onSave={(data) => handleSave("training", data)}
        />
      )}

      {activeModal === "experience" && (
        <ExperienceEditModal
          isOpen
          onClose={() => setActiveModal(null)}
          data={userData.experience}
          onSave={(data) => handleSave("experience", data)}
        />
      )}

      {activeModal === "softSkills" && (
        <SkillsEditModal
          isOpen
          onClose={() => setActiveModal(null)}
          data={userData.softSkills}
          onSave={(data) => handleSave("softSkills", data)}
          title="Edit Soft Skills"
        />
      )}

      {activeModal === "technicalSkills" && (
        <SkillsEditModal
          isOpen
          onClose={() => setActiveModal(null)}
          data={userData.technicalSkills}
          onSave={(data) => handleSave("technicalSkills", data)}
          title="Edit Technical Skills"
        />
      )}

      {activeModal === "projects" && (
        <ProjectsEditModal
          isOpen
          onClose={() => setActiveModal(null)}
          data={userData.projects}
          onSave={(data) => handleSave("projects", data)}
        />
      )}

      {activeModal === "certificates" && (
        <CertificatesEditModal
          isOpen
          onClose={() => setActiveModal(null)}
          data={userData.certificates}
          onSave={(data) => handleSave("certificates", data)}
        />
      )}
    </div>
  );
};

export default StudentDashboard;<|MERGE_RESOLUTION|>--- conflicted
+++ resolved
@@ -1709,7 +1709,6 @@
   const cardOrders = {
     opportunities: isViewingOthersProfile
       ? [
-<<<<<<< HEAD
           "institution",
           "opportunities",
           "education",
@@ -1732,28 +1731,6 @@
           "softSkills",
           "technicalSkills",
         ],
-=======
-        "opportunities",
-        "education",
-        "training",
-        "experience",
-        "certificates",
-        "projects",
-        "softSkills",
-        "technicalSkills",
-      ]
-      : [
-        "opportunities",
-        "achievements",
-        "education",
-        "training",
-        "experience",
-        "certificates",
-        "projects",
-        "softSkills",
-        "technicalSkills",
-      ],
->>>>>>> eee3a4dd
     skills: [
       "institution",
       "opportunities",
