import React, { useState, useEffect, useMemo } from "react";
import { useLocation } from "react-router-dom";
import { motion } from "motion/react";
import {
  Card,
  CardContent,
  CardHeader,
  CardTitle,
} from "../../components/Students/components/ui/card";
import { Button } from "../../components/Students/components/ui/button";
import { Badge } from "../../components/Students/components/ui/badge";
import { LampContainer } from "../../components/Students/components/ui/lamp";
import {
  TrendingUp,
  CheckCircle,
  Star,
  ExternalLink,
  Edit,
  Calendar,
  Award,
  Eye,
  QrCode,
  Medal,
  Briefcase,
  MapPin,
  Clock,
  Building2,
  Sparkles,
  Target,
  BookOpen,
  Trophy,
  ChevronRight,
  Link,
  Github,
  Presentation,
  Video,
  File,
  FileText,
  ClipboardList,
  GraduationCap,
  PresentationIcon,
  Rocket,
  Cpu,
  Users2,
  Lightbulb,
} from "lucide-react";
import {
  ChartBarIcon,
  RectangleStackIcon,
} from "@heroicons/react/24/outline";
import {
  suggestions,
  educationData,
  trainingData,
  experienceData,
  technicalSkills,
  softSkills,
} from "../../components/Students/data/mockData";
import {
  EducationEditModal,
  TrainingEditModal,
  ExperienceEditModal,
  SkillsEditModal,
  ProjectsEditModal,
  CertificatesEditModal,
} from "../../components/Students/components/ProfileEditModals";
import { useStudentDataByEmail } from "../../hooks/useStudentDataByEmail";
import { useOpportunities } from "../../hooks/useOpportunities";
import { useStudentRealtimeActivities } from "../../hooks/useStudentRealtimeActivities";
import { useAIRecommendations } from "../../hooks/useAIRecommendations";
import { supabase } from "../../lib/supabaseClient";
import { useStudentMessageNotifications } from "../../hooks/useStudentMessageNotifications";
import { useStudentUnreadCount } from "../../hooks/useStudentMessages";
import { Toaster } from "react-hot-toast";
import AchievementsTimeline from "../../components/Students/components/AchievementsTimeline";
import RecentUpdatesCard from "../../components/Students/components/RecentUpdatesCard";
import { useStudentAchievements } from "../../hooks/useStudentAchievements";
import { useNavigate } from "react-router-dom";
import { useStudentLearning } from "../../hooks/useStudentLearning";
import { useStudentCertificates } from "../../hooks/useStudentCertificates";
import { useStudentProjects } from "../../hooks/useStudentProjects";
import AnalyticsView from "../../components/Students/components/AnalyticsView";
import { useAssessmentRecommendations } from "../../hooks/useAssessmentRecommendations";
import TrainingRecommendations from "../../components/Students/components/TrainingRecommendations";
// Debug utilities removed for production cleanliness

const StudentDashboard = () => {
  const location = useLocation();
  const navigate = useNavigate();

  // State for view toggle (dashboard or analytics)
  const [activeView, setActiveView] = useState('dashboard'); // 'dashboard' or 'analytics'

  // Check if viewing someone else's profile (from QR scan)
  const isViewingOthersProfile =
    location.pathname.includes("/student/profile/");

  // For sticky Recent Updates: show only one when Suggested Next Steps touches it
  const [showAllRecentUpdates, setShowAllRecentUpdates] = useState(false);
  // Remove sticky when showing all
  const [recentUpdatesSticky, setRecentUpdatesSticky] = useState(true);
  const [recentUpdatesCollapsed, setRecentUpdatesCollapsed] = useState(false);

  // Intersection observer for Suggested Next Steps and Recent Updates
  const recentUpdatesRef = React.useRef(null);
  const suggestedNextStepsRef = React.useRef(null);

  useEffect(() => {
    if (!recentUpdatesRef.current || !suggestedNextStepsRef.current) return;
    const handleScroll = () => {
      const recentRect = recentUpdatesRef.current.getBoundingClientRect();
      const suggestedRect =
        suggestedNextStepsRef.current.getBoundingClientRect();
      // If bottom of Recent Updates is below top of Suggested Next Steps (they touch/overlap)
      if (recentRect.bottom >= suggestedRect.top) {
        setRecentUpdatesCollapsed(true);
      } else {
        setRecentUpdatesCollapsed(false);
      }
    };
    window.addEventListener("scroll", handleScroll, { passive: true });
    return () => window.removeEventListener("scroll", handleScroll);
  }, []);
  // Navigation state for card ordering
  const [activeNavItem, setActiveNavItem] = useState(() => {
    // Check if coming from Header nav
    const storedNav = localStorage.getItem("dashboardActiveNav");
    return storedNav || "opportunities";
  }); // Default to opportunities

  // Clear dashboardActiveNav after using it (so future visits default to opportunities)
  useEffect(() => {
    if (localStorage.getItem("dashboardActiveNav")) {
      localStorage.removeItem("dashboardActiveNav");
    }
  }, []);

  // Use authenticated student data instead of localStorage
  // Get user email from localStorage or context (customize as needed)
  const userEmail = localStorage.getItem("userEmail");

  // Use the same hook as ProfileEditSection for fetching and updating
  const {
    studentData,
    loading: authStudentLoading,
    error: authStudentError,
    refresh,
    updateProfile,
    updateEducation,
    updateTraining,
    updateExperience,
    updateTechnicalSkills,
    updateSoftSkills,
    updateProjects,
    updateCertificates,
  } = useStudentDataByEmail(userEmail);

  // Get student ID for messaging
  const studentId = studentData?.id;

  // Fetch data from separate tables
  const {
    learning: tableTraining, // Renamed from training to learning in hook
    loading: trainingLoading,
    error: trainingError,
    refresh: refreshTraining
  } = useStudentLearning(studentId, !!studentId && !isViewingOthersProfile);

  const {
    certificates: tableCertificates,
    loading: certificatesLoading,
    error: certificatesError,
    refresh: refreshCertificates
  } = useStudentCertificates(studentId, !!studentId && !isViewingOthersProfile);

  const {
    projects: tableProjects,
    loading: projectsLoading,
    error: projectsError,
    refresh: refreshProjects
  } = useStudentProjects(studentId, !!studentId && !isViewingOthersProfile);

  // Setup message notifications with hot-toast
  useStudentMessageNotifications({
    studentId,
    enabled: !!studentId && !isViewingOthersProfile,
    playSound: true,
    onMessageReceived: () => {
      // Refresh Recent Updates to show new message activity
      setTimeout(() => {
        refreshRecentUpdates();
      }, 1000);
    },
  });

  // Get unread message count with realtime updates
  const { unreadCount } = useStudentUnreadCount(
    studentId,
    !!studentId && !isViewingOthersProfile
  );

  // Fetch achievements and badges from separate tables
  const {
    achievements,
    badges,
    loading: achievementsLoading,
  } = useStudentAchievements(studentId, userEmail);

    const {
    recommendations: assessmentRecommendations,
    loading: recommendationsLoading,
    hasAssessment,
  } = useAssessmentRecommendations(studentId, !!studentId && !isViewingOthersProfile);

  const [activeModal, setActiveModal] = useState(null);
  const [userData, setUserData] = useState({
    education: educationData,
    training: trainingData,
    experience: experienceData,
    technicalSkills: technicalSkills,
    softSkills: softSkills,
    projects: [],
    certificates: [],
  });
  const [showAllOpportunities, setShowAllOpportunities] = useState(false);
  const [showAllTraining, setShowAllTraining] = useState(false);
  const [showAllProjects, setShowAllProjects] = useState(false);

  // Generate QR code value once and keep it constant
  const qrCodeValue = React.useMemo(() => {
    const email = userEmail || "student";
    return `${window.location.origin}/student/profile/${email}`;
  }, [userEmail]);

  // Memoize studentSkills to prevent infinite re-renders
  const studentSkills = useMemo(() => {
    return (
      studentData?.profile?.technicalSkills?.map((skill) => skill.name) || []
    );
  }, [studentData?.profile?.technicalSkills]);

  const enabledProjects = useMemo(() => {
    // Prioritize table data over profile data
    const projectsData = Array.isArray(tableProjects) && tableProjects.length > 0
      ? tableProjects
      : userData.projects;
    if (!Array.isArray(projectsData)) return [];
    return projectsData.filter((project) => project && project.enabled !== false);
  }, [tableProjects, userData.projects]);

  const enabledCertificates = useMemo(() => {
    // Prioritize table data over profile data
    const certificatesData = Array.isArray(tableCertificates) && tableCertificates.length > 0
      ? tableCertificates
      : userData.certificates;
    if (!Array.isArray(certificatesData)) return [];
    return certificatesData.filter((cert) => cert && cert.enabled !== false);
  }, [tableCertificates, userData.certificates]);

  // Fetch opportunities data from Supabase
  const {
    opportunities,
    loading: opportunitiesLoading,
    error: opportunitiesError,
    refreshOpportunities,
  } = useOpportunities({
    fetchOnMount: true,
    activeOnly: false, // Changed to false to see all opportunities
    studentSkills: studentSkills,
  });

  // AI Job Recommendations - Vector-based matching with top 3 results
  const {
    recommendations: matchedJobs,
    loading: matchingLoading,
    error: matchingError,
    refreshRecommendations: refreshMatches,
    cached,
    fallback,
    trackView,
    trackApply,
    getMatchReasons,
  } = useAIRecommendations({
    studentId: studentData?.id,
    enabled: !isViewingOthersProfile,
    autoFetch: true,
    limit: 4
  });

  // Fetch recent updates data from recruitment tables (student-specific)
  const {
    activities: recentUpdates,
    isLoading: recentUpdatesLoading,
    isError: recentUpdatesError,
    refetch: refreshRecentUpdates,
    isConnected: realtimeConnected,
  } = useStudentRealtimeActivities(userEmail, 10);

  // Debug log for authentication and student data
  useEffect(() => {
    console.log({
      studentData: studentData?.id,
      loading: authStudentLoading,
      error: authStudentError,
    });
  }, [studentData, authStudentLoading, authStudentError]);

  // Debug log for opportunities
  useEffect(() => {
    console.log({
      opportunities,
      loading: opportunitiesLoading,
      error: opportunitiesError,
      count: opportunities?.length,
    });
  }, [opportunities, opportunitiesLoading, opportunitiesError]);

  // Debug log for recent updates
  useEffect(() => {
    console.log({
      recentUpdates,
      loading: recentUpdatesLoading,
      error: recentUpdatesError,
      count: recentUpdates?.length,
      userEmail,
    });
  }, [recentUpdates, recentUpdatesLoading, recentUpdatesError, userEmail]);

  // Poll for new opportunities and refresh Recent Updates
  useEffect(() => {
    if (!userEmail || isViewingOthersProfile) return;

    // Subscribe to real-time changes in opportunities table
    const channel = supabase
      .channel("opportunities-changes")
      .on(
        "postgres_changes",
        {
          event: "INSERT",
          schema: "public",
          table: "opportunities",
        },
        (payload) => {
          // Refresh opportunities list
          refreshOpportunities();

          // Refresh Recent Updates to show the new opportunity
          setTimeout(() => {
            console.log(
              "🔄 Refreshing Recent Updates after new opportunity..."
            );
            refreshRecentUpdates();
          }, 1000); // Small delay to ensure DB trigger has fired
        }
      )
      .on(
        "postgres_changes",
        {
          event: "UPDATE",
          schema: "public",
          table: "opportunities",
        },
        (payload) => {
          refreshOpportunities();
        }
      )
      .subscribe();

    // Cleanup subscription on unmount
    return () => {
      supabase.removeChannel(channel);
    };
  }, [userEmail, isViewingOthersProfile]);

  // Direct Supabase test
  useEffect(() => {
    const testSupabaseDirectly = async () => {
      try {
        console.log({
          url: import.meta.env.VITE_SUPABASE_URL ? "Set" : "Missing",
          key: import.meta.env.VITE_SUPABASE_ANON_KEY ? "Set" : "Missing",
        });

        const { data, error, count } = await supabase
          .from("opportunities")
          .select("*", { count: "exact" });

        // Run debug for recent updates (commented out to prevent automatic execution)
        // await debugRecentUpdates();
        console.log(
          "ℹ️ To debug recent updates, run: await window.debugRecentUpdates() in console"
        );
      } catch (err) {
        console.error("🧪 Direct test error:", err);
      }
    };

    testSupabaseDirectly();
  }, []);

  // Update userData when real student data is loaded
  useEffect(() => {
    if (studentData) {
      setUserData({
        education: Array.isArray(studentData.education)
          ? studentData.education
          : [],
        training: Array.isArray(tableTraining) && tableTraining.length > 0
          ? tableTraining
          : Array.isArray(studentData.training)
            ? studentData.training
            : [],
        experience: Array.isArray(studentData.experience)
          ? studentData.experience
          : [],
        technicalSkills: Array.isArray(studentData.technicalSkills)
          ? studentData.technicalSkills
          : [],
        softSkills: Array.isArray(studentData.softSkills)
          ? studentData.softSkills
          : [],
        projects: Array.isArray(tableProjects) && tableProjects.length > 0
          ? tableProjects
          : Array.isArray(studentData.projects)
            ? studentData.projects
            : Array.isArray(studentData.profile?.projects)
              ? studentData.profile.projects
              : [],
        certificates: Array.isArray(tableCertificates) && tableCertificates.length > 0
          ? tableCertificates
          : Array.isArray(studentData.certificates)
            ? studentData.certificates
            : Array.isArray(studentData.profile?.certificates)
              ? studentData.profile.certificates
              : [],
      });
    }
  }, [studentData, tableTraining, tableCertificates, tableProjects]);

  // Save handler with DB update logic (like ProfileEditSection)
  const handleSave = async (section, data) => {
    // Immediately update UI
    setUserData((prev) => ({
      ...prev,
      [section]: data,
    }));

    // Save to Supabase if studentData exists
    if (userEmail && studentData?.profile) {
      try {
        let result;
        switch (section) {
          case "education":
            result = await updateEducation(data);
            break;
          case "training":
            result = await updateTraining(data);
            break;
          case "experience":
            result = await updateExperience(data);
            break;
          case "technicalSkills":
            result = await updateTechnicalSkills(data);
            break;
          case "softSkills":
            result = await updateSoftSkills(data);
            break;
          case "projects":
            result = await updateProjects(data); // Use dedicated function
            break;
          case "certificates":
            result = await updateCertificates(data);
            break;
          case "personalInfo":
            result = await updateProfile(data);
            break;
          default:
            return;
        }
        if (result?.success) {
          // Refresh from database to ensure sync
          await refresh();

          // Refresh table data based on section
          if (section === 'training') {
            refreshTraining();
          } else if (section === 'certificates') {
            refreshCertificates();
          } else if (section === 'projects') {
            refreshProjects();
          }

          // Refresh Recent Updates to show the new activity
          refreshRecentUpdates();
        }
      } catch (err) {
        console.error("Error saving:", err);
      }
    }
  };

  const renderStars = (level) => {
    return [...Array(5)].map((_, i) => (
      <Star
        key={i}
        className={`w-4 h-4 ${i < level ? "fill-[#FFD700] text-[#FFD700]" : "text-gray-300"
          }`}
      />
    ));
  };

  // Helper function to get skill level text
  const getSkillLevelText = (level) => {
    if (level >= 5) return "Expert";
    if (level >= 4) return "Advanced";
    if (level >= 3) return "Intermediate";
    if (level >= 1) return "Beginner";
    return "Beginner";
  };

  // Helper function to get skill level badge color
  const getSkillLevelColor = (level) => {
    if (level >= 5) return "bg-purple-100 text-purple-700 border-purple-300";
    if (level >= 4) return "bg-blue-100 text-blue-700 border-blue-300";
    if (level >= 3) return "bg-green-100 text-green-700 border-green-300";
    if (level >= 1) return "bg-yellow-100 text-yellow-700 border-yellow-300";
    return "bg-gray-100 text-gray-700 border-gray-300";
  };

  const TruncatedText = ({ text, maxLength = 120 }) => {
    const [expanded, setExpanded] = useState(false);

    if (!text) return null;

    if (text.length <= maxLength) {
      return <p className="text-sm text-gray-700 leading-relaxed">{text}</p>;
    }

    const truncated = text.slice(0, maxLength) + "...";

    return (
      <div className="text-sm text-gray-700 leading-relaxed">
        {expanded ? text : truncated}
        <button
          onClick={() => setExpanded((v) => !v)}
          className="text-blue-600 ml-1 hover:underline font-medium text-xs"
        >
          {expanded ? "Show Less" : "Read More"}
        </button>
      </div>
    );
  };

  // Determine institution info from student data (using individual columns)
  const institutionInfo = React.useMemo(() => {
    // Debug: Log student data structure
    console.log('🏫 Institution Debug:', {
      school_id: studentData?.school_id,
      university_college_id: studentData?.university_college_id,
      university: studentData?.university, // Individual column
      college_school_name: studentData?.college_school_name, // Individual column
      school: studentData?.school,
      universityCollege: studentData?.universityCollege,
    });

    // Priority: school_id takes precedence if both exist
    if (studentData?.school_id && studentData?.school) {
      return {
        type: 'School',
        name: studentData.school.name,
        code: studentData.school.code,
        city: studentData.school.city,
        state: studentData.school.state,
      };
    } else if (studentData?.university_college_id && studentData?.universityCollege) {
      // University college with parent university info
      const college = studentData.universityCollege;
      const university = college.universities; // nested university data
      return {
        type: 'University College',
        name: college.name,
        code: college.code,
        universityName: university?.name,
        city: university?.district, // Location comes from parent university
        state: university?.state,
      };
    } else if (studentData?.university || studentData?.college_school_name) {
      // Fallback to individual columns if no foreign key relationships
      return {
        type: 'Institution',
        name: studentData.college_school_name || studentData.university,
        code: 'N/A',
        city: studentData.city,
        state: studentData.state,
      };
    }

    // Fallback: Show error if ID exists but data is null (broken foreign key)
    if (studentData?.school_id && !studentData?.school) {
      console.error('⚠️ School ID exists but school data is null. School may have been deleted.');
      return {
        type: 'School',
        name: 'School Not Found',
        code: 'N/A',
        city: null,
        state: null,
        error: true,
      };
    }

    return null;
  }, [studentData]);

  // Card components for dynamic ordering
  const allCards = {
    // institution: institutionInfo && (
    //   <Card
    //     key="institution"
    //     className="h-full bg-gradient-to-br from-indigo-50 to-blue-50 rounded-xl border-2 border-indigo-200 hover:border-indigo-400 transition-all duration-200 shadow-md hover:shadow-lg"
    //   >
    //     <CardHeader className="px-6 py-4 border-b border-indigo-100">
    //       <CardTitle className="flex items-center gap-3">
    //         <div className="w-10 h-10 rounded-lg bg-gradient-to-br from-indigo-500 to-blue-500 flex items-center justify-center shadow-md">
    //           <Building2 className="w-5 h-5 text-white" />
    //         </div>
    //         <span className="text-lg font-semibold text-gray-900">
    //           {institutionInfo.type}
    //         </span>
    //       </CardTitle>
    //     </CardHeader>
    //     <CardContent className="p-6">
    //       <div className="space-y-4">
    //         <div>
    //           <h3 className="text-2xl font-bold text-gray-900 mb-1">
    //             {institutionInfo.name}
    //           </h3>
    //           {institutionInfo.universityName && (
    //             <p className="text-sm text-gray-600 mb-1">
    //               {institutionInfo.universityName}
    //             </p>
    //           )}
    //           {institutionInfo.code && (
    //             <p className="text-sm text-indigo-600 font-medium">
    //               Code: {institutionInfo.code}
    //             </p>
    //           )}
    //         </div>
    //         {(institutionInfo.city || institutionInfo.state) && (
    //           <div className="flex items-center gap-2 text-gray-600">
    //             <MapPin className="w-4 h-4" />
    //             <span className="text-sm">
    //               {[institutionInfo.city, institutionInfo.state]
    //                 .filter(Boolean)
    //                 .join(', ')}
    //             </span>
    //           </div>
    //         )}
    //       </div>
    //     </CardContent>
    //   </Card>
    // ),
        assessment: (
      <Card
        key="assessment"
        className="h-full bg-white rounded-xl border border-gray-200 hover:border-blue-300 hover:shadow-lg transition-all duration-200 shadow-sm"
      >
        <CardHeader className="px-6 py-5 bg-gradient-to-r from-blue-50 to-indigo-50 border-b border-blue-100 rounded-t-xl">
          <div className="flex items-center w-full justify-between">
            <CardTitle className="flex items-center gap-3 m-0 p-0">
              <div className="p-2 rounded-lg bg-blue-600">
                <ClipboardList className="w-6 h-6 text-white" />
              </div>
              <span className="text-lg font-bold text-gray-800">
                Assessment
              </span>
            </CardTitle>
            <Badge className="bg-gradient-to-r from-blue-100 to-indigo-100 text-white p-1 rounded-full shadow-sm">
              <Star className="w-6 h-6 fill-[#FBBF24]" />
            </Badge>
          </div>
        </CardHeader>
        <CardContent className="p-8 space-y-4">
          <p className="text-gray-900 text-base leading-normal font-medium">
            Take our comprehensive assessment to discover your strengths and get a personalized career roadmap.
          </p>

          {/*<div className="flex items-center gap-4 text-xs text-gray-900 font-medium">
            <div className="flex items-center gap-1.5 bg-gradient-to-r from-blue-50 to-indigo-50 border border-blue-200 px-3 py-1.5 rounded-lg shadow-sm">
              <Target className="w-4 h-4 text-blue-600" />
              <span className="font-semibold">Skill Analysis</span>
            </div>
          </div>*/}

          <div className="flex justify-center py-4">
            <Button
              onClick={() => navigate("/student/assessment/test")}
              className="w-auto bg-gradient-to-r from-blue-600 to-indigo-600 hover:from-blue-700 hover:to-indigo-700 text-white font-semibold text-smshadow-md hover:shadow-lg transform hover:scale-105 transition-all duration-200 py-4"
            >
              Start Assessment
              <ChevronRight className="w-5 h-5 ml-2" />
            </Button>
          </div>

          {/* Conditional content below Start Assessment button */}
          {!hasAssessment ? (
            // Show detailed assessment info when NOT completed
            <div className="mt-6 pt-6 border-t-2 border-gray-200">
              <p className="text-gray-900 text-sm leading-relaxed mb-4 font-medium">
                Take this comprehensive assessment to uncover your strengths, identify areas for growth, and explore potential opportunities tailored to you. Gain insights that can help guide your learning, career, or personal development journey.
              </p>

              <div className="bg-gradient-to-r from-blue-50 to-indigo-50 border-l-4 border-l-blue-500 rounded-lg p-5 mb-4 shadow-sm">
                <h4 className="text-base font-bold text-gray-900 mb-3 flex items-center gap-2">
                  <Sparkles className="w-4 h-4 text-blue-600" />
                  Why Take This Assessment?
                </h4>
                <ul className="space-y-3 text-sm text-gray-900">
                  <li className="flex items-start gap-3">
                    <CheckCircle className="w-5 h-5 text-blue-600 mt-0.5 flex-shrink-0" />
                    <span className="font-medium">Understand your unique strengths and skills</span>
                  </li>
                  <li className="flex items-start gap-3">
                    <CheckCircle className="w-5 h-5 text-blue-600 mt-0.5 flex-shrink-0" />
                    <span className="font-medium">Identify opportunities for growth and improvement</span>
                  </li>
                  <li className="flex items-start gap-3">
                    <CheckCircle className="w-5 h-5 text-blue-600 mt-0.5 flex-shrink-0" />
                    <span className="font-medium">Get insights that can help guide your career or personal goals</span>
                  </li>
                </ul>
              </div>

              <p className="text-sm text-gray-900 italic font-medium bg-gray-50 p-3 rounded-lg border border-gray-200">
                💡 It's simple, quick, and tailored just for you—discover more about yourself today!
              </p>
            </div>
          ) : (
            // Show Career AI Tools when assessment completed
            <div className="mt-6 pt-6 border-t-2 border-gray-200">
            <h3 className="text-base font-bold text-gray-900 mb-6 flex items-center gap-2">
              <Rocket className="w-5 h-5 text-blue-600" />
              Career AI Tools
            </h3>
            <div className="grid grid-cols-2 gap-4">
              <button
                onClick={() => navigate("/student/career-ai", { state: { query: 'What jobs match my skills and experience?' } })}
                className="bg-blue-50 hover:bg-blue-100 text-blue-700 rounded-lg p-4 text-left transition-all duration-200 shadow-sm hover:shadow-md group flex items-center gap-2"
              >
                <div className="bg-blue-100 w-10 h-10 rounded-lg flex items-center justify-center flex-shrink-0 group-hover:scale-110 transition-transform">
                  <Briefcase className="w-5 h-5" />
                </div>
                <span className="font-semibold text-sm flex-1">Find Jobs</span>
                <ChevronRight className="w-4 h-4 opacity-50 group-hover:opacity-100 transition-opacity flex-shrink-0" />
              </button>

              <button
                onClick={() => navigate("/student/career-ai", { state: { query: 'Analyze my skill gaps for my target career' } })}
                className="bg-blue-50 hover:bg-blue-100 text-blue-700 rounded-lg p-4 text-left transition-all duration-200 shadow-sm hover:shadow-md group flex items-center gap-2"
              >
                <div className="bg-blue-100 w-10 h-10 rounded-lg flex items-center justify-center flex-shrink-0 group-hover:scale-110 transition-transform">
                  <Target className="w-5 h-5" />
                </div>
                <span className="font-semibold text-sm flex-1">Skill Gap Analysis</span>
                <ChevronRight className="w-4 h-4 opacity-50 group-hover:opacity-100 transition-opacity flex-shrink-0" />
              </button>

              <button
                onClick={() => navigate("/student/career-ai", { state: { query: 'Help me prepare for upcoming interviews' } })}
                className="bg-blue-50 hover:bg-blue-100 text-blue-700 rounded-lg p-4 text-left transition-all duration-200 shadow-sm hover:shadow-md group flex items-center gap-2"
              >
                <div className="bg-blue-100 w-10 h-10 rounded-lg flex items-center justify-center flex-shrink-0 group-hover:scale-110 transition-transform">
                  <BookOpen className="w-5 h-5" />
                </div>
                <span className="font-semibold text-sm flex-1">Interview Prep</span>
                <ChevronRight className="w-4 h-4 opacity-50 group-hover:opacity-100 transition-opacity flex-shrink-0" />
              </button>

              <button
                onClick={() => navigate("/student/career-ai", { state: { query: 'Review my resume and suggest improvements?' } })}
                className="bg-blue-50 hover:bg-blue-100 text-blue-700 rounded-lg p-4 text-left transition-all duration-200 shadow-sm hover:shadow-md group flex items-center gap-2"
              >
                <div className="bg-blue-100 w-10 h-10 rounded-lg flex items-center justify-center flex-shrink-0 group-hover:scale-110 transition-transform">
                  <FileText className="w-5 h-5" />
                </div>
                <span className="font-semibold text-sm flex-1">Resume Review</span>
                <ChevronRight className="w-4 h-4 opacity-50 group-hover:opacity-100 transition-opacity flex-shrink-0" />
              </button>

              <button
                onClick={() => navigate("/student/career-ai", { state: { query: 'Create a learning roadmap for my career goals' } })}
                className="bg-blue-50 hover:bg-blue-100 text-blue-700 rounded-lg p-4 text-left transition-all duration-200 shadow-sm hover:shadow-md group flex items-center gap-2"
              >
                <div className="bg-blue-100 w-10 h-10 rounded-lg flex items-center justify-center flex-shrink-0 group-hover:scale-110 transition-transform">
                  <GraduationCap className="w-5 h-5" />
                </div>
                <span className="font-semibold text-sm flex-1">Learning Path</span>
                <ChevronRight className="w-4 h-4 opacity-50 group-hover:opacity-100 transition-opacity flex-shrink-0" />
              </button>

              <button
                onClick={() => navigate("/student/career-ai", { state: { query: 'What career paths are best suited for me?' } })}
                className="bg-blue-50 hover:bg-blue-100 text-blue-700 rounded-lg p-4 text-left transition-all duration-200 shadow-sm hover:shadow-md group flex items-center gap-2"
              >
                <div className="bg-blue-100 w-10 h-10 rounded-lg flex items-center justify-center flex-shrink-0 group-hover:scale-110 transition-transform">
                  <TrendingUp className="w-5 h-5" />
                </div>
                <span className="font-semibold text-sm flex-1">Career Guidance</span>
                <ChevronRight className="w-4 h-4 opacity-50 group-hover:opacity-100 transition-opacity flex-shrink-0" />
              </button>

              <button
                onClick={() => navigate("/student/career-ai", { state: { query: 'Give me networking strategies for my field' } })}
                className="bg-blue-50 hover:bg-blue-100 text-blue-700 rounded-lg p-4 text-left transition-all duration-200 shadow-sm hover:shadow-md group flex items-center gap-2"
              >
                <div className="bg-blue-100 w-10 h-10 rounded-lg flex items-center justify-center flex-shrink-0 group-hover:scale-110 transition-transform">
                  <Users2 className="w-5 h-5" />
                </div>
                <span className="font-semibold text-sm flex-1">Networking Tips</span>
                <ChevronRight className="w-4 h-4 opacity-50 group-hover:opacity-100 transition-opacity flex-shrink-0" />
              </button>

              <button
                onClick={() => navigate("/student/career-ai", { state: { query: 'I need career advice and guidance' } })}
                className="bg-blue-50 hover:bg-blue-100 text-blue-700 rounded-lg p-4 text-left transition-all duration-200 shadow-sm hover:shadow-md group flex items-center gap-2"
              >
                <div className="bg-blue-100 w-10 h-10 rounded-lg flex items-center justify-center flex-shrink-0 group-hover:scale-110 transition-transform">
                  <Lightbulb className="w-5 h-5" />
                </div>
                <span className="font-semibold text-sm flex-1">Career Advice</span>
                <ChevronRight className="w-4 h-4 opacity-50 group-hover:opacity-100 transition-opacity flex-shrink-0" />
              </button>
            </div>
            </div>
          )}
        </CardContent>
      </Card>
    ),
    opportunities: (
      <Card
        key="opportunities"
        className="h-full bg-white rounded-xl border border-gray-200 hover:border-blue-300 hover:shadow-lg transition-all duration-200 shadow-sm"
      >
        <CardHeader className="px-6 py-5 bg-gradient-to-r from-blue-50 to-indigo-50 border-b border-blue-100 rounded-t-xl">
          <div className="flex items-center w-full justify-between">
            <CardTitle className="flex items-center gap-3 m-0 p-0">
              <div className="p-2 rounded-lg bg-blue-600">
                <Briefcase className="w-6 h-6 text-white" />
              </div>
              <span className="text-lg font-bold text-gray-800">
                Opportunities
              </span>
            </CardTitle>
            <button
              className="p-2 rounded-md hover:bg-blue-100 transition-colors"
              title="View All Opportunities"
              onClick={() => navigate('/student/opportunities')}
            >
              <Eye className="w-5 h-5 text-blue-600" />
            </button>
          </div>
        </CardHeader>
        <CardContent className="pt-4 p-8 space-y-4">
          {/* Info message for school students */}
          {/* {(studentData?.school_id || studentData?.school_class_id) && studentData?.grade && (
            <div className="bg-blue-50 rounded-lg p-3 mb-4">
              <p className="text-sm text-blue-700">
                <span className="font-semibold">Grade {studentData.grade} Opportunities:</span> 
                {parseInt(studentData.grade) >= 6 && parseInt(studentData.grade) <= 8
                  ? " Showing internships and learning programs suitable for your grade level."
                  : parseInt(studentData.grade) >= 9
                  ? " Showing all opportunities including internships, jobs, and career opportunities."
                  : " Showing opportunities suitable for your grade level."
                }
              </p>
            </div>
          )} */}
          
          {/* Info message for college students */}
          {/* {(studentData?.university_college_id || studentData?.universityId) && (
            <div className="bg-green-50 rounded-lg p-3 mb-4">
              <p className="text-sm text-green-700">
                <span className="font-semibold">College Student Opportunities:</span> 
                Showing all available opportunities including internships, full-time jobs, part-time work, and contract positions.
              </p>
            </div>
          )} */}
          
          {(() => {
            console.log({
              loading: opportunitiesLoading,
              error: opportunitiesError,
              opportunities,
              count: opportunities?.length,
            });
            return null;
          })()}
          {opportunitiesLoading ? (
            <div className="flex justify-center items-center py-8">
              <div className="animate-spin rounded-full h-8 w-8 border-b-2 border-blue-600"></div>
            </div>
          ) : opportunitiesError ? (
            <div className="text-center py-8">
              <p className="text-red-600 mb-3 font-medium">
                Failed to load opportunities
              </p>
              <Button
                onClick={refreshOpportunities}
                size="sm"
                className="bg-blue-600 hover:bg-blue-700 text-white rounded-lg transition-all"
              >
                Retry
              </Button>
            </div>
          ) : opportunities.length === 0 ? (
            <div className="text-center py-8">
              <p className="text-slate-500 font-medium">
                No opportunities available at the moment
              </p>
            </div>
          ) : (() => {
            // Filter opportunities based on student type and grade
            const isSchoolStudent = studentData?.school_id || studentData?.school_class_id;
            const isUniversityStudent = studentData?.university_college_id || studentData?.universityId;
            const studentGrade = studentData?.grade;

            // Fallback: Check education level if database fields are not available
            const hasHighSchoolOnly = userData.education.length > 0 &&
              userData.education.every(edu =>
                edu.level && edu.level.toLowerCase().includes('high school')
              );

            let filteredOpportunities = opportunities;

            if (isSchoolStudent || hasHighSchoolOnly) {
              // School students: Filter based on grade level
              filteredOpportunities = opportunities.filter(opp => {
                const isInternship = opp.employment_type && opp.employment_type.toLowerCase() === 'internship';
                
                // For grades 6-8: Show ONLY internships
                if (studentGrade && parseInt(studentGrade) >= 6 && parseInt(studentGrade) <= 8) {
                  return isInternship;
                }
                
                // For grade 9+: Show ALL opportunities (internships + full-time + part-time, etc.)
                if (studentGrade && parseInt(studentGrade) >= 9) {
                  return true; // Show all opportunities
                }
                
                // Fallback for students without grade info: show only internships
                return isInternship;
              });
            } else if (isUniversityStudent) {
              // University/College students: Show ALL opportunities (internships + jobs)
              filteredOpportunities = opportunities; // Show everything
            }

            // Debug logging for opportunity filtering
            console.log('🎯 Opportunity Filtering Debug:', {
              isSchoolStudent,
              isUniversityStudent,
              studentGrade,
              gradeRange: studentGrade ? 
                (parseInt(studentGrade) >= 6 && parseInt(studentGrade) <= 8 ? 'Grades 6-8 (Internships Only)' :
                 parseInt(studentGrade) >= 9 ? 'Grade 9+ (All Opportunities)' : 'Other Grade') : 'No Grade',
              totalOpportunities: opportunities.length,
              filteredCount: filteredOpportunities.length,
              studentData: {
                school_id: studentData?.school_id,
                school_class_id: studentData?.school_class_id,
                university_college_id: studentData?.university_college_id,
                grade: studentData?.grade
              }
            });

            return (
              <>
                <div className="space-y-4 max-h-[600px] overflow-y-auto pr-2 blue-scrollbar">
                  {filteredOpportunities.map((opp, idx) => {
                    // Determine mode display text
                    const modeDisplay = opp.mode === 'Onsite' ? 'Offline' : opp.mode === 'Remote' ? 'Online' : opp.mode;

                    return (
                      <div
                        key={opp.id || `${opp.title}-${opp.company_name}-${idx}`}
                        className="p-5 rounded-xl bg-white border-l-4 border-l-blue-500 border border-gray-200 hover:shadow-md transition-all duration-200"
                      >
                        <h4 className="text-base font-bold text-gray-900 mb-2">
                          {opp.title}
                        </h4>

                        <div className="flex items-center justify-between gap-3 mb-3">
                          <p className="text-blue-600 text-sm leading-relaxed font-medium">
                            {opp.company_name || opp.department || opp.sector || 'Learning Opportunity'}
                          </p>
                          <Badge className="bg-gradient-to-r from-gray-100 to-gray-200 text-gray-700 text-xs px-2.5 py-0.5 rounded-full font-medium">
                            {opp.employment_type}
                          </Badge>
                        </div>

                        {/* Mode, Location and Apply Button */}
                        <div className="flex items-center justify-between gap-3">
                          {(opp.mode || opp.location) && (
                            <div className="flex items-center gap-3 text-sm text-gray-900 leading-relaxed font-medium">
                              {opp.mode && (
                                <div className="flex items-center gap-1.5">
                                  <MapPin className="w-4 h-4 text-blue-600" />
                                  <span className="font-medium">{modeDisplay}</span>
                                </div>
                              )}
                              {opp.location && opp.mode !== 'Remote' && (
                                <span>• {opp.location}</span>
                              )}
                            </div>
                          )}

                          <Button
                            size="sm"
                            onClick={() => navigate('/student/opportunities', { state: { selectedOpportunityId: opp.id } })}
                            className="w-auto bg-gradient-to-r from-blue-600 to-indigo-600 hover:from-blue-700 hover:to-indigo-700 text-white font-semibold px-5 py-2 text-sm rounded-lg shadow-md hover:shadow-lg transform hover:scale-105 transition-all"
                          >
                            Apply
                          </Button>
                        </div>
                      </div>
                    );
                  })}
                </div>
              </>
            );
          })()}
        </CardContent>
      </Card>
    ),
    technicalSkills: (
      <Card
        key="technicalSkills"
        className="h-full bg-white rounded-xl border border-gray-200 hover:border-blue-300 hover:shadow-lg transition-all duration-200 shadow-sm"
      >
        <CardHeader className="px-6 py-5 bg-gradient-to-r from-blue-50 to-indigo-50 border-b border-blue-100 rounded-t-xl">
          <div className="flex items-center w-full justify-between">
            <CardTitle className="flex items-center gap-3 m-0 p-0">
              <div className="p-2 rounded-lg bg-blue-600">
                <Cpu className="w-6 h-6 text-white" />
              </div>
              <span className="text-lg font-bold text-gray-800">
                Technical Skills
              </span>
            </CardTitle>
            <div className="flex items-center gap-2">
              <button
                className="p-2 rounded-md hover:bg-blue-100 transition-colors"
                title="View All Technical Skills"
                onClick={() => setActiveModal("technicalSkills")}
              >
                <Eye className="w-5 h-5 text-blue-600" />
              </button>
            </div>
          </div>
        </CardHeader>
        <CardContent className="p-8">
          {userData.technicalSkills.filter(
            (skill) => skill.enabled !== false && (skill.approval_status === 'approved' || skill.approval_status === 'verified')
          ).length === 0 ? (
            <div className="text-center py-8">
              <p className="text-gray-900 text-base leading-normal font-medium">
                No technical skills added yet
              </p>
            </div>
          ) : (
            <div className="space-y-4 max-h-[500px] overflow-y-auto pr-2 blue-scrollbar">
              {userData.technicalSkills
                .filter((skill) => skill.enabled !== false && (skill.approval_status === 'approved' || skill.approval_status === 'verified'))
                .map((skill, idx) => (
                  <div
                    key={skill.id || `tech-skill-${idx}`}
                    className="p-5 rounded-xl bg-white border-l-4 border-l-blue-500 border border-gray-200 hover:shadow-md transition-all duration-200"
                  >
                    {/* Skill Name + Level Badge */}
                    <div className="flex items-center justify-between gap-3 mb-3">
                      <h4 className="text-base font-bold text-gray-900">
                        {skill.name}
                      </h4>
                      <Badge
                        className={`px-3 py-1.5 text-xs font-semibold rounded-full shadow-sm border ${getSkillLevelColor(
                          skill.level
                        )}`}
                      >
                        {getSkillLevelText(skill.level)}
                      </Badge>
                    </div>

                    {/* Category */}
                    {skill.category && (
                      <div className="flex items-center gap-2 mb-3">
                        <span className="text-sm text-blue-600 font-medium">
                          {skill.category}
                        </span>
                      </div>
                    )}

                    {/* Star Rating */}
                    <div className="flex gap-0.5">
                      {renderStars(skill.level)}
                    </div>
                  </div>
                ))}
            </div>
          )}
        </CardContent>
      </Card>
    ),
    projects: (
      <Card
        key="projects"
        className="h-full bg-white rounded-xl border border-gray-200 hover:border-blue-300 hover:shadow-lg transition-all duration-200 shadow-sm"
      >
        <CardHeader className="px-6 py-5 bg-gradient-to-r from-blue-50 to-indigo-50 border-b border-blue-100 rounded-t-xl">
          <div className="flex items-center w-full justify-between">
            <CardTitle className="flex items-center gap-3 m-0 p-0">
              <div className="p-2 rounded-lg bg-blue-600">
                <Rocket className="w-6 h-6 text-white" />
              </div>
              <span className="text-lg font-bold text-gray-800">
                Projects/Internships
              </span>
            </CardTitle>
            <button
              className="p-2 rounded-md hover:bg-blue-100 transition-colors"
              title="View All Projects & Internships"
              onClick={() => setActiveModal("projects")}
            >
              <Eye className="w-5 h-5 text-blue-600" />
            </button>
          </div>
        </CardHeader>
        <CardContent className="p-8">
          {enabledProjects.length === 0 ? (
            <div className="text-center py-8">
              <p className="text-gray-900 text-base leading-normal font-medium">
                No projects added yet
              </p>
            </div>
          ) : (
            <div className="space-y-4 max-h-[500px] overflow-y-auto pr-2 blue-scrollbar">
              {enabledProjects.map((project, idx) => {
                return (
                  <div
                    key={project.id || `project-${idx}`}
                    className={`p-5 rounded-xl bg-white border-l-4 border-l-blue-500 border border-gray-200 hover:shadow-md transition-all duration-200 ${project.enabled ? "" : "opacity-75"
                      }`}
                  >
                    {/* Title */}
                    <h4 className="text-base font-bold text-gray-900 mb-2">
                      {project.title || project.name || "Untitled Project"}
                    </h4>

                    {/* Date + Status Badge */}
                    <div className="flex items-center justify-between gap-3 mb-3">
                      <p className="text-sm text-gray-900 leading-relaxed font-medium">
                        {project.duration || project.timeline || project.period || ""}
                      </p>
                      {project.status && (
                        <Badge className={`px-1 py-1 text-xs font-semibold rounded-full shadow-sm whitespace-nowrap ${
                          project.status.toLowerCase() === "completed"
                            ? "bg-green-100 text-green-600"
                            : "bg-blue-100 text-blue-600"
                        }`}>
                          {project.status}
                        </Badge>
                      )}
                    </div>

                    {/* Demo Button + GitHub Button */}
                    <div className="flex items-center justify-end gap-3">
                      {project.demo_link && (
                        <Button
                          size="sm"
                          onClick={() => window.open(project.demo_link, '_blank')}
                          className="w-auto bg-gradient-to-r from-blue-50 to-indigo-100 hover:from-blue-200 hover:to-indigo-300 text-blue-700 font-semibold px-1 py-2 text-sm rounded-lg shadow-md hover:shadow-lg transform hover:scale-105 transition-all"
                        >
                          Demo
                        </Button>
                      )}
                      {(project.github_link || project.github_url || project.github) && (
                        <Button
                          size="sm"
                          onClick={() => window.open(project.github_url || project.github_link || project.github, '_blank')}
                          className="w-auto bg-gradient-to-r from-blue-600 to-indigo-600 hover:from-blue-700 hover:to-indigo-700 text-white font-semibold px-2 py-2 text-sm rounded-lg shadow-md hover:shadow-lg transform hover:scale-105 transition-all"
                        >
                          <Github className="w-4 h-4" />
                          Git
                        </Button>
                      )}
                    </div>
                  </div>
                );
              })}
            </div>
          )}
        </CardContent>
      </Card>
    ),
    education: (
      <Card
        key="education"
        className="h-full bg-white rounded-xl border border-gray-200 hover:border-blue-300 hover:shadow-lg transition-all duration-200 shadow-sm"
      >
        <CardHeader className="px-6 py-5 bg-gradient-to-r from-blue-50 to-indigo-50 border-b border-blue-100 rounded-t-xl">
          <div className="flex items-center w-full justify-between">
            <CardTitle className="flex items-center gap-3 m-0 p-0">
              <div className="p-2 rounded-lg bg-blue-600">
                <GraduationCap className="w-6 h-6 text-white" />
              </div>
              <span className="text-lg font-bold text-gray-800">
                Education
              </span>
            </CardTitle>
            <div className="flex items-center gap-2">
              <button
                className="p-2 rounded-md hover:bg-blue-100 transition-colors"
                title="View All Education"
                onClick={() => setActiveModal("education")}
              >
                <Eye className="w-5 h-5 text-blue-600" />
              </button>
            </div>
          </div>
        </CardHeader>
        <CardContent className="p-8">
          {userData.education.filter(
            (education) =>
              education.enabled !== false &&
              (education.approval_status === "verified" || education.approval_status === "approved")
          ).length === 0 ? (
            <div className="text-center py-8">
              <p className="text-gray-900 text-base leading-normal font-medium">
                No education added yet
              </p>
            </div>
          ) : (
            <div className="space-y-4 max-h-[500px] overflow-y-auto pr-2 blue-scrollbar">
              {userData.education
                .filter((education) =>
                  education.enabled !== false &&
                  (education.approval_status === "verified" || education.approval_status === "approved")
                )
                .map((education, idx) => (
                  <div
                    key={education.id || `edu-${idx}`}
                    className="p-5 rounded-xl bg-white border-l-4 border-l-blue-500 border border-gray-200 hover:shadow-md transition-all duration-200"
                  >
                    {/* Degree + Status Badge */}
                    <div className="flex items-center justify-between gap-3 mb-3">
                      <h4 className="text-base font-bold text-gray-900">
                        {education.degree || "N/A"}
                      </h4>
                      {education.status && (
                        <Badge
                          className={`px-3 py-1.5 text-xs font-semibold rounded-full shadow-sm ${
                            education.status === "ongoing"
                              ? "bg-gradient-to-r from-blue-100 to-indigo-100 text-blue-700"
                              : "bg-gradient-to-r from-green-100 to-emerald-100 text-green-700"
                          }`}
                        >
                          {education.status}
                        </Badge>
                      )}
                    </div>

                    {/* University/Institution */}
                    <div className="flex items-center gap-2 mb-3">
                      <Building2 className="w-4 h-4 text-blue-600" />
                      <p className="text-sm text-blue-600 font-medium">
                        {education.university || education.institution || "N/A"}
                      </p>
                    </div>

                    {/* Level, Year, Grade */}
                    <div className="flex items-center gap-6 text-sm text-gray-600">
                      {education.level && (
                        <div className="flex items-center gap-1.5">
                          <span className="font-medium">{education.level}</span>
                        </div>
                      )}
                      {education.yearOfPassing && (
                        <div className="flex items-center gap-1.5">
                          <Calendar className="w-4 h-4 text-gray-600" />
                          <span className="font-medium">{education.yearOfPassing}</span>
                        </div>
                      )}
                      {education.cgpa && (
                        <div className="flex items-center gap-1.5">
                          <Award className="w-4 h-4 text-gray-600" />
                          <span className="font-medium">{education.cgpa}</span>
                        </div>
                      )}
                    </div>
                  </div>
                ))}
            </div>
          )}
        </CardContent>
      </Card>
    ),
    training: (
      <Card
        key="training"
        className="h-full bg-white rounded-xl border border-gray-200 hover:border-blue-300 hover:shadow-lg transition-all duration-200 shadow-sm"
      >
        <CardHeader className="px-6 py-5 bg-gradient-to-r from-blue-50 to-indigo-50 border-b border-blue-100 rounded-t-xl">
          <div className="flex items-center w-full justify-between">
            <CardTitle className="flex items-center gap-3 m-0 p-0">
              <div className="p-2 rounded-lg bg-blue-600">
                <PresentationIcon className="w-6 h-6 text-white" />
              </div>
              <span className="text-lg font-bold text-gray-800">Training</span>
            </CardTitle>
            <button
              className="p-2 rounded-md hover:bg-blue-100 transition-colors"
              title="View All Courses"
              onClick={() => setActiveModal("training")}
            >
              <Eye className="w-5 h-5 text-blue-600" />
            </button>
          </div>
        </CardHeader>
<CardContent className="pt-4 p-8 space-y-4">
          {/* No Assessment CTA - TOP (only show when not expanded) */}
          {!hasAssessment && !recommendationsLoading && !showAllTraining && (
            <div className="bg-gradient-to-br from-blue-50 to-indigo-50 rounded-lg p-5 border-2 border-dashed border-blue-300 mb-4 shadow-sm">
              <div className="flex items-start gap-3">
                <div className="w-12 h-12 rounded-lg bg-gradient-to-br from-blue-500 to-indigo-600 flex items-center justify-center flex-shrink-0 shadow-md">
                  <Sparkles className="w-6 h-6 text-white" />
                </div>
                <div className="flex-1">
                  <h4 className="text-base font-bold text-gray-900 mb-2">
                    Get Personalized Recommendations
                  </h4>
                  <p className="text-sm text-gray-900 mb-3 font-medium">
                    Take our assessment to receive AI-powered course recommendations tailored to your career goals and skills.
                  </p>
                  <Button
                    onClick={() => navigate("/student/assessment/test")}
                    size="sm"
                    className="bg-gradient-to-r from-blue-600 to-indigo-600 hover:from-blue-700 hover:to-indigo-700 text-white text-sm font-semibold shadow-md hover:shadow-lg transform hover:scale-105 transition-all"
                  >
                    Take Assessment
                    <ChevronRight className="w-4 h-4 ml-1" />
                  </Button>
                </div>
              </div>
            </div>
          )}

          {/* AI-Powered Recommendations Section */}
          {hasAssessment && assessmentRecommendations && (
            <div className="mb-6">
              <div className="max-h-[400px] overflow-y-auto pr-2">
                <TrainingRecommendations
                  recommendations={assessmentRecommendations}
                  showAll={showAllTraining}
                />
              </div>
            </div>
          )}

          {/* My Courses Section */}
          {userData.training.filter((t) => t.enabled !== false && (t.approval_status === "verified" || t.approval_status === "approved")).length > 0 && (
            <div>
              <h3 className="text-base font-bold text-gray-900 mb-4 flex items-center gap-2">
                <BookOpen className="w-5 h-5 text-blue-600" />
                My Courses
              </h3>
              <div className="space-y-3 max-h-[200px] overflow-y-auto pr-2 blue-scrollbar">
                {userData.training
                  .filter((t) => t.enabled !== false && (t.approval_status === "verified" || t.approval_status === "approved"))
                  .map((training, idx) => {
            // Calculate progress
            const statusLower = (training.status || "").toLowerCase();
            let progressValue = 0;
            if (statusLower === "completed") {
              progressValue = 100;
            } else if (training.total_modules > 0) {
              const completed = Math.min(training.completed_modules, training.total_modules);
              progressValue = Math.round((completed / training.total_modules) * 100);
            }

            return (
              <div
                key={training.id || `training-${training.course}-${idx}`}
                className="p-5 rounded-xl bg-white border-l-4 border-l-blue-500 border border-gray-200 hover:shadow-md transition-all duration-200"
              >
                {/* Header */}
                <div className="flex items-center justify-between gap-3 mb-3">
                  <h4 className="text-base font-bold text-gray-900 truncate flex-1">
                    {training.course}
                  </h4>
                  <Badge
                    className={`px-1 py-1 text-xs font-semibold rounded-full shadow-sm whitespace-nowrap ${training.status === "completed"
                      ? "bg-green-100 text-green-600"
                      : "bg-blue-100 text-blue-600"
                      }`}
                  >
                    {training.status === "completed" ? "Completed" : "Ongoing"}
                  </Badge>
                </div>

                {/* Meta info */}
                <div className="flex items-center gap-4 mb-3 text-sm text-gray-900 font-medium flex-wrap">
                  {training.provider && (
                    <div className="flex items-center gap-2">
                      <BookOpen className="w-4 h-4 text-blue-600" />
                      <span className="font-medium">{training.provider}</span>
                    </div>
                  )}
                  {training.duration && (
                    <div className="flex items-center gap-2">
                      <Calendar className="w-4 h-4 text-blue-600" />
                      <span className="font-medium">{training.duration}</span>
                    </div>
                  )}
                </div>

                {/* Progress bar */}
                {(training.total_modules > 0 || training.completed_modules > 0 || training.hours_spent > 0) && (
                  <div className="mt-3">
                    {/* Progress Header */}
                    <div className="flex justify-between items-center text-sm text-gray-900 font-medium mb-2">
                      <span>Progress</span>
                      <span className="text-blue-600 font-semibold">{progressValue}%</span>
                    </div>

                    {/* Progress Bar */}
                    <div className="w-full h-2 bg-gray-200 rounded-full overflow-hidden shadow-inner">
                      <div
                        className="h-2 bg-gradient-to-r from-blue-500 to-indigo-600 rounded-full transition-all duration-500 ease-out"
                        style={{ width: `${progressValue}%` }}
                      />
                    </div>

                    {/* Modules & Hours Info */}
                    <div className="text-xs text-gray-900 font-medium mt-2 space-x-3">
                      {training.completed_modules != null && training.total_modules != null && (
                        <span>
                          Modules: {training.completed_modules}/{training.total_modules}
                        </span>
                      )}
                      {training.hours_spent != null && <span>Hours: {training.hours_spent}</span>}
                    </div>
                  </div>
                )}

                {/* Skills */}
                {Array.isArray(training.skills) && training.skills.length > 0 && (
                  <div className="mt-4">
                    <p className="text-sm text-gray-900 font-medium mb-2">Skills Covered:</p>
                    <div className="flex flex-wrap gap-2">
                      {(training.showAllSkills ? training.skills : training.skills.slice(0, 4)).map(
                        (skill, i) => (
                          <span
                            key={`skill-${training.id}-${i}`}
                            className="px-3 py-1.5 text-xs rounded-full bg-gradient-to-r from-blue-50 to-indigo-50 text-blue-700 font-medium border border-blue-200 shadow-sm"
                          >
                            {skill}
                          </span>
                        )
                      )}
                    </div>
                    {training.skills.length > 4 && (
                      <button
                        onClick={() =>
                          setUserData((prev) => ({
                            ...prev,
                            training: prev.training.map((t) =>
                              t.id === training.id ? { ...t, showAllSkills: !t.showAllSkills } : t
                            ),
                          }))
                        }
                        className="text-xs text-blue-600 hover:text-blue-800 mt-1"
                      >
                        {training.showAllSkills
                          ? "Show Less"
                          : `Show All (${training.skills.length})`}
                      </button>
                    )}
                  </div>
                )}
              </div>
            );
          })}
              </div>
            </div>
          )}
        </CardContent>
      </Card>
    ),
    certificates: (
      <Card
        key="certificates"
        className="h-full bg-white rounded-xl border border-gray-200 hover:border-blue-300 hover:shadow-lg transition-all duration-200 shadow-sm"
      >
         <CardHeader className="px-6 py-5 bg-gradient-to-r from-blue-50 to-indigo-50 border-b border-blue-100 rounded-t-xl">
      <div className="flex items-center w-full justify-between">
        <CardTitle className="flex items-center gap-3 m-0 p-0">
          <div className="p-2 rounded-lg bg-blue-600">
            <Medal className="w-6 h-6 text-white" />
          </div>
          <span className="text-lg font-bold text-gray-800">
            Certificates
          </span>
        </CardTitle>
        <div className="flex items-center gap-2">
          <button
            className="p-2 rounded-md hover:bg-blue-100 transition-colors"
            title="View All Certificates"
            onClick={() => setActiveModal("certificates")}
          >
            <Eye className="w-5 h-5 text-blue-600" />
          </button>
        </div>
      </div>
    </CardHeader>
        <CardContent className="p-8">
  {enabledCertificates.length === 0 ? (
    <div className="text-center py-8">
      <p className="text-gray-900 text-base leading-normal font-medium">
        No certificates uploaded yet
      </p>
    </div>
  ) : (
    <div className="space-y-4 max-h-[500px] overflow-y-auto pr-2 blue-scrollbar">
      {enabledCertificates.map((cert, idx) => {
        const certificateLink =
          cert.link ||
          cert.url ||
          cert.certificateUrl ||
          cert.credentialUrl ||
          cert.viewUrl;
        const issuedOn =
          cert.year || cert.date || cert.issueDate || cert.issuedOn;
        return (
          <div
            key={cert.id || `certificate-${idx}`}
            className={`p-5 rounded-xl bg-white border-l-4 border-l-blue-500 border border-gray-200 hover:shadow-md transition-all duration-200 ${cert.enabled ? "" : "opacity-75"
              }`}
          >
            {/* Certificate Name */}
            <h4 className="text-base font-bold text-gray-900 mb-3">
              {cert.title ||
                cert.name ||
                cert.certificate ||
                "Certificate"}
            </h4>

            {/* Credential ID + Date */}
            <div className="flex items-center justify-between gap-3 mb-3">
              <div className="text-xs text-gray-600 font-medium">
                {cert.credentialId ? (
                  <span>{cert.credentialId}</span>
                ) : (
                  <span className="text-gray-400">No credential ID</span>
                )}
              </div>
              {issuedOn && (
                <Badge className="px-3 py-1 text-xs font-semibold bg-gradient-to-r from-gray-100 to-gray-200 text-gray-700 rounded-full shadow-sm">
                  {issuedOn}
                </Badge>
              )}
            </div>

<<<<<<< HEAD
                  {/* Icon + Organization + View Button */}
                  <div className="flex items-center justify-between gap-3">
                    <div className="flex items-center gap-2">
                      <Building2 className="w-4 h-4 text-blue-600" />
                      <p className="text-blue-600 text-sm leading-relaxed font-medium">
                        {cert.issuer ||
                          cert.organization ||
                          cert.institution ||
                          "Organization"}
                      </p>
                    </div>

                    {/* View Button */}
                    {certificateLink && (
                      <Button
                        size="sm"
                        onClick={() => window.open(getCertificateProxyUrl(certificateLink), '_blank')}
                        className="w-auto bg-gradient-to-r from-blue-600 to-indigo-600 hover:from-blue-700 hover:to-indigo-700 text-white font-semibold px-4 py-2 text-sm rounded-lg shadow-md hover:shadow-lg transform hover:scale-105 transition-all"
                      >
                        <ExternalLink className="w-4 h-4 mr-2" />
                        View
                      </Button>
                    )}
                  </div>
                </div>
              );
            })}
            </>
          )}
        </CardContent>
    </Card>
    ),
    experience: (
      <Card
        key="experience"
        className="h-full bg-white rounded-xl border border-gray-200 hover:border-blue-400 hover:shadow-xl hover:-translate-y-1 transition-all duration-200 shadow-sm"
      >
        <CardHeader className="px-6 py-5 bg-gradient-to-r from-blue-50 to-indigo-50 border-b border-blue-100 rounded-t-xl">
          <div className="flex items-center w-full justify-between">
            <CardTitle className="flex items-center gap-3 m-0 p-0">
              <div className="w-12 h-12 rounded-lg bg-gradient-to-br from-blue-500 to-indigo-600 flex items-center justify-center shadow-md">
                <Building2 className="w-6 h-6 text-white" />
=======
            {/* Icon + Organization + View Button */}
            <div className="flex items-center justify-between gap-3">
              <div className="flex items-center gap-2">
                <Building2 className="w-4 h-4 text-blue-600" />
                <p className="text-blue-600 text-sm leading-relaxed font-medium">
                  {cert.issuer ||
                    cert.organization ||
                    cert.institution ||
                    "Organization"}
                </p>
>>>>>>> 1d96448e
              </div>

              {/* View Button */}
              {certificateLink && (
                <Button
                  size="sm"
                  onClick={() => window.open(certificateLink, '_blank')}
                  className="w-auto bg-gradient-to-r from-blue-600 to-indigo-600 hover:from-blue-700 hover:to-indigo-700 text-white font-semibold px-4 py-2 text-sm rounded-lg shadow-md hover:shadow-lg transform hover:scale-105 transition-all"
                >
                  <ExternalLink className="w-4 h-4 mr-2" />
                  View
                </Button>
              )}
            </div>
          </div>
        );
      })}
    </div>
  )}
</CardContent>
      </Card>
    ),
       experience: (
  <Card
    key="experience"
    className="h-full bg-white rounded-xl border border-gray-200 hover:border-blue-300 hover:shadow-lg transition-all duration-200 shadow-sm"
  >
    <CardHeader className="px-6 py-5 bg-gradient-to-r from-blue-50 to-indigo-50 border-b border-blue-100 rounded-t-xl">
      <div className="flex items-center w-full justify-between">
        <CardTitle className="flex items-center gap-3 m-0 p-0">
          <div className="p-2 rounded-lg bg-blue-600">
            <Building2 className="w-6 h-6 text-white" />
          </div>
          <span className="text-lg font-bold text-gray-800">
            My Experience
          </span>
        </CardTitle>
        <div className="flex items-center gap-2">
          <button
            className="p-2 rounded-md hover:bg-blue-100 transition-colors"
            title="View All Experience"
            onClick={() => setActiveModal("experience")}
          >
            <Eye className="w-5 h-5 text-blue-600" />
          </button>
        </div>
      </div>
    </CardHeader>
        <CardContent className="p-8">
  {userData.experience?.filter(exp =>
    exp.enabled !== false &&
    (exp.approval_status === "verified" || exp.approval_status === "approved")
  ).length === 0 ? (
    <div className="text-center py-8">
      <p className="text-gray-900 text-base leading-normal font-medium">
        No experience added yet
      </p>
    </div>
  ) : (
    <div className="space-y-4 max-h-[500px] overflow-y-auto pr-2 blue-scrollbar">
      {userData.experience
        .filter(exp =>
          exp.enabled !== false &&
          (exp.approval_status === "verified" || exp.approval_status === "approved")
        )
        .map((exp, idx) => (
          <div
          key={exp.id || `exp-${idx}`}
          className="p-5 rounded-xl bg-white border-l-4 border-l-blue-500 border border-gray-200 hover:shadow-md transition-all duration-200"
        >
          {/* Title + Status Badge */}
          <div className="flex items-center justify-between gap-3 mb-3">
            <h4 className="text-base font-bold text-gray-900">
              {exp.role || "Experience Role"}
            </h4>
            {(exp.approval_status === "verified" || exp.approval_status === "approved") && (
              <Badge className="bg-gradient-to-r from-green-100 to-emerald-100 text-green-700 px-3 py-1.5 text-xs font-semibold rounded-full shadow-sm flex items-center gap-1.5">
                <CheckCircle className="w-3.5 h-3.5" />
                Verified
              </Badge>
            )}
          </div>

          {/* Type */}
          {exp.type && (
            <div className="flex items-center gap-2 mb-3">
              <Briefcase className="w-4 h-4 text-blue-600" />
              <span className="text-sm text-gray-700 font-medium">{exp.type}</span>
            </div>
          )}

          {/* Icon + Location */}
          {(exp.organization || exp.company || exp.location) && (
            <div className="flex items-center gap-2 mb-3">
              <Building2 className="w-4 h-4 text-blue-600" />
              <span className="text-sm text-blue-600 font-medium">
                {exp.organization || exp.company || "Organization"}
                {exp.location && `, ${exp.location}`}
              </span>
            </div>
          )}

          {/* Date */}
          {(exp.duration || exp.period) && (
            <div className="flex items-center gap-2">
              <Calendar className="w-4 h-4 text-gray-600" />
              <span className="text-sm text-gray-600 font-medium">
                {exp.duration || exp.period}
              </span>
            </div>
          )}
        </div>
      ))}
    </div>
  )}
</CardContent>
      </Card>
    ),
    softSkills: (
      <Card
        key="softSkills"
        className="h-full bg-white rounded-xl border border-gray-200 hover:border-blue-300 hover:shadow-lg transition-all duration-200 shadow-sm"
      >
        <CardHeader className="px-6 py-5 bg-gradient-to-r from-blue-50 to-indigo-50 border-b border-blue-100 rounded-t-xl">
          <div className="flex items-center w-full justify-between">
            <CardTitle className="flex items-center gap-3 m-0 p-0">
              <div className="p-2 rounded-lg bg-blue-600">
                <Users2 className="w-6 h-6 text-white" />
              </div>
              <span className="text-lg font-bold text-gray-800">
                Soft Skills
              </span>
            </CardTitle>
            <div className="flex items-center gap-2">
              <button
                className="p-2 rounded-md hover:bg-blue-100 transition-colors"
                title="View All Soft Skills"
                onClick={() => setActiveModal("softSkills")}
              >
                <Eye className="w-5 h-5 text-blue-600" />
              </button>
            </div>
          </div>
        </CardHeader>
        <CardContent className="p-8">
          {userData.softSkills.filter(
            (skill) => skill.enabled !== false && (skill.approval_status === 'approved' || skill.approval_status === 'verified')
          ).length === 0 ? (
            <div className="text-center py-8">
              <p className="text-gray-900 text-base leading-normal font-medium">
                No soft skills added yet
              </p>
            </div>
          ) : (
            <div className="space-y-4 max-h-[500px] overflow-y-auto pr-2 blue-scrollbar">
              {userData.softSkills
                .filter((skill) => skill.enabled !== false && (skill.approval_status === 'approved' || skill.approval_status === 'verified'))
                .map((skill, idx) => (
                  <div
                    key={skill.id || `soft-skill-${idx}`}
                    className="p-5 rounded-xl bg-white border-l-4 border-l-blue-500 border border-gray-200 hover:shadow-md transition-all duration-200"
                  >
                    {/* Skill Name + Level Badge */}
                    <div className="flex items-center justify-between gap-3 mb-3">
                      <h4 className="text-base font-bold text-gray-900">
                        {skill.name}
                      </h4>
                      <Badge
                        className={`px-3 py-1.5 text-xs font-semibold rounded-full shadow-sm border ${getSkillLevelColor(
                          skill.level
                        )}`}
                      >
                        {getSkillLevelText(skill.level)}
                      </Badge>
                    </div>

                    {/* Description */}
                    {skill.description && (
                      <div className="mb-3">
                        <p className="text-sm text-gray-600 font-medium">
                          {skill.description}
                        </p>
                      </div>
                    )}

                    {/* Star Rating */}
                    <div className="flex gap-0.5">
                      {renderStars(skill.level)}
                    </div>
                  </div>
                ))}
            </div>
          )}
        </CardContent>
      </Card>
    ),
    achievements: (
      <></>
    ),
  };

  // Define 3x3 grid layout
  const threeByThreeCards = [
    "assessment",
    "trainings", 
    "opportunities",
    "Projects", 
    "Certificates", 
    "My experience",
    "Education", 
    "technicalSkills", 
    "softSkills"
  ];

  // Map the display names to actual card keys
  const cardNameMapping = {
    "assessment": "assessment",
    "trainings": "training",
    "opportunities": "opportunities",
    "Projects": "projects",
    "Certificates": "certificates",
    "My experience": "experience",
    "Education": "education",
    "technicalSkills": "technicalSkills",
    "softSkills": "softSkills"
  };

  const render3x3Grid = () => {
    return (
      <div className="grid grid-cols-1 md:grid-cols-3 gap-5 mb-12">
        {threeByThreeCards.map((cardName, index) => {
          const cardKey = cardNameMapping[cardName];
          const card = allCards[cardKey];
          if (!card) return null;
          
          return (
            <div key={cardName} className="h-full">
              {card}
            </div>
          );
        })}
      </div>
    );
  };

  // Utility to truncate long text and toggle full view

  return (
    <div className="min-h-screen bg-[#F8FAFC] py-6 px-4">
      {/* Hot-toast notification container */}
      <Toaster
        position="top-right"
        toastOptions={{
          style: {
            zIndex: 9999,
          },
          duration: 5000,
        }}
        containerStyle={{
          zIndex: 9999,
        }}
      />

      <div className="w-full mx-auto">
        {/* View Switcher Tabs */}
        {!isViewingOthersProfile && (
          <div className="mb-16 flex justify-center">
            {/* Tab Navigation with Subheadings */}
            <div className="bg-white rounded-xl shadow-sm border border-gray-200 p-2 w-full max-w-4xl">
              <div className="grid grid-cols-1 md:grid-cols-2 gap-2">
                {/* Dashboard Tab */}
                <button
                  onClick={() => setActiveView('dashboard')}
                  className={`relative text-left p-4 rounded-lg transition-all ${
                    activeView === 'dashboard'
                      ? 'bg-gradient-to-r from-blue-50 to-indigo-50 shadow-md'
                      : 'bg-white hover:bg-gray-50'
                  }`}
                >
                  <div className="flex items-start gap-3">
                    <div className={`p-2 rounded-lg ${
                      activeView === 'dashboard' ? 'bg-blue-600' : 'bg-gray-100'
                    }`}>
                      <RectangleStackIcon className={`w-6 h-6 ${
                        activeView === 'dashboard' ? 'text-white' : 'text-gray-600'
                      }`} />
                    </div>
                    <div className="flex-1">
                      <h1 className={`font-bold text-lg ${
                        activeView === 'dashboard' ? 'text-blue-600' : 'text-gray-900'
                      }`}>
                        Dashboard
                      </h1>
                      <p className="text-sm text-gray-600 mt-1 whitespace-nowrap">
                        View your overview, opportunities, and achievements
                      </p>
                    </div>
                  </div>
                </button>

                {/* Analytics Tab */}
                <button
                  onClick={() => setActiveView('analytics')}
                  className={`relative text-left p-4 rounded-lg transition-all ${
                    activeView === 'analytics'
                      ? 'bg-gradient-to-r from-blue-50 to-indigo-50 shadow-md'
                      : 'bg-white hover:bg-gray-50'
                  }`}
                >
                  <div className="flex items-start gap-3">
                    <div className={`p-2 rounded-lg ${
                      activeView === 'analytics' ? 'bg-blue-600' : 'bg-gray-100'
                    }`}>
                      <ChartBarIcon className={`w-6 h-6 ${
                        activeView === 'analytics' ? 'text-white' : 'text-gray-600'
                      }`} />
                    </div>
                    <div className="flex-1">
                      <h1 className={`font-bold text-lg ${
                        activeView === 'analytics' ? 'text-blue-600' : 'text-gray-900'
                      }`}>
                        Analytics
                      </h1>
                      <p className="text-sm text-gray-600 mt-1 whitespace-nowrap">
                        Track your learning progress and performance insights
                      </p>
                    </div>
                  </div>
                </button>
              </div>
            </div>
          </div>
        )}

        {/* Conditional Rendering based on active view */}
        {activeView === 'analytics' && !isViewingOthersProfile ? (
          <AnalyticsView studentId={studentData?.id} userEmail={userEmail} />
        ) : (
          <>
            <LampContainer>
              <motion.h1
                initial={{ opacity: 0.5, y: 100 }}
                whileInView={{ opacity: 1, y: 0 }}
                transition={{
                  delay: 0.3,
                  duration: 0.8,
                  ease: "easeInOut",
                }}
                className="bg-gradient-to-br from-slate-900 to-slate-900  bg-clip-text text-center text-xl font-bold tracking-tight text-transparent md:text-xl"
              >
                Welcome to your profile dashboard, {studentData?.profile?.firstName || studentData?.rawData?.firstName || (userEmail ? userEmail.split('@')[0] : "Student")}!
              </motion.h1>
            </LampContainer>
            {/* 3x3 Grid Section */}
            <motion.div
              initial={{ opacity: 0.5, y: 100 }}
              whileInView={{ opacity: 1, y: 0 }}
              transition={{
                delay: 0.3,
                duration: 0.8,
                ease: "easeInOut",
              }}
              className="-mt-48 relative z-50"
            >
              {render3x3Grid()}
            </motion.div>
            
            {/* Separate Section: 2 in a row and 1 column (Suggested Steps and Achievement Timeline) */}
            <div className="grid grid-cols-1 lg:grid-cols-3 gap-6">
              {/* Suggested Steps - 2 columns wide */}
              <div className="lg:col-span-1 lg:sticky lg:top-16 lg:self-start">
                <Card
                  ref={suggestedNextStepsRef}
                  className="h-full bg-white rounded-xl border border-gray-200 hover:border-blue-300 hover:shadow-lg transition-all duration-200 shadow-sm"
                  data-testid="suggested-next-steps-card"
                >
                  <CardHeader className="px-6 py-5 bg-gradient-to-r from-blue-50 to-indigo-50 border-b border-blue-100 rounded-t-xl">
                    <div className="flex items-center w-full justify-between">
                      <CardTitle className="flex items-center gap-3 m-0 p-0">
                        <div className="p-2 rounded-lg bg-blue-600">
                          <Lightbulb className="w-6 h-6 text-white" />
                        </div>
                        <span className="text-lg font-bold text-gray-800">Suggested Steps</span>
                      </CardTitle>
                      <button
                        className="p-2 rounded-md hover:bg-blue-100 transition-colors"
                        title="View All Suggested Steps"
                        onClick={() => navigate("/student/suggested-steps")}
                      >
                        <Eye className="w-5 h-5 text-blue-600" />
                      </button>
                    </div>
                  </CardHeader>
                  <CardContent className="p-8">
                    <div className="space-y-4 max-h-[500px] overflow-y-auto pr-2 blue-scrollbar">
                    {matchingLoading ? (
                      <div className="flex items-center justify-center py-8">
                        <div className="animate-spin rounded-full h-8 w-8 border-b-2 border-amber-600"></div>
                        <p className="ml-3 text-sm text-gray-500">
                          Finding best job matches for you...
                        </p>
                      </div>
                    ) : matchingError ? (
                      <div className="p-4 rounded-lg bg-red-50 border border-red-200">
                        <p className="text-sm text-red-700">
                          ⚠️ {matchingError}
                        </p>
                      </div>
                    ) : matchedJobs.length > 0 ? (
                      <>
                        {matchedJobs.slice(0, 4).map((match, idx) => (
                          <div
                            key={match.job_id || `job-match-${idx}`}
                            className="p-5 rounded-xl bg-white border-l-4 border-l-blue-500 border border-gray-200 hover:border-blue-300 hover:shadow-md transition-all cursor-pointer group"
                            data-testid={`matched-job-${idx}`}
                            onClick={() => {
                              // Navigate to opportunities page or show details
                              if (match.opportunity?.application_link) {
                                window.open(
                                  match.opportunity.application_link,
                                  "_blank"
                                );
                              }
                            }}
                          >
                            {/* Match Score Badge */}
                            <div className="flex items-start justify-between mb-2">
                              <Badge className="bg-gradient-to-r from-green-500 to-emerald-500 text-white border-0 text-xs font-semibold">
                                {match.match_score}% Match
                              </Badge>
                              <ExternalLink className="w-4 h-4 text-amber-600 opacity-0 group-hover:opacity-100 transition-opacity" />
                            </div>

                            {/* Job Title & Company */}
                            <div className="mb-3">
                              <h4 className="text-base font-bold text-gray-900 mb-1 group-hover:text-amber-700 transition-colors">
                                {match.job_title ||
                                  match.opportunity?.job_title}
                              </h4>
                              <div className="flex items-center gap-2 text-sm text-gray-600">
                                <Building2 className="w-4 h-4" />
                                <span className="font-medium">
                                  {match.company_name ||
                                    match.opportunity?.company_name}
                                </span>
                              </div>

                              {/* Job Details */}
                              {match.opportunity && (
                                <div className="flex flex-wrap items-center gap-3 mb-3 text-xs text-gray-600">
                                  {match.opportunity.employment_type && (
                                    <div className="flex items-center gap-1">
                                      <Briefcase className="w-3.5 h-3.5" />
                                      <span>
                                        {match.opportunity.employment_type}
                                      </span>
                                    </div>
                                  )}
                                  {match.opportunity.location && (
                                    <div className="flex items-center gap-1">
                                      <MapPin className="w-3.5 h-3.5" />
                                      <span>{match.opportunity.location}</span>
                                    </div>
                                  )}
                                  {match.opportunity.deadline && (
                                    <div className="flex items-center gap-1 text-orange-600">
                                      <Clock className="w-3.5 h-3.5" />
                                      <span>
                                        Deadline:{" "}
                                        {new Date(
                                          match.opportunity.deadline
                                        ).toLocaleDateString()}
                                      </span>
                                    </div>
                                  )}
                                </div>
                              )}

                              {/* Match Reason */}
                              <div className="mb-3 p-3 bg-white/60 rounded-lg border border-amber-100">
                                <p className="text-xs text-gray-700 leading-relaxed">
                                  <span className="font-semibold text-amber-700">
                                    Why this matches:{" "}
                                  </span>
                                  {match.match_reason}
                                </p>
                              </div>

                              {/* Key Matching Skills */}
                              {match.key_matching_skills &&
                                match.key_matching_skills.length > 0 && (
                                  <div className="flex flex-wrap gap-1.5 mb-3">
                                    {match.key_matching_skills
                                      .slice(0, 4)
                                      .map((skill, skillIdx) => (
                                        <Badge
                                          key={skillIdx}
                                          variant="secondary"
                                          className="text-xs bg-white/80 text-gray-700 border border-amber-200"
                                        >
                                          {skill}
                                        </Badge>
                                      ))}
                                  </div>
                                )}

                              {/* Recommendation */}
                              {match.recommendation && (
                                <div className="pt-3 border-t border-amber-200/50">
                                  <p className="text-xs text-gray-600 italic">
                                    💡 {match.recommendation}
                                  </p>
                                </div>
                              )}
                            </div>
                          </div>
                        ))}

                        {/* Refresh Button */}
                        <Button
                          variant="outline"
                          size="sm"
                          onClick={refreshMatches}
                          className="w-full mt-2 text-blue-600 border-blue-300 hover:bg-blue-50"
                          data-testid="refresh-matches-button"
                        >
                          <Sparkles className="w-4 h-4 mr-2" />
                          Refresh Job Matches
                        </Button>
                      </>
                    ) : (
                      <>
                        {/* Fallback to default suggestions if no AI matches */}
                        {suggestions.map((suggestion, idx) => (
                          <div
                            key={suggestion.id || `suggestion-${idx}`}
                            className="p-5 rounded-xl bg-white border-l-4 border-l-blue-500 border border-gray-200 hover:border-blue-300 transition-all"
                          >
                            <p className="text-sm font-medium text-gray-900">
                              {typeof suggestion === "string"
                                ? suggestion
                                : suggestion.message || suggestion}
                            </p>
                          </div>
                        ))}
                        {!matchingLoading && (
                          <div className="text-center py-4">
                            <p className="text-sm text-gray-500">
                              No job matches found at the moment. Complete your
                              profile to get better matches!
                            </p>
                          </div>
                        )}
                      </>
                    )}
                    </div>
                  </CardContent>
                </Card>
              </div>
              
              {/* Achievement Timeline - 1 column */}
              <div className="lg:col-span-2">
                <AchievementsTimeline userData={userData} />
              </div>
            </div>
          </>
        )}
      </div>

      {/* Modals for editing sections */}
      {activeModal === "education" && (
        <EducationEditModal
          isOpen
          onClose={() => setActiveModal(null)}
          data={userData.education}
          onSave={(data) => handleSave("education", data)}
        />
      )}

      {activeModal === "training" && (
        <TrainingEditModal
          isOpen
          onClose={() => setActiveModal(null)}
          data={userData.training}
          onSave={(data) => handleSave("training", data)}
        />
      )}

      {activeModal === "experience" && (
        <ExperienceEditModal
          isOpen
          onClose={() => setActiveModal(null)}
          data={userData.experience}
          onSave={(data) => handleSave("experience", data)}
        />
      )}

      {activeModal === "softSkills" && (
        <SkillsEditModal
          isOpen
          onClose={() => setActiveModal(null)}
          data={userData.softSkills}
          onSave={(data) => handleSave("softSkills", data)}
          title="Soft Skills"
        />
      )}

      {activeModal === "technicalSkills" && (
        <SkillsEditModal
          isOpen
          onClose={() => setActiveModal(null)}
          data={userData.technicalSkills}
          onSave={(data) => handleSave("technicalSkills", data)}
          title="Technical Skills"
        />
      )}

      {activeModal === "projects" && (
        <ProjectsEditModal
          isOpen
          onClose={() => setActiveModal(null)}
          data={userData.projects}
          onSave={(data) => handleSave("projects", data)}
        />
      )}

      {activeModal === "certificates" && (
        <CertificatesEditModal
          isOpen
          onClose={() => setActiveModal(null)}
          data={userData.certificates}
          onSave={(data) => handleSave("certificates", data)}
        />
      )}
    </div>
  );
};

export default StudentDashboard;<|MERGE_RESOLUTION|>--- conflicted
+++ resolved
@@ -1568,50 +1568,6 @@
               )}
             </div>
 
-<<<<<<< HEAD
-                  {/* Icon + Organization + View Button */}
-                  <div className="flex items-center justify-between gap-3">
-                    <div className="flex items-center gap-2">
-                      <Building2 className="w-4 h-4 text-blue-600" />
-                      <p className="text-blue-600 text-sm leading-relaxed font-medium">
-                        {cert.issuer ||
-                          cert.organization ||
-                          cert.institution ||
-                          "Organization"}
-                      </p>
-                    </div>
-
-                    {/* View Button */}
-                    {certificateLink && (
-                      <Button
-                        size="sm"
-                        onClick={() => window.open(getCertificateProxyUrl(certificateLink), '_blank')}
-                        className="w-auto bg-gradient-to-r from-blue-600 to-indigo-600 hover:from-blue-700 hover:to-indigo-700 text-white font-semibold px-4 py-2 text-sm rounded-lg shadow-md hover:shadow-lg transform hover:scale-105 transition-all"
-                      >
-                        <ExternalLink className="w-4 h-4 mr-2" />
-                        View
-                      </Button>
-                    )}
-                  </div>
-                </div>
-              );
-            })}
-            </>
-          )}
-        </CardContent>
-    </Card>
-    ),
-    experience: (
-      <Card
-        key="experience"
-        className="h-full bg-white rounded-xl border border-gray-200 hover:border-blue-400 hover:shadow-xl hover:-translate-y-1 transition-all duration-200 shadow-sm"
-      >
-        <CardHeader className="px-6 py-5 bg-gradient-to-r from-blue-50 to-indigo-50 border-b border-blue-100 rounded-t-xl">
-          <div className="flex items-center w-full justify-between">
-            <CardTitle className="flex items-center gap-3 m-0 p-0">
-              <div className="w-12 h-12 rounded-lg bg-gradient-to-br from-blue-500 to-indigo-600 flex items-center justify-center shadow-md">
-                <Building2 className="w-6 h-6 text-white" />
-=======
             {/* Icon + Organization + View Button */}
             <div className="flex items-center justify-between gap-3">
               <div className="flex items-center gap-2">
@@ -1622,7 +1578,6 @@
                     cert.institution ||
                     "Organization"}
                 </p>
->>>>>>> 1d96448e
               </div>
 
               {/* View Button */}
