--- conflicted
+++ resolved
@@ -36,19 +36,10 @@
   FileText,
   ClipboardList,
   GraduationCap,
-<<<<<<< HEAD
-<<<<<<< HEAD
-=======
-=======
->>>>>>> af97fc3f
   PresentationIcon,
   Rocket,
   Cpu,
   Users2,
-<<<<<<< HEAD
->>>>>>> af97fc3fadfdeebf986882ca9042efc104542b8b
-=======
->>>>>>> af97fc3f
   Lightbulb,
 } from "lucide-react";
 import {
