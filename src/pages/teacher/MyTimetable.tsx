--- conflicted
+++ resolved
@@ -35,7 +35,6 @@
     try {
       // Get current educator
       const { data: userData } = await supabase.auth.getUser();
-<<<<<<< HEAD
       
       if (!userData?.user?.id) {
         throw new Error("User not authenticated");
@@ -45,12 +44,6 @@
         .from("school_educators")
         .select("id, user_id")
         .eq("user_id", userData.user.id)
-=======
-      const { data: teacherData } = await supabase
-        .from("school_educators")
-        .select("id")
-        .eq("email", userData?.user?.email)
->>>>>>> 4000319e
         .single();
 
       if (educatorError || !educatorData) {
