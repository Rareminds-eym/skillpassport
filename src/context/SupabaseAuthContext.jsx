--- conflicted
+++ resolved
@@ -1,8 +1,4 @@
-<<<<<<< HEAD
 import React, { createContext, useContext, useEffect, useState, useRef, useCallback } from 'react';
-=======
-import { createContext, useContext, useEffect, useState } from 'react';
->>>>>>> 64246262
 import { supabase } from '../lib/supabaseClient';
 import { handleAuthError, isJwtExpiryError } from '../utils/authErrorHandler';
 
