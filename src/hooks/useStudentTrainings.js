/**
 * Hook to fetch student trainings with server-side sorting and filtering
 * Uses Supabase SQL queries instead of frontend filtering
 * Also fetches course enrollments to show courses the student has started
 */

import { useCallback, useEffect, useState } from 'react';
import { supabase } from '../utils/api';

/**
 * @param {string} studentId - Student UUID
 * @param {Object} options - Sort and filter options
 * @param {string} options.sortBy - Field to sort by (title, organization, start_date, created_at, status)
 * @param {string} options.sortDirection - 'asc' or 'desc'
 * @param {string} options.status - Filter by status (all, ongoing, completed)
 * @param {string} options.approvalStatus - Filter by approval_status (all, pending, approved, rejected)
 * @param {string} options.searchTerm - Search in title and organization
 */
export const useStudentTrainings = (studentId, options = {}) => {
  const {
    sortBy = 'created_at',
    sortDirection = 'desc',
    status = 'all',
    approvalStatus = 'all',
    searchTerm = '',
  } = options;

  const [trainings, setTrainings] = useState([]);
  const [loading, setLoading] = useState(true);
  const [error, setError] = useState(null);
  const [stats, setStats] = useState({ total: 0, completed: 0, ongoing: 0 });

  const fetchTrainings = useCallback(async () => {
    if (!studentId) {
      setLoading(false);
      setTrainings([]);
      return;
    }

    try {
      setLoading(true);
      setError(null);

      // Fetch from trainings table
      let trainingsQuery = supabase
        .from('trainings')
        .select('*')
        .eq('student_id', studentId);

      // Apply status filter for trainings
      if (status && status !== 'all') {
        trainingsQuery = trainingsQuery.eq('status', status);
      }

      // Apply approval status filter
      if (approvalStatus && approvalStatus !== 'all') {
        trainingsQuery = trainingsQuery.eq('approval_status', approvalStatus);
      }

      // Apply search filter (title or organization)
      if (searchTerm && searchTerm.trim()) {
        const term = searchTerm.trim();
        trainingsQuery = trainingsQuery.or(`title.ilike.%${term}%,organization.ilike.%${term}%`);
      }

      // Apply sorting
      const validSortFields = ['title', 'organization', 'start_date', 'end_date', 'created_at', 'status'];
      const sortField = validSortFields.includes(sortBy) ? sortBy : 'created_at';
      trainingsQuery = trainingsQuery.order(sortField, { ascending: sortDirection === 'asc' });

      // Execute trainings query
      const { data: trainingsData, error: trainingsError } = await trainingsQuery;

      if (trainingsError) {
        console.error('❌ Error fetching trainings:', trainingsError);
      }

      // Fetch from course_enrollments table with optimized query
      const { data: enrollmentsData, error: enrollmentsError } = await supabase
        .from('course_enrollments')
        .select('*')
        .eq('student_id', studentId);

      if (enrollmentsError) {
        console.error('❌ Error fetching enrollments:', enrollmentsError);
      }

      // Optimize: Get all course lesson counts in a single query instead of N+1 queries
      let courseLessonCounts = {};
      if (enrollmentsData && enrollmentsData.length > 0) {
        const courseIds = enrollmentsData.map(e => e.course_id).filter(Boolean);
        
        if (courseIds.length > 0) {
          const { data: allCourseLessons, error: lessonsError } = await supabase
            .from('course_modules')
            .select(`
              course_id,
              lessons:lessons(lesson_id)
            `)
            .in('course_id', courseIds);

          if (lessonsError) {
            console.error('❌ Error fetching course lessons:', lessonsError);
          } else if (allCourseLessons) {
            // Build lesson counts map
            courseLessonCounts = allCourseLessons.reduce((acc, module) => {
              if (!acc[module.course_id]) {
                acc[module.course_id] = 0;
              }
              acc[module.course_id] += module.lessons?.length || 0;
              return acc;
            }, {});
          }
        }
      }

      // Add calculated totals to enrollments (more memory efficient)
      const enrollmentsWithCorrectTotals = enrollmentsData?.map(enrollment => ({
        ...enrollment,
        calculated_total_lessons: courseLessonCounts[enrollment.course_id] || 0
      })) || [];

      // Filter enrollments: show if progress > 0 OR status is completed OR recently accessed (within 7 days)
      const sevenDaysAgo = new Date();
      sevenDaysAgo.setDate(sevenDaysAgo.getDate() - 7);
      
      const filteredEnrollments = enrollmentsWithCorrectTotals.filter(e => 
        e.progress > 0 || 
        e.status === 'completed' || 
        (e.last_accessed && new Date(e.last_accessed) > sevenDaysAgo)
      );

      // Apply additional filters to enrollments
      let processedEnrollments = filteredEnrollments;
      
      if (status && status !== 'all') {
        if (status === 'completed') {
          processedEnrollments = processedEnrollments.filter(e => e.status === 'completed');
        } else if (status === 'ongoing') {
          processedEnrollments = processedEnrollments.filter(e => e.status !== 'completed');
        }
      }

      if (searchTerm && searchTerm.trim()) {
        const term = searchTerm.trim().toLowerCase();
        processedEnrollments = processedEnrollments.filter(e => 
          (e.course_title || '').toLowerCase().includes(term) ||
          (e.educator_name || '').toLowerCase().includes(term)
        );
      }

      // Transform trainings data
      const formattedTrainings = (trainingsData || []).map((train) => ({
        id: train.id,
        title: String(train.title || ''),
        course: String(train.title || ''),
        organization: String(train.organization || ''),
        provider: String(train.organization || ''),
        start_date: train.start_date,
        end_date: train.end_date,
        startDate: train.start_date,
        endDate: train.end_date,
        duration: String(train.duration || ''),
        description: String(train.description || ''),
        status: String(train.status || 'ongoing'),
        completedModules: Number(train.completed_modules) || 0,
        totalModules: Number(train.total_modules) || 0,
        hoursSpent: Number(train.hours_spent) || 0,
        approval_status: String(train.approval_status || 'pending'),
        verified: train.approval_status === 'approved' || train.approval_status === 'verified',
        processing: train.approval_status === 'pending',
        enabled: train.approval_status !== 'rejected',
        source: String(train.source || 'manual'),
        course_id: train.course_id,
        skills: [],
        certificateUrl: '',
        createdAt: train.created_at,
        updatedAt: train.updated_at,
        type: 'training'
      }));

      // Transform course enrollments to match training format
<<<<<<< HEAD
      const formattedEnrollments = processedEnrollments.map((enroll) => ({
        id: `enrollment-${enroll.id}`,
        title: String(enroll.course_title || 'Untitled Course'),
        course: String(enroll.course_title || 'Untitled Course'),
        organization: String(enroll.educator_name || 'Platform Course'),
        provider: String(enroll.educator_name || 'Platform Course'),
        start_date: enroll.enrolled_at,
        end_date: enroll.completed_at,
        startDate: enroll.enrolled_at,
        endDate: enroll.completed_at,
        duration: '',
        description: '',
        status: enroll.status === 'completed' ? 'completed' : 'ongoing',
        completedModules: enroll.completed_lessons?.length || 0,
        totalModules: enroll.total_lessons || 0,
        hoursSpent: Math.round((enroll.total_time_spent_seconds || 0) / 3600),
        progress: enroll.progress || 0,
        approval_status: 'approved',
        verified: true,
        processing: false,
        enabled: true,
        source: 'course_enrollment',
        course_id: enroll.course_id,
        skills: [],
        certificateUrl: enroll.certificate_url || '',
        createdAt: enroll.enrolled_at,
        updatedAt: enroll.last_accessed,
        type: 'course_enrollment',
        lastAccessed: enroll.last_accessed,
        lastModuleIndex: enroll.last_module_index,
        lastLessonIndex: enroll.last_lesson_index,
        sessionsCount: enroll.sessions_count
      }));
=======
      const formattedEnrollments = processedEnrollments.map((enroll) => {
        const completedLessonsCount = enroll.completed_lessons?.length || 0;
        const totalLessonsCount = enroll.calculated_total_lessons || 0;
        
        // Calculate correct progress percentage
        let calculatedProgress = 0;
        if (totalLessonsCount > 0) {
          calculatedProgress = Math.round((completedLessonsCount / totalLessonsCount) * 100);
        }
        
        return {
          id: `enrollment-${enroll.id}`,
          title: String(enroll.course_title || 'Untitled Course'),
          course: String(enroll.course_title || 'Untitled Course'),
          organization: String(enroll.educator_name || 'Platform Course'),
          provider: String(enroll.educator_name || 'Platform Course'),
          start_date: enroll.enrolled_at,
          end_date: enroll.completed_at,
          startDate: enroll.enrolled_at,
          endDate: enroll.completed_at,
          duration: '',
          description: '',
          status: calculatedProgress >= 100 ? 'completed' : 'ongoing',
          completedModules: completedLessonsCount,
          totalModules: totalLessonsCount,
          hoursSpent: Math.round((enroll.total_time_spent_seconds || 0) / 3600),
          progress: calculatedProgress, // Use calculated progress instead of stored progress
          approval_status: 'approved',
          verified: true,
          processing: false,
          enabled: true,
          source: 'course_enrollment',
          course_id: enroll.course_id,
          skills: [],
          certificateUrl: '',
          createdAt: enroll.enrolled_at,
          updatedAt: enroll.last_accessed,
          type: 'course_enrollment',
          lastAccessed: enroll.last_accessed,
          lastModuleIndex: enroll.last_module_index,
          lastLessonIndex: enroll.last_lesson_index,
          sessionsCount: enroll.sessions_count
        };
      });
>>>>>>> 1d96448e

      // Merge and deduplicate
      const enrollmentCourseIds = new Set(formattedEnrollments.map(e => e.course_id).filter(Boolean));
      const filteredTrainings = formattedTrainings.filter(t => !t.course_id || !enrollmentCourseIds.has(t.course_id));
      
      // Combine both lists
      let allItems = [...filteredTrainings, ...formattedEnrollments];

      // Sort combined list
      allItems.sort((a, b) => {
        let aVal, bVal;
        
        if (sortBy === 'title') {
          aVal = a.title?.toLowerCase() || '';
          bVal = b.title?.toLowerCase() || '';
        } else if (sortBy === 'organization') {
          aVal = a.organization?.toLowerCase() || '';
          bVal = b.organization?.toLowerCase() || '';
        } else if (sortBy === 'start_date') {
          aVal = new Date(a.start_date || 0);
          bVal = new Date(b.start_date || 0);
        } else if (sortBy === 'status') {
          aVal = a.status || '';
          bVal = b.status || '';
        } else {
          aVal = new Date(a.createdAt || 0);
          bVal = new Date(b.createdAt || 0);
        }

        if (sortDirection === 'asc') {
          return aVal > bVal ? 1 : -1;
        } else {
          return aVal < bVal ? 1 : -1;
        }
      });

      setTrainings(allItems);
      await fetchStats();

    } catch (err) {
      console.error('❌ useStudentTrainings exception:', err);
      setError(err.message);
      setTrainings([]);
    } finally {
      setLoading(false);
    }
  }, [studentId, sortBy, sortDirection, status, approvalStatus, searchTerm]);

  const fetchStats = useCallback(async () => {
    if (!studentId) return;

    try {
      // Instead of querying raw tables, calculate stats from the deduplicated trainings array
      // This ensures we don't double-count courses that exist in both tables
      
      // Get trainings that don't have course_id (external/manual trainings)
      const { data: externalTrainings, error: externalError } = await supabase
        .from('trainings')
        .select('status')
        .eq('student_id', studentId)
        .neq('approval_status', 'rejected')
        .is('course_id', null);

      if (externalError) {
        console.error('❌ Error fetching external trainings:', externalError);
      }

      // Get course enrollments with progress > 0 (internal courses)
      const { data: internalCourses, error: internalError } = await supabase
        .from('course_enrollments')
        .select('status, progress, completed_lessons')
        .eq('student_id', studentId);

      if (internalError) {
        console.error('❌ Error fetching internal courses:', internalError);
      }

      // Calculate stats for external trainings
      const externalStats = {
        total: externalTrainings?.length || 0,
        completed: externalTrainings?.filter(t => t.status === 'completed').length || 0,
        ongoing: externalTrainings?.filter(t => t.status === 'ongoing').length || 0
      };

      // Calculate stats for internal courses (with corrected completion logic)
      const internalCoursesWithProgress = (internalCourses || []).filter(c => 
        c.progress > 0 || 
        c.status === 'completed' || 
        (c.completed_lessons && c.completed_lessons.length > 0)
      );

      const internalStats = {
        total: internalCoursesWithProgress.length,
        completed: internalCoursesWithProgress.filter(c => c.status === 'completed').length,
        ongoing: internalCoursesWithProgress.filter(c => c.status !== 'completed').length
      };

      // Combine stats (no double counting)
      const total = externalStats.total + internalStats.total;
      const completed = externalStats.completed + internalStats.completed;
      const ongoing = externalStats.ongoing + internalStats.ongoing;

      setStats({
        total: typeof total === 'number' ? total : 0,
        completed: typeof completed === 'number' ? completed : 0,
        ongoing: typeof ongoing === 'number' ? ongoing : 0,
      });
    } catch (err) {
      console.error('❌ Error fetching stats:', err);
      setStats({ total: 0, completed: 0, ongoing: 0 });
    }
  }, [studentId]);

  useEffect(() => {
    fetchTrainings();
  }, [fetchTrainings]);

  const refetch = useCallback(() => {
    fetchTrainings();
  }, [fetchTrainings]);

  return {
    trainings,
    loading,
    error,
    stats,
    refetch,
  };
};

export default useStudentTrainings;<|MERGE_RESOLUTION|>--- conflicted
+++ resolved
@@ -180,41 +180,6 @@
       }));
 
       // Transform course enrollments to match training format
-<<<<<<< HEAD
-      const formattedEnrollments = processedEnrollments.map((enroll) => ({
-        id: `enrollment-${enroll.id}`,
-        title: String(enroll.course_title || 'Untitled Course'),
-        course: String(enroll.course_title || 'Untitled Course'),
-        organization: String(enroll.educator_name || 'Platform Course'),
-        provider: String(enroll.educator_name || 'Platform Course'),
-        start_date: enroll.enrolled_at,
-        end_date: enroll.completed_at,
-        startDate: enroll.enrolled_at,
-        endDate: enroll.completed_at,
-        duration: '',
-        description: '',
-        status: enroll.status === 'completed' ? 'completed' : 'ongoing',
-        completedModules: enroll.completed_lessons?.length || 0,
-        totalModules: enroll.total_lessons || 0,
-        hoursSpent: Math.round((enroll.total_time_spent_seconds || 0) / 3600),
-        progress: enroll.progress || 0,
-        approval_status: 'approved',
-        verified: true,
-        processing: false,
-        enabled: true,
-        source: 'course_enrollment',
-        course_id: enroll.course_id,
-        skills: [],
-        certificateUrl: enroll.certificate_url || '',
-        createdAt: enroll.enrolled_at,
-        updatedAt: enroll.last_accessed,
-        type: 'course_enrollment',
-        lastAccessed: enroll.last_accessed,
-        lastModuleIndex: enroll.last_module_index,
-        lastLessonIndex: enroll.last_lesson_index,
-        sessionsCount: enroll.sessions_count
-      }));
-=======
       const formattedEnrollments = processedEnrollments.map((enroll) => {
         const completedLessonsCount = enroll.completed_lessons?.length || 0;
         const totalLessonsCount = enroll.calculated_total_lessons || 0;
@@ -259,7 +224,6 @@
           sessionsCount: enroll.sessions_count
         };
       });
->>>>>>> 1d96448e
 
       // Merge and deduplicate
       const enrollmentCourseIds = new Set(formattedEnrollments.map(e => e.course_id).filter(Boolean));
