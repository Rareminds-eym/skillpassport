import { useEffect, useMemo, useState } from 'react'
import { supabase } from '../lib/supabaseClient'

// Raw DB row type (minimal)
interface StudentRow {
  id: string
  universityId?: string
  profile?: any
  createdAt?: string
  updatedAt?: string
  skill_passports?: {
    projects?: any[]
    certificates?: any[]
    assessments?: any[]
  } | null
  email?: string
  name?: string
  age?: number
  date_of_birth?: string
  contact_number?: string
  alternate_number?: string
  district_name?: string
  university?: string
  branch_field?: string
  college_school_name?: string
  registration_number?: string
  course_name?: string
  bio?: string
  university_main?: string
  imported_at?: string
  contact_dial_code?: string
  // School-specific fields
  school_id?: string
  grade?: string
  section?: string
  roll_number?: string
  admission_number?: string
  bloodGroup?: string
  guardianName?: string
  guardianPhone?: string
  guardianEmail?: string
  guardianRelation?: string
  address?: string
  city?: string
  state?: string
  country?: string
  pincode?: string
  approval_status?: string
  student_type?: string
  student_id?: string
  // Additional fields
  currentCgpa?: string | number
  college_id?: string
  // Joined tables
  skills?: any[]
  projects?: any[]
  certificates?: any[]
  education?: any[]
  experience?: any[]
  trainings?: any[]
}

export interface StudentProfile {
  name?: string
  email?: string
  registration_number?: number | string
  contact_number_dial_code?: number | string
  contact_number?: number | string
  alternate_number?: number | string
  date_of_birth?: string
  branch_field?: string
  nm_id?: string
  trainer_name?: string
  university?: string
  district_name?: string
  college_school_name?: string
  age?: number
  course?: string
  skill?: string
  imported_at?: string
  education?: any[]
  technicalSkills?: any[]
  softSkills?: any[]
}

export interface UICandidate {
  id: string
  name: string
  email?: string
  phone?: string
  location?: string
  college?: string
  dept?: string
  class?: string
  subjects?: string[]
  skills: string[] | any[]
  badges: string[]
  ai_score_overall: number
  score?: number
  admission_status?: string
  applied_date?: string
  last_updated?: string
  contact_number?: string
  date_of_birth?: string
  profile?: any
  projects?: any[]
  certificates?: any[]
  education?: any[]
  experience?: any[]
  trainings?: any[]
  interests?: string[]
  assessments?: any[]
  universityId?: string
  // School-specific fields
  school_id?: string
  grade?: string
  section?: string
  roll_number?: string
  admission_number?: string
  bloodGroup?: string
  guardianName?: string
  guardianPhone?: string
  guardianEmail?: string
  guardianRelation?: string
  address?: string
  city?: string
  state?: string
  country?: string
  pincode?: string
  approval_status?: string
  student_type?: string
  student_id?: string
  college_school_name?: string
  age?: number
  gender?: string
  district_name?: string
  university?: string
  contactNumber?: string
  // Additional fields for profile display
  currentCgpa?: string | number
  course_name?: string
  branch_field?: string
  enrollment_status?: string
}

function safeParseProfile(input: unknown): StudentProfile | null {
  if (!input) return null
  try {
    // If it's already an object, return it
    if (typeof input === 'object') return input as StudentProfile
    let text = String(input)
    // Handle double-encoded JSON strings like: "{\"name\":...}"
    // Remove wrapping quotes if present
    if (text.startsWith('"') && text.endsWith('"')) {
      try {
        text = JSON.parse(text)
      } catch {
        // fallthrough; will try to parse as-is below
      }
    }
    const firstParse = JSON.parse(text)
    // Sometimes it's actually a quoted JSON string inside
    if (typeof firstParse === 'string') {
      return JSON.parse(firstParse) as StudentProfile
    }
    return firstParse as StudentProfile
  } catch {
    return null
  }
}

function mapToUICandidate(row: StudentRow): UICandidate {
  const profile = safeParseProfile(row.profile) || {}
  const passport = row.skill_passports || {}

  // Use direct fields first, then fallback to profile
  const name = row.name || profile.name || 'Unknown'
  const email = row.email || profile.email
  const rawDial = row.contact_dial_code || profile.contact_number_dial_code ? String(row.contact_dial_code || profile.contact_number_dial_code).replace(/\.0$/, '') : ''
  // Remove any existing + from dial code to avoid double ++
  const dial = rawDial.replace(/^\+/, '')
  const phoneNum = row.contact_number || profile.contact_number ? String(row.contact_number || profile.contact_number).replace(/\.0$/, '') : ''
  const altNum = row.alternate_number || profile.alternate_number ? String(row.alternate_number || profile.alternate_number).replace(/\.0$/, '') : ''
  const phone = phoneNum || altNum ? `${dial ? '+' + dial + ' ' : ''}${phoneNum || altNum}` : undefined

  // Use direct fields for college and department
  const college = row.college_school_name || row.university || profile.college_school_name || profile.university
  const dept = row.branch_field || row.course_name || profile.branch_field || profile.course
  const location = row.district_name || profile.district_name

  // Class is grade-section for school students, or course name for university students
  const classValue = row.grade && row.section 
    ? `${row.grade}-${row.section}` 
    : row.course_name || row.branch_field || profile.course || profile.branch_field || 'N/A'

  // Subjects from skills or branch field
  const skillsText = profile.skill || row.branch_field || row.course_name || ''
  const subjects = skillsText
    .split(/[,;|&]/)
    .map(s => s.trim())
    .filter(Boolean)

  // Extract skills from the joined skills table
  const rawSkills = Array.isArray(row.skills) ? row.skills : []
  const skills = rawSkills.length > 0 
    ? rawSkills.map(s => s.name || s.title || s).filter(Boolean)
    : subjects // Fallback to subjects if no skills table data

  const rawProjects = Array.isArray(row.projects) ? row.projects : []
  const rawCertificates = Array.isArray(row.certificates) ? row.certificates : []
  const rawEducation = Array.isArray(row.education) ? row.education : []
  const rawExperience = Array.isArray(row.experience) ? row.experience : []
  const rawTrainings = Array.isArray(row.trainings) ? row.trainings : []
  const rawAssessments = Array.isArray(passport.assessments) ? passport.assessments : []

  const projects = rawProjects
    .filter(project => project?.approval_status === 'approved' || project?.enabled === true || !project?.approval_status)
    .map(project => ({
      ...project,
      verifiedAt: project?.updated_at || project?.created_at
    }))

  const certificates = rawCertificates
    .filter(certificate => certificate?.approval_status === 'approved' || certificate?.enabled === true || !certificate?.approval_status)
    .map(certificate => ({
      ...certificate,
      verifiedAt: certificate?.updated_at || certificate?.created_at
    }))

  const education = rawEducation
    .filter(edu => edu?.approval_status === 'approved' || !edu?.approval_status)
    .map(edu => ({
      ...edu,
      verifiedAt: edu?.updated_at || edu?.created_at
    }))

  const experience = rawExperience
    .filter(exp => exp?.approval_status === 'approved' || !exp?.approval_status)
    .map(exp => ({
      ...exp,
      verifiedAt: exp?.updated_at || exp?.created_at
    }))

  const trainings = rawTrainings
    .filter(training => training?.approval_status === 'approved' || !training?.approval_status)
    .map(training => ({
      ...training,
      verifiedAt: training?.updated_at || training?.created_at
    }))

  const assessments = rawAssessments

  // Use actual database fields instead of mock data
  const score = 0 // No score for school students
  const admission_status = (row as any).approval_status || 'approved' // Use actual approval_status from DB

  return {
    id: row.id,
    name,
    email,
    phone,
    contact_number: row.contact_number,
    contactNumber: row.contact_number,
    college,
    dept,
    class: classValue,
    location,
    subjects,
    badges: ['institution_verified'],
    ai_score_overall: 0,
    score,
    admission_status,
    applied_date: row.imported_at || row.createdAt,
    last_updated: row.updatedAt || profile.imported_at || row.createdAt,
    date_of_birth: row.date_of_birth || profile.date_of_birth,
    profile: {
      ...profile,
      name: row.name || profile.name,
      email: row.email || profile.email,
      contact_number: row.contact_number || profile.contact_number,
      university: college,
      // Only include education for university students (those with education data)
      education: education.length > 0 ? education : profile.education || [],
      technicalSkills: rawSkills.filter(skill => skill.type === 'technical'),
      softSkills: rawSkills.filter(skill => skill.type === 'soft'),
    },
    // Include all related table data at the top level for career path generation
    skills: rawSkills.length > 0 ? rawSkills : skills, // Use raw skills from table, fallback to derived skills
    projects,
    certificates,
    education,
    experience,
    trainings,
    assessments,
    universityId: row.universityId,
    // Pass through all school-specific fields
    school_id: row.school_id,
    grade: row.grade,
    section: row.section,
    roll_number: row.roll_number,
    admission_number: row.admission_number,
    bloodGroup: row.bloodGroup,
    guardianName: row.guardianName,
    guardianPhone: row.guardianPhone,
    guardianEmail: row.guardianEmail,
    guardianRelation: row.guardianRelation,
    address: row.address,
    city: row.city,
    state: row.state,
    country: row.country,
    pincode: row.pincode,
    approval_status: (row as any).approval_status,
    student_type: row.student_type,
    student_id: row.student_id,
    college_school_name: row.college_school_name,
    age: row.age,
    gender: (row as any).gender,
    district_name: row.district_name,
    university: row.university,
    // Additional fields for profile display
    currentCgpa: (row as any).currentCgpa,
    course_name: row.course_name,
    branch_field: row.branch_field,
    enrollment_status: (row as any).approval_status || 'approved',
  }
}

export function useStudents() {
  const [data, setData] = useState<UICandidate[]>([])
  const [loading, setLoading] = useState<boolean>(false)
  const [error, setError] = useState<string | null>(null)

  useEffect(() => {
    let isMounted = true
    const fetchStudents = async () => {
      setLoading(true)
      setError(null)
      try {
<<<<<<< HEAD
        console.log('🚀 [UPDATED CODE v4.0] Fetching students with school/college filtering...');
        
        // Get current user's school_id or college_id
        let schoolId: string | null = null;
        let collegeId: string | null = null;
        let userRole: string | null = null;
        
        // First, check if user is logged in via AuthContext (for school/college admins)
=======
        console.log('🚀 [UPDATED CODE v4.0] Fetching students with school/university filtering...');
        
        // Get current user's school_id or university organizationId
        let schoolId: string | null = null;
        let universityId: string | null = null;
        let userRole: string | null = null;
        let userId: string | null = null;
        
        // First, check if user is logged in via AuthContext
>>>>>>> c25245bf
        const storedUser = localStorage.getItem('user');
        if (storedUser) {
          try {
            const userData = JSON.parse(storedUser);
            console.log('📦 Found user in localStorage:', userData.email, 'role:', userData.role);
            userRole = userData.role;
<<<<<<< HEAD
=======
            userId = userData.user_id || userData.id;
>>>>>>> c25245bf
            
            if (userData.role === 'school_admin' && userData.schoolId) {
              schoolId = userData.schoolId;
              console.log('✅ School admin detected, using schoolId from localStorage:', schoolId);
<<<<<<< HEAD
            } else if (userData.role === 'college_admin' && userData.collegeId) {
              collegeId = userData.collegeId;
              console.log('✅ College admin detected, using collegeId from localStorage:', collegeId);
=======
            } else if (userData.role === 'university_admin') {
              // For university admin, we need to get organizationId from database
              console.log('🎓 University admin detected, will fetch organizationId from database');
>>>>>>> c25245bf
            }
          } catch (e) {
            console.error('Error parsing stored user:', e);
          }
        }
        
        // If not found in localStorage, try Supabase Auth
<<<<<<< HEAD
        if (!schoolId && !collegeId) {
=======
        if (!schoolId && !universityId) {
>>>>>>> c25245bf
          const { data: { user } } = await supabase.auth.getUser();
          
          if (user) {
            console.log('🔍 Checking Supabase auth user:', user.email);
            userId = user.id;
            
<<<<<<< HEAD
            // Get user role from users table
            const { data: userRecord } = await supabase
              .from('users')
              .select('role')
              .eq('id', user.id)
              .single();
            
            userRole = userRecord?.role || null;
            console.log('👤 User role from database:', userRole);
            
            // Check for college admin
            if (userRole === 'college_admin') {
              // Find college by matching deanEmail (case-insensitive)
              const { data: college } = await supabase
                .from('colleges')
                .select('id, name, deanEmail')
                .ilike('deanEmail', user.email)
                .single();
              
              if (college?.id) {
                collegeId = college.id;
                console.log('✅ Found college_id for college admin:', collegeId, 'College:', college.name, 'DeanEmail:', college.deanEmail);
              } else {
                console.warn('⚠️ College admin but no matching college found for email:', user.email);
                // Try fetching all colleges to debug
                const { data: allColleges } = await supabase
                  .from('colleges')
                  .select('id, name, deanEmail');
                console.log('📋 All colleges in database:', allColleges);
              }
            }
            // Check for school admin/educator
            else {
              // Check school_educators table
=======
            // First check the users table for role and organizationId
            const { data: dbUser } = await supabase
              .from('users')
              .select('role, organizationId')
              .eq('id', user.id)
              .single();
            
            if (dbUser) {
              userRole = dbUser.role;
              console.log('📋 User role from DB:', userRole);
              
              if (dbUser.role === 'university_admin' && dbUser.organizationId) {
                universityId = dbUser.organizationId;
                console.log('✅ University admin - organizationId:', universityId);
              }
            }
            
            // Check school_educators table for school admins/educators
            if (!universityId) {
>>>>>>> c25245bf
              const { data: educator } = await supabase
                .from('school_educators')
                .select('school_id')
                .eq('user_id', user.id)
                .single();
              
              if (educator?.school_id) {
                schoolId = educator.school_id;
                console.log('✅ Found school_id in school_educators:', schoolId);
              } else {
                // Check schools table by email
                const { data: school } = await supabase
                  .from('schools')
                  .select('id')
                  .eq('email', user.email)
                  .single();
                
                schoolId = school?.id || null;
                if (schoolId) {
                  console.log('✅ Found school_id in schools table:', schoolId);
                }
              }
            }
          }
        }
        
        // For university admin, get organizationId from users table if not already set
        if (userRole === 'university_admin' && !universityId && userId) {
          const { data: dbUser } = await supabase
            .from('users')
            .select('organizationId')
            .eq('id', userId)
            .single();
          
          if (dbUser?.organizationId) {
            universityId = dbUser.organizationId;
            console.log('✅ Got universityId from users table:', universityId);
          }
        }
        
        let collegeIds: string[] = [];
        
        // If university admin, get all colleges under this university
        if (universityId) {
          console.log('🏫 Fetching colleges for university:', universityId);
          const { data: colleges, error: collegesError } = await supabase
            .from('colleges')
            .select('id')
            .eq('universityId', universityId);
          
          if (collegesError) {
            console.error('Error fetching colleges:', collegesError);
          } else if (colleges && colleges.length > 0) {
            collegeIds = colleges.map(c => c.id);
            console.log('✅ Found', collegeIds.length, 'colleges under university');
          }
        }
        
        // Build the query - use foreign key hints for joins
        let query = supabase
          .from('students')
          .select(`*,
            skills!skills_student_id_fkey(id,name,type,level,description,verified,enabled,approval_status,created_at,updated_at),
            projects!projects_student_id_fkey(id,title,description,status,start_date,end_date,duration,tech_stack,demo_link,github_link,approval_status,certificate_url,video_url,ppt_url,organization,enabled,created_at,updated_at),
            certificates!certificates_student_id_fkey(id,title,issuer,level,credential_id,link,issued_on,description,status,approval_status,document_url,enabled,created_at,updated_at),
            education!education_student_id_fkey(id,level,degree,department,university,year_of_passing,cgpa,status,approval_status,created_at,updated_at),
            experience!experience_student_id_fkey(id,organization,role,start_date,end_date,duration,verified,approval_status,created_at,updated_at),
            trainings!trainings_student_id_fkey(id,title,organization,start_date,end_date,duration,description,approval_status,created_at,updated_at)`)
          .order('updatedAt', { ascending: false })
          .limit(500);
        
<<<<<<< HEAD
        // Filter by school_id or college_id based on user role
        if (schoolId) {
          console.log('✅ Filtering students by school_id:', schoolId);
          query = query.eq('school_id', schoolId);
        } else if (collegeId) {
          console.log('✅ Filtering students by college_id:', collegeId);
          query = query.eq('college_id', collegeId);
        } else {
          console.warn('⚠️ No school_id or college_id found - User role:', userRole);
          console.warn('⚠️ This will fetch ALL students - this should not happen for college_admin');
=======
        // Apply filters based on user type
        if (schoolId) {
          console.log('✅ Filtering students by school_id:', schoolId);
          query = query.eq('school_id', schoolId);
        } else if (collegeIds.length > 0) {
          console.log('✅ Filtering students by college_ids:', collegeIds.length, 'colleges');
          query = query.in('college_id', collegeIds);
        } else if (universityId) {
          // Fallback: filter by universityId directly on students table
          console.log('✅ Filtering students by universityId:', universityId);
          query = query.eq('universityId', universityId);
        } else {
          console.warn('⚠️ No school_id or universityId found - will fetch ALL students');
>>>>>>> c25245bf
        }
        
        let result = await query;
        
        // If full query fails, try simpler query
        if (result.error) {
          console.warn('Full query failed, trying simple query:', result.error);
          let simpleQuery = supabase
            .from('students')
            .select('*')
            .order('updatedAt', { ascending: false })
            .limit(500);
          
<<<<<<< HEAD
          // Filter by school_id or college_id based on user role
          if (schoolId) {
            simpleQuery = simpleQuery.eq('school_id', schoolId);
          } else if (collegeId) {
            simpleQuery = simpleQuery.eq('college_id', collegeId);
=======
          // Apply same filters
          if (schoolId) {
            simpleQuery = simpleQuery.eq('school_id', schoolId);
          } else if (collegeIds.length > 0) {
            simpleQuery = simpleQuery.in('college_id', collegeIds);
          } else if (universityId) {
            simpleQuery = simpleQuery.eq('universityId', universityId);
>>>>>>> c25245bf
          }
          
          result = await simpleQuery;
        }
        
        if (result.error) {
          console.error('Supabase query error:', result.error);
          throw result.error;
        }
        
        if (!isMounted) return;
        
<<<<<<< HEAD
        const filterType = schoolId ? 'school_id' : collegeId ? 'college_id' : 'ALL';
        const filterId = schoolId || collegeId || 'ALL';
        console.log(`✅ Fetched ${result.data?.length || 0} students for ${filterType}: ${filterId}`);
=======
        console.log(`✅ Fetched ${result.data?.length || 0} students`);
>>>>>>> c25245bf
        
        // Log sample data to verify related tables are loaded
        if (result.data && result.data.length > 0) {
          const sample = result.data[0] as StudentRow;
          console.log('Sample student data structure:', {
            hasSkills: Array.isArray(sample.skills) && sample.skills.length > 0,
            hasCertificates: Array.isArray(sample.certificates) && sample.certificates.length > 0,
            hasProjects: Array.isArray(sample.projects) && sample.projects.length > 0,
            hasEducation: Array.isArray(sample.education) && sample.education.length > 0,
            hasExperience: Array.isArray(sample.experience) && sample.experience.length > 0,
            hasTrainings: Array.isArray(sample.trainings) && sample.trainings.length > 0,
          });
        }
        
        const mapped = (result.data as StudentRow[]).map(mapToUICandidate);
        setData(mapped);
      } catch (e: any) {
        console.error('Error in fetchStudents:', e);
        if (!isMounted) return;
        
        let errorMessage = 'Failed to load students';
        if (e?.message?.includes('fetch')) {
          errorMessage = 'Network error: Unable to connect to database. Please check your internet connection.';
        } else if (e?.message) {
          errorMessage = `Database error: ${e.message}`;
        }
        
        setError(errorMessage);
      } finally {
        if (isMounted) setLoading(false);
      }
    }
    fetchStudents()
    return () => {
      isMounted = false
    }
  }, [])

  const stats = useMemo(() => ({ count: data.length }), [data])

  return { students: data, loading, error, stats }
}<|MERGE_RESOLUTION|>--- conflicted
+++ resolved
@@ -336,7 +336,6 @@
       setLoading(true)
       setError(null)
       try {
-<<<<<<< HEAD
         console.log('🚀 [UPDATED CODE v4.0] Fetching students with school/college filtering...');
         
         // Get current user's school_id or college_id
@@ -345,40 +344,19 @@
         let userRole: string | null = null;
         
         // First, check if user is logged in via AuthContext (for school/college admins)
-=======
-        console.log('🚀 [UPDATED CODE v4.0] Fetching students with school/university filtering...');
-        
-        // Get current user's school_id or university organizationId
-        let schoolId: string | null = null;
-        let universityId: string | null = null;
-        let userRole: string | null = null;
-        let userId: string | null = null;
-        
-        // First, check if user is logged in via AuthContext
->>>>>>> c25245bf
         const storedUser = localStorage.getItem('user');
         if (storedUser) {
           try {
             const userData = JSON.parse(storedUser);
             console.log('📦 Found user in localStorage:', userData.email, 'role:', userData.role);
             userRole = userData.role;
-<<<<<<< HEAD
-=======
-            userId = userData.user_id || userData.id;
->>>>>>> c25245bf
             
             if (userData.role === 'school_admin' && userData.schoolId) {
               schoolId = userData.schoolId;
               console.log('✅ School admin detected, using schoolId from localStorage:', schoolId);
-<<<<<<< HEAD
             } else if (userData.role === 'college_admin' && userData.collegeId) {
               collegeId = userData.collegeId;
               console.log('✅ College admin detected, using collegeId from localStorage:', collegeId);
-=======
-            } else if (userData.role === 'university_admin') {
-              // For university admin, we need to get organizationId from database
-              console.log('🎓 University admin detected, will fetch organizationId from database');
->>>>>>> c25245bf
             }
           } catch (e) {
             console.error('Error parsing stored user:', e);
@@ -386,18 +364,13 @@
         }
         
         // If not found in localStorage, try Supabase Auth
-<<<<<<< HEAD
         if (!schoolId && !collegeId) {
-=======
-        if (!schoolId && !universityId) {
->>>>>>> c25245bf
           const { data: { user } } = await supabase.auth.getUser();
           
           if (user) {
             console.log('🔍 Checking Supabase auth user:', user.email);
             userId = user.id;
             
-<<<<<<< HEAD
             // Get user role from users table
             const { data: userRecord } = await supabase
               .from('users')
@@ -432,27 +405,6 @@
             // Check for school admin/educator
             else {
               // Check school_educators table
-=======
-            // First check the users table for role and organizationId
-            const { data: dbUser } = await supabase
-              .from('users')
-              .select('role, organizationId')
-              .eq('id', user.id)
-              .single();
-            
-            if (dbUser) {
-              userRole = dbUser.role;
-              console.log('📋 User role from DB:', userRole);
-              
-              if (dbUser.role === 'university_admin' && dbUser.organizationId) {
-                universityId = dbUser.organizationId;
-                console.log('✅ University admin - organizationId:', universityId);
-              }
-            }
-            
-            // Check school_educators table for school admins/educators
-            if (!universityId) {
->>>>>>> c25245bf
               const { data: educator } = await supabase
                 .from('school_educators')
                 .select('school_id')
@@ -524,7 +476,6 @@
           .order('updatedAt', { ascending: false })
           .limit(500);
         
-<<<<<<< HEAD
         // Filter by school_id or college_id based on user role
         if (schoolId) {
           console.log('✅ Filtering students by school_id:', schoolId);
@@ -535,21 +486,6 @@
         } else {
           console.warn('⚠️ No school_id or college_id found - User role:', userRole);
           console.warn('⚠️ This will fetch ALL students - this should not happen for college_admin');
-=======
-        // Apply filters based on user type
-        if (schoolId) {
-          console.log('✅ Filtering students by school_id:', schoolId);
-          query = query.eq('school_id', schoolId);
-        } else if (collegeIds.length > 0) {
-          console.log('✅ Filtering students by college_ids:', collegeIds.length, 'colleges');
-          query = query.in('college_id', collegeIds);
-        } else if (universityId) {
-          // Fallback: filter by universityId directly on students table
-          console.log('✅ Filtering students by universityId:', universityId);
-          query = query.eq('universityId', universityId);
-        } else {
-          console.warn('⚠️ No school_id or universityId found - will fetch ALL students');
->>>>>>> c25245bf
         }
         
         let result = await query;
@@ -563,21 +499,11 @@
             .order('updatedAt', { ascending: false })
             .limit(500);
           
-<<<<<<< HEAD
           // Filter by school_id or college_id based on user role
           if (schoolId) {
             simpleQuery = simpleQuery.eq('school_id', schoolId);
           } else if (collegeId) {
             simpleQuery = simpleQuery.eq('college_id', collegeId);
-=======
-          // Apply same filters
-          if (schoolId) {
-            simpleQuery = simpleQuery.eq('school_id', schoolId);
-          } else if (collegeIds.length > 0) {
-            simpleQuery = simpleQuery.in('college_id', collegeIds);
-          } else if (universityId) {
-            simpleQuery = simpleQuery.eq('universityId', universityId);
->>>>>>> c25245bf
           }
           
           result = await simpleQuery;
@@ -590,13 +516,9 @@
         
         if (!isMounted) return;
         
-<<<<<<< HEAD
         const filterType = schoolId ? 'school_id' : collegeId ? 'college_id' : 'ALL';
         const filterId = schoolId || collegeId || 'ALL';
         console.log(`✅ Fetched ${result.data?.length || 0} students for ${filterType}: ${filterId}`);
-=======
-        console.log(`✅ Fetched ${result.data?.length || 0} students`);
->>>>>>> c25245bf
         
         // Log sample data to verify related tables are loaded
         if (result.data && result.data.length > 0) {
