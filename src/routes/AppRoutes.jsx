--- conflicted
+++ resolved
@@ -1,11 +1,7 @@
 import { lazy, Suspense } from "react";
-<<<<<<< HEAD
 import { BrowserRouter, Routes, Route, Navigate, Outlet } from "react-router-dom";
 import ProtectedRoute from "../components/ProtectedRoute";
 import { SubscriptionProtectedRoute } from "../components/subscription";
-=======
-import { Navigate, Outlet, Route, Routes } from "react-router-dom";
->>>>>>> 7670eb1e
 import Loader from "../components/Loader";
 import ProtectedRoute from "../components/ProtectedRoute";
 import ScrollToTop from "../components/ScrollToTop";
