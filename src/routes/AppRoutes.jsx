--- conflicted
+++ resolved
@@ -236,7 +236,6 @@
 const CircularsFeedback = lazy(() =>
   import("../pages/admin/schoolAdmin/CircularsFeedback")
 );
-<<<<<<< HEAD
 // skill && Curriculum Management
 const SkillCurricular = lazy(() =>
   import("../pages/admin/schoolAdmin/SkillCurricular")
@@ -247,13 +246,11 @@
 const Reports = lazy(() =>  
 import("../pages/admin/schoolAdmin/Reports")
 );
-=======
 
 const AttendanceReports = lazy(() =>
   import("../pages/admin/schoolAdmin/AttendanceReports")
 );
 
->>>>>>> dcdd285c
 // Settings
 const SchoolAdminSettings = lazy(() =>
   import("../pages/admin/schoolAdmin/Settings")
@@ -380,14 +377,11 @@
             path="communication/circulars"
             element={<CircularsFeedback />}
           />
-<<<<<<< HEAD
           {/* Skill & Curriculum Manament*/}
           <Route path="skills/clubs" element={<SkillCurricular />} />
           <Route path="skills/badges" element={<SkillBadges />} />
           <Route path="skills/reports" element={<Reports />} />
-=======
-
->>>>>>> dcdd285c
+
           {/* Settings */}
           <Route path="settings" element={<SchoolAdminSettings />} />
           <Route
