import { useState } from 'react';
import { Outlet, useParams, useLocation } from 'react-router-dom';
import { useAuth } from '../context/AuthContext';
import { useStudentDataByEmail } from '../hooks/useStudentDataByEmail';
import { GlobalPresenceProvider } from '../context/GlobalPresenceContext';
import Header from '../components/Students/components/Header';
import ProfileHeroEdit from '../components/Students/components/ProfileHeroEdit';
import FloatingAIButton from '../components/FloatingAIButton';
import { Toaster } from '../components/Students/components/ui/toaster';
import {
  EducationEditModal,
  TrainingEditModal,
  ExperienceEditModal,
  SkillsEditModal
} from '../components/Students/components/ProfileEditModals';
import {
  educationData,
  trainingData,
  experienceData,
  technicalSkills,
  softSkills
} from '../components/Students/data/mockData';

const StudentLayout = () => {
  const [activeTab, setActiveTab] = useState('dashboard');
  const [activeModal, setActiveModal] = useState(null);
  const location = useLocation();
  const { user } = useAuth();
  
  // Check if viewing someone else's profile
  const isViewingOthersProfile = location.pathname.includes('/student/profile/');
  
  const [userData, setUserData] = useState({
    education: educationData,
    training: trainingData,
    experience: experienceData,
    technicalSkills: technicalSkills,
    softSkills: softSkills
  });

  const handleSave = (section, data) => {
    setUserData(prev => ({
      ...prev,
      [section]: data
    }));
  };

  const handleEditClick = (sectionId) => {
    if (sectionId === 'profile') {
      // Navigate to profile edit or handle profile editing
      setActiveTab('profile');
    } else {
      // Open specific modal
      setActiveModal(sectionId);
    }
  };

  // Check if current page is dashboard
  const isDashboardPage = location.pathname === '/student/dashboard' || location.pathname === '/student' || location.pathname === '/student/';
  
  // Check if current page is Career AI
  const isCareerAIPage = location.pathname === '/student/career-ai' || location.pathname.includes('/career-ai');
  
  // Check if current page is Assessment (should be full-screen without padding)
  const isAssessmentPage = location.pathname.includes('/assessment/platform') || location.pathname.includes('/assessment/start') || location.pathname.includes('/assessment/result');
  
  // Assessment result page needs scrolling, unlike test/platform pages
  const isAssessmentResultPage = location.pathname.includes('/assessment/result');
  const isFullScreenAssessment = isAssessmentPage && !isAssessmentResultPage;

  return (
    <GlobalPresenceProvider userType="student">
      <div className={isCareerAIPage || isFullScreenAssessment ? "h-screen bg-gray-50 flex flex-col" : "min-h-screen bg-gray-50 flex flex-col"}>
        {!isAssessmentPage && <Header activeTab={activeTab} setActiveTab={setActiveTab} />}
        {!isViewingOthersProfile && isDashboardPage && <ProfileHeroEdit onEditClick={handleEditClick} />}
        <main className={isCareerAIPage || isFullScreenAssessment ? "flex-1 overflow-hidden" : isAssessmentResultPage ? "flex-1 overflow-auto" : "py-8 px-6"}>
          <Outlet context={{ activeTab, userData, handleSave, setActiveModal }} />
        </main>
<<<<<<< HEAD
        {/* Footer hidden for all student pages */}
        {/* {!isCareerAIPage && !isAssessmentPage && !isDashboardPage && <Footer />} */}
=======
        {!isCareerAIPage && !isAssessmentPage && (
          <footer className="bg-white border-t border-gray-200 py-4 px-6">
            <div className="flex items-center justify-between text-sm text-gray-500">
              <span>© {new Date().getFullYear()} Student Portal. All rights reserved.</span>
              <div className="flex items-center gap-4">
                <a href="#" className="hover:text-gray-700 transition-colors">Privacy Policy</a>
                <a href="#" className="hover:text-gray-700 transition-colors">Terms of Service</a>
                <a href="#" className="hover:text-gray-700 transition-colors">Help</a>
              </div>
            </div>
          </footer>
        )}
>>>>>>> d348d4ad
        {!isAssessmentPage && <FloatingAIButton />}
        <Toaster />

      {/* Edit Modals - Only show if not viewing someone else's profile */}
      {!isViewingOthersProfile && (
        <>
          <EducationEditModal
            isOpen={activeModal === 'education'}
            onClose={() => setActiveModal(null)}
            data={userData.education}
            onSave={(data) => handleSave('education', data)}
          />

          <TrainingEditModal
            isOpen={activeModal === 'training'}
            onClose={() => setActiveModal(null)}
            data={userData.training}
            onSave={(data) => handleSave('training', data)}
          />

          <ExperienceEditModal
            isOpen={activeModal === 'experience'}
            onClose={() => setActiveModal(null)}
            data={userData.experience}
            onSave={(data) => handleSave('experience', data)}
          />

          <SkillsEditModal
            isOpen={activeModal === 'softSkills'}
            onClose={() => setActiveModal(null)}
            data={userData.softSkills}
            title="Soft Skills"
            type="Skill"
            onSave={(data) => handleSave('softSkills', data)}
          />

          <SkillsEditModal
            isOpen={activeModal === 'technicalSkills'}
            onClose={() => setActiveModal(null)}
            data={userData.technicalSkills}
            title="Technical Skills"
            type="Skill"
            onSave={(data) => handleSave('technicalSkills', data)}
          />
        </>
      )}
      </div>
    </GlobalPresenceProvider>
  );
};

export default StudentLayout;<|MERGE_RESOLUTION|>--- conflicted
+++ resolved
@@ -76,10 +76,6 @@
         <main className={isCareerAIPage || isFullScreenAssessment ? "flex-1 overflow-hidden" : isAssessmentResultPage ? "flex-1 overflow-auto" : "py-8 px-6"}>
           <Outlet context={{ activeTab, userData, handleSave, setActiveModal }} />
         </main>
-<<<<<<< HEAD
-        {/* Footer hidden for all student pages */}
-        {/* {!isCareerAIPage && !isAssessmentPage && !isDashboardPage && <Footer />} */}
-=======
         {!isCareerAIPage && !isAssessmentPage && (
           <footer className="bg-white border-t border-gray-200 py-4 px-6">
             <div className="flex items-center justify-between text-sm text-gray-500">
@@ -92,7 +88,6 @@
             </div>
           </footer>
         )}
->>>>>>> d348d4ad
         {!isAssessmentPage && <FloatingAIButton />}
         <Toaster />
 
