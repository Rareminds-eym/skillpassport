import { useState, useEffect } from 'react';
import { Outlet, useParams, useLocation } from 'react-router-dom';
import { useAuth } from '../context/AuthContext';
import { useStudentDataByEmail } from '../hooks/useStudentDataByEmail';
import { GlobalPresenceProvider } from '../context/GlobalPresenceContext';
import Header from '../components/Students/components/Header';
import ProfileHeroEdit from '../components/Students/components/ProfileHeroEdit';
import FloatingAIButton from '../components/FloatingAIButton';
import { Toaster } from '../components/Students/components/ui/toaster';
import {
  EducationEditModal,
  TrainingEditModal,
  ExperienceEditModal,
  SkillsEditModal
} from '../components/Students/components/ProfileEditModals';
import {
  educationData,
  trainingData,
  experienceData,
  technicalSkills,
  softSkills
} from '../components/Students/data/mockData';

// Helper function to get active tab from pathname
const getActiveTabFromPath = (pathname) => {
  if (pathname.includes('/my-learning')) return 'training';
  if (pathname.includes('/courses')) return 'courses';
  if (pathname.includes('/digital-portfolio')) return 'digital-portfolio';
  if (pathname.includes('/opportunities')) return 'opportunities';
  if (pathname.includes('/career-ai')) return 'career-ai';
  if (pathname.includes('/assignments')) return 'assignments';
  if (pathname.includes('/messages')) return 'messages';
  if (pathname.includes('/my-skills')) return 'skills';
  if (pathname.includes('/my-experience')) return 'experience';
  if (pathname.includes('/applications')) return 'applications';
  if (pathname.includes('/profile')) return 'profile';
  if (pathname.includes('/saved-jobs')) return 'saved-jobs';
  if (pathname.includes('/settings')) return 'settings';
  if (pathname.includes('/dashboard') || pathname === '/student' || pathname === '/student/') return 'dashboard';
  return 'dashboard';
};

const StudentLayout = () => {
  const location = useLocation();
  const [activeTab, setActiveTab] = useState(() => getActiveTabFromPath(location.pathname));
  const [activeModal, setActiveModal] = useState(null);
  const { user } = useAuth();

  // Sync activeTab with current route
  useEffect(() => {
    const tabFromPath = getActiveTabFromPath(location.pathname);
    setActiveTab(tabFromPath);
  }, [location.pathname]);
  
  // Check if viewing someone else's profile
  const isViewingOthersProfile = location.pathname.includes('/student/profile/');
  
  const [userData, setUserData] = useState({
    education: educationData,
    training: trainingData,
    experience: experienceData,
    technicalSkills: technicalSkills,
    softSkills: softSkills
  });

  const handleSave = (section, data) => {
    setUserData(prev => ({
      ...prev,
      [section]: data
    }));
  };

  const handleEditClick = (sectionId) => {
    if (sectionId === 'profile') {
      // Navigate to profile edit or handle profile editing
      setActiveTab('profile');
    } else {
      // Open specific modal
      setActiveModal(sectionId);
    }
  };

  // Check if current page is dashboard
  const isDashboardPage = location.pathname === '/student/dashboard' || location.pathname === '/student' || location.pathname === '/student/';
  
  // Check if current page is Career AI
  const isCareerAIPage = location.pathname === '/student/career-ai' || location.pathname.includes('/career-ai');
  
  // Check if current page is Assessment (should be full-screen without padding)
  const isAssessmentPage = location.pathname.includes('/assessment/platform') || location.pathname.includes('/assessment/start') || location.pathname.includes('/assessment/result');
  
  // Assessment result page needs scrolling, unlike test/platform pages
  const isAssessmentResultPage = location.pathname.includes('/assessment/result');
  const isFullScreenAssessment = isAssessmentPage && !isAssessmentResultPage;

  return (
    <GlobalPresenceProvider userType="student">
      <div className={isCareerAIPage || isFullScreenAssessment ? "h-screen bg-gray-50 flex flex-col" : "min-h-screen bg-gray-50 flex flex-col"}>
        {!isAssessmentPage && <Header activeTab={activeTab} setActiveTab={setActiveTab} />}
        {!isViewingOthersProfile && isDashboardPage && <ProfileHeroEdit onEditClick={handleEditClick} />}
<<<<<<< HEAD
        <main className={isCareerAIPage ? "flex-1 overflow-hidden" : "py-4 px-6"}>
=======
        <main className={isCareerAIPage || isFullScreenAssessment ? "flex-1 overflow-hidden" : isAssessmentResultPage ? "flex-1 overflow-auto" : "py-8 px-6"}>
>>>>>>> 6f4cfaa1
          <Outlet context={{ activeTab, userData, handleSave, setActiveModal }} />
        </main>
        {!isCareerAIPage && !isAssessmentPage && (
          <footer className="bg-white border-t border-gray-200 py-4 px-6">
            <div className="flex items-center justify-between text-sm text-gray-500">
              <span>© {new Date().getFullYear()} Student Portal. All rights reserved.</span>
              <div className="flex items-center gap-4">
                <a href="#" className="hover:text-gray-700 transition-colors">Privacy Policy</a>
                <a href="#" className="hover:text-gray-700 transition-colors">Terms of Service</a>
                <a href="#" className="hover:text-gray-700 transition-colors">Help</a>
              </div>
            </div>
          </footer>
        )}
        {!isAssessmentPage && <FloatingAIButton />}
        <Toaster />

      {/* Edit Modals - Only show if not viewing someone else's profile */}
      {!isViewingOthersProfile && (
        <>
          <EducationEditModal
            isOpen={activeModal === 'education'}
            onClose={() => setActiveModal(null)}
            data={userData.education}
            onSave={(data) => handleSave('education', data)}
          />

          <TrainingEditModal
            isOpen={activeModal === 'training'}
            onClose={() => setActiveModal(null)}
            data={userData.training}
            onSave={(data) => handleSave('training', data)}
          />

          <ExperienceEditModal
            isOpen={activeModal === 'experience'}
            onClose={() => setActiveModal(null)}
            data={userData.experience}
            onSave={(data) => handleSave('experience', data)}
          />

          <SkillsEditModal
            isOpen={activeModal === 'softSkills'}
            onClose={() => setActiveModal(null)}
            data={userData.softSkills}
            title="Soft Skills"
            type="Skill"
            onSave={(data) => handleSave('softSkills', data)}
          />

          <SkillsEditModal
            isOpen={activeModal === 'technicalSkills'}
            onClose={() => setActiveModal(null)}
            data={userData.technicalSkills}
            title="Technical Skills"
            type="Skill"
            onSave={(data) => handleSave('technicalSkills', data)}
          />
        </>
      )}
      </div>
    </GlobalPresenceProvider>
  );
};

export default StudentLayout;<|MERGE_RESOLUTION|>--- conflicted
+++ resolved
@@ -98,11 +98,7 @@
       <div className={isCareerAIPage || isFullScreenAssessment ? "h-screen bg-gray-50 flex flex-col" : "min-h-screen bg-gray-50 flex flex-col"}>
         {!isAssessmentPage && <Header activeTab={activeTab} setActiveTab={setActiveTab} />}
         {!isViewingOthersProfile && isDashboardPage && <ProfileHeroEdit onEditClick={handleEditClick} />}
-<<<<<<< HEAD
         <main className={isCareerAIPage ? "flex-1 overflow-hidden" : "py-4 px-6"}>
-=======
-        <main className={isCareerAIPage || isFullScreenAssessment ? "flex-1 overflow-hidden" : isAssessmentResultPage ? "flex-1 overflow-auto" : "py-8 px-6"}>
->>>>>>> 6f4cfaa1
           <Outlet context={{ activeTab, userData, handleSave, setActiveModal }} />
         </main>
         {!isCareerAIPage && !isAssessmentPage && (
