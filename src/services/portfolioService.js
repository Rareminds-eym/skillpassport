--- conflicted
+++ resolved
@@ -80,18 +80,6 @@
       languages: student.languages,
       interests: student.interests
     });
-<<<<<<< HEAD
-=======
-    console.log('🏫 School/University data:', {
-      student_type: student.student_type,
-      school: student.schools,
-      college_school_name: student.college_school_name,
-      university: student.university,
-      universities: student.universities,
-      grade: student.grade,
-      section: student.section
-    });
->>>>>>> 21229161
 
     // Fetch all related data in parallel for performance
     const [
