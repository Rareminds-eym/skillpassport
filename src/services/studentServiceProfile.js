import { supabase } from '../utils/api';

const generateUuid = () => {
  if (typeof crypto !== 'undefined' && typeof crypto.randomUUID === 'function') {
    return crypto.randomUUID();
  }
  const template = 'xxxxxxxx-xxxx-4xxx-yxxx-xxxxxxxxxxxx';
  return template.replace(/[xy]/g, (char) => {
    const random = (Math.random() * 16) | 0;
    const value = char === 'x' ? random : (random & 0x3) | 0x8;
    return value.toString(16);
  });
};

/**
 * Safely parse JSON string that may contain NaN values
 * @param {string} jsonString - JSON string with potential NaN values
 * @returns {Object} Parsed object
 */
function safeJSONParse(jsonString) {
  if (typeof jsonString !== 'string') {
    return jsonString; // Already an object
  }

  // Replace NaN with null before parsing (NaN is not valid JSON)
  const sanitized = jsonString.replace(/:\s*NaN\s*([,}])/g, ': null$1');

  try {
    return JSON.parse(sanitized);
  } catch (error) {
    console.error('❌ JSON parse error:', error);
    console.error('📋 Problematic JSON:', jsonString.substring(0, 200));
    return null;
  }
}

/**
 * Fetch student data by email from Supabase
 * @param {string} email - Student email
 * @returns {Promise<Object>} Student data
 */
export const getStudentByEmail = async (email) => {
  try {

    // STRATEGY 1: Try students.email column first (if it exists and is populated)
    let { data, error } = await supabase
      .from('students')
      .select(`
        *,
        schools:school_id (
          id,
          name,
          code,
          city,
          state
        ),
        university_colleges:university_college_id (
          id,
          name,
          code,
          universities:university_id (
            id,
            name,
            district,
            state
          )
        ),
        skill_passports (
          id,
          projects,
          certificates,
          assessments,
          status,
          aiVerification,
          nsqfLevel,
          skills,
          createdAt,
          updatedAt
        ),
        projects (
          id,
          title,
          description,
          status,
          start_date,
          end_date,
          duration,
          organization,
          tech_stack,
          demo_link,
          github_link,
          enabled,
          approval_status,
          created_at,
          updated_at,
          certificate_url,
          video_url,
          ppt_url
        ),
        certificates (*),
        experience (
        *
        ),
        skills(*),
        trainings (*),
        education (*) 
      `)
      .eq('email', email)
      .maybeSingle();


    // STRATEGY 2: If not found, try JSONB profile query
    if (!data && !error) {
      const result = await supabase
        .from('students')
        .select(`
          *,
          schools:school_id (
            id,
            name,
            code,
            city,
            state
          ),
          university_colleges:university_college_id (
            id,
            name,
            code,
            universities:university_id (
              id,
              name,
              district,
              state
            )
          ),
          skill_passports (
            id,
            projects,
            certificates,
            assessments,
            status,
            aiVerification,
            nsqfLevel,
            skills,
            createdAt,
            updatedAt
          ),
          projects (
            id,
            title,
            description,
            status,
            start_date,
            end_date,
            duration,
            organization,
            tech_stack,
            demo_link,
            github_link,
            enabled,
            approval_status,
            created_at,
            updated_at,
            certificate_url,
            video_url,
            ppt_url
          ),
          certificates (*),
          experience (
            *
          ),
          skills(*),
          trainings (*),
          education (*) 
        `)
        .eq('profile->>email', email)
        .maybeSingle();

      data = result.data;
      error = result.error;
    }

    if (error) {
      console.error('❌ Supabase error:', error);
      return { success: false, error: error.message };
    }

    // STRATEGY 3: If JSONB operator doesn't work, manual search
    if (!data) {
      const { data: allStudents, error: allError } = await supabase
        .from('students')
        .select(`
          *,
          schools:school_id (
            id,
            name,
            code,
            city,
            state
          ),
          university_colleges:university_college_id (
            id,
            name,
            code,
            universities:university_id (
              id,
              name,
              district,
              state
            )
          ),
          skill_passports (
            id,
            projects,
            certificates,
            assessments,
            status,
            aiVerification,
            nsqfLevel,
            skills,
            createdAt,
            updatedAt
          ),
          projects (
            id,
            title,
            description,
            status,
            start_date,
            end_date,
            duration,
            organization,
            tech_stack,
            demo_link,
            github_link,
            enabled,
            approval_status,
            created_at,
            updated_at,
            certificate_url,
            video_url,
            ppt_url
          ),
          certificates (*),
          experience (
            *
          ),
          skills(*),
          trainings (*),
          education (*) 
        `);

      if (allError) {
        console.error('❌ Error fetching all students:', allError);
        return { success: false, error: allError.message };
      }


      // Manually search for matching email
      data = allStudents?.find(student => {
        const profileData = safeJSONParse(student.profile);
        const studentEmail = profileData?.email;
        return studentEmail?.toLowerCase() === email.toLowerCase();
      });

      if (!data) {
        return { success: false, error: 'No data found for this email.' };
      }
    }


    // Parse the profile JSONB
    const profileData = safeJSONParse(data.profile);

    // Transform profile data to consistent format, prioritizing individual columns
    const transformedProfile = transformProfileData(profileData, email, data);

    // Extract skill_passports data (if exists)
    const passport = data.skill_passports || {};
  // Format skills from skills table
const tableSkills = Array.isArray(data?.skills) ? data.skills : [];
const technicalSkills = tableSkills
  .filter(skill => skill.type === 'technical')
  .map(skill => ({
    id: skill.id,
    name: skill.name,
    level: skill.level || 3,
    description: skill.description || '',
    verified: skill.verified || false,
    enabled: skill.enabled ?? true,
    approval_status: skill.approval_status || 'pending',
    createdAt: skill.created_at,
    updatedAt: skill.updated_at,
  }));

const softSkills = tableSkills
  .filter(skill => skill.type === 'soft')
  .map(skill => ({
    id: skill.id,
    name: skill.name,
    level: skill.level || 3,
    type: skill.name.toLowerCase(), // For UI compatibility
    description: skill.description || '',
    verified: skill.verified || false,
    enabled: skill.enabled ?? true,
    approval_status: skill.approval_status || 'pending',
    createdAt: skill.created_at,
    updatedAt: skill.updated_at,
  }));

//   // Format education from education table
const tableEducation = Array.isArray(data?.education) ? data.education : [];
const formattedEducation = tableEducation.map((edu) => ({
  id: edu.id,
  level: edu.level || "Bachelor's",
  degree: edu.degree || "",
  department: edu.department || "",
  university: edu.university || "",
  yearOfPassing: edu.year_of_passing || "",
  cgpa: edu.cgpa || "",
  status: edu.status || "ongoing",
  approval_status: edu.approval_status || "pending",
  verified: edu.approval_status === "approved",
  processing: edu.approval_status !== "approved",
  enabled: edu.approval_status !== "rejected",
  createdAt: edu.created_at,
  updatedAt: edu.updated_at,
}));

console.log('📚 Formatted education records:', formattedEducation.length);

// console.log('📚 Formatted training records:', formattedTrainings.length);
const tableTrainings = Array.isArray(data?.trainings) ? data.trainings : [];

// Filter to only approved/verified trainings first
const approvedTrainings = tableTrainings.filter(
  (train) => train.approval_status === 'approved' || 
             train.approval_status === 'verified' ||
             train.approval_status === 'pending'  // Show pending too
);

// Fetch all training IDs (only from approved trainings)
const trainingIds = approvedTrainings.map(t => t.id).filter(Boolean);

// Only fetch certificates and skills if there are approved trainings
let trainingCertificates = [];
let trainingSkills = [];

if (trainingIds.length > 0) {
  // Fetch all certificates linked to these trainings
  const { data: certData } = await supabase
    .from('certificates')
    .select('training_id, link')
    .in('training_id', trainingIds);
  
  trainingCertificates = certData || [];

  // Fetch all skills linked to these trainings
  const { data: skillsData } = await supabase
    .from('skills')
    .select('training_id, name')
    .in('training_id', trainingIds)
    .eq('type', 'technical');
  
  trainingSkills = skillsData || [];
}

console.log('🔗 Found', trainingCertificates.length, 'training certificates');
console.log('🔗 Found', trainingSkills.length, 'training skills');

const formattedTrainings = approvedTrainings.map((train) => {
  // Find certificate for this specific training
  const cert = trainingCertificates.find(c => c.training_id === train.id);
  
  // Find skills for this specific training
  const skills = trainingSkills
    .filter(s => s.training_id === train.id)
    .map(s => s.name);

  return {
    id: train.id,
    title: train.title || "",
    course: train.title || "",
    organization: train.organization || "",
    provider: train.organization || "",
    start_date: train.start_date,
    end_date: train.end_date,
    startDate: train.start_date,
    endDate: train.end_date,
    duration: train.duration || "",
    description: train.description || "",
    
    // From trainings table
    status: train.status || "ongoing",
    completedModules: train.completed_modules || 0,
    totalModules: train.total_modules || 0,
    hoursSpent: train.hours_spent || 0,
    
    // From certificates table (linked by training_id)
    certificateUrl: cert?.link || "",
    
    // From skills table (linked by training_id)
    skills: skills,
    
    approval_status: train.approval_status,
    verified: true, // Already filtered, so all are verified
    processing: false, // Already filtered, so won't be pending
    enabled: true, // Already filtered, so all are enabled
    createdAt: train.created_at,
    updatedAt: train.updated_at,
  };
});

console.log('📚 Formatted training records:', formattedTrainings.length);
    const tableCertificates = Array.isArray(data?.certificates) ? data.certificates : [];
    const formattedTableCertificates = tableCertificates.map((certificate) => {
      const issuedOnValue = certificate?.issued_on || certificate?.issuedOn || null;
      const issuedOnFormatted = issuedOnValue ? new Date(issuedOnValue).toISOString().split("T")[0] : "";
      const approvalSource = certificate?.approval_status || certificate?.status || "pending";
      const approvalStatus = typeof approvalSource === "string" ? approvalSource.toLowerCase() : "pending";
      const statusSource = certificate?.status || (certificate?.enabled === false ? "disabled" : "active");
      const statusValue = typeof statusSource === "string" ? statusSource.toLowerCase() : "active";
      const documentUrlValue = certificate?.link || null;
      return {
        id: certificate?.id,
        title: certificate?.title || "",
        issuer: certificate?.issuer || "",
        issuedOn: issuedOnFormatted,
        level: certificate?.level || "",
        description: certificate?.description || "",
        credentialId: certificate?.credential_id || "",
        link: certificate?.link || "",
        status: statusValue,
        approval_status: approvalStatus,
        verified: approvalStatus === "approved",
        processing: approvalStatus !== "approved",
        enabled: statusValue !== "disabled",
        document_url: documentUrlValue,
        documentLink: documentUrlValue || "",
        createdAt: certificate?.created_at,
        updatedAt: certificate?.updated_at,
      };
    });

    const passportCertificates = Array.isArray(passport.certificates)
      ? passport.certificates.map((certificate) => ({
        ...certificate,
        verifiedAt:
          certificate?.verified === true || certificate?.status === 'verified'
            ? certificate?.verifiedAt || certificate?.updatedAt || certificate?.createdAt
            : null,
      }))
      : [];

    const mergedCertificates = formattedTableCertificates.length > 0 ? formattedTableCertificates : passportCertificates;

<<<<<<< HEAD
    
=======
>>>>>>> c0f283df
const tableExperience = Array.isArray(data?.experience) ? data.experience : [];
const formattedExperience = tableExperience
  .map((exp) => ({
    id: exp.id,
    organization: exp.organization || "",
    role: exp.role || "",
    start_date: exp.start_date,
    end_date: exp.end_date,
    duration: exp.duration || "",
    verified: exp.verified || exp.approval_status === 'approved' || exp.approval_status === 'verified',
    approval_status: exp.approval_status || "pending",
    processing: exp.approval_status === 'pending',
    enabled: exp.enabled !== undefined ? exp.enabled : true,
    createdAt: exp.created_at,
    updatedAt: exp.updated_at,
  }));

    // Merge: database fields + profile fields + passport fields
    const mergedData = {
      id: data.id,
      student_id: data.student_id,
      universityId: data.universityId,
      email: data.email || transformedProfile.email,
      createdAt: data.createdAt,
      updatedAt: data.updatedAt,

      // School/University College linkage
      school_id: data.school_id,
      university_college_id: data.university_college_id,
      school: data.schools || null,
      universityCollege: data.university_colleges || null,

      // School Information Fields
      grade: data.grade,
      section: data.section,
      roll_number: data.roll_number,
      admission_number: data.admission_number,

      // Profile data (from students.profile JSONB)
      profile: transformedProfile,

      // Legacy flattened access for backward compatibility
      ...transformedProfile,

      // NOW THESE COME FROM projects table:
      projects: Array.isArray(data.projects)
        ? data.projects
        .filter((project) => 
        project.approval_status === 'verified' || 
        project.approval_status === 'approved'
      )
        .map((project) => ({
          ...project,
          // Map database column names to UI expected names
          id: project.id,
          title: project.title,
          description: project.description,
          status: project.status,
          start_date: project.start_date,
          end_date: project.end_date,
          duration: project.duration,
          tech: project.tech_stack, // UI expects 'tech' array
          tech_stack: project.tech_stack,
          link: project.demo_link, // UI expects 'link' for demo link
          demo_link: project.demo_link,
          organization: project.organization,
          github: project.github_link, // UI expects 'github'
          github_link: project.github_link,
          github_url: project.github_link,
          certificate_url: project.certificate_url,
          video_url: project.video_url,
          ppt_url: project.ppt_url,
          approval_status: project.approval_status,
          created_at: project.created_at,
          updated_at: project.updated_at,
          enabled: project.enabled ?? true, // Default to enabled for UI
          verifiedAt:
            project?.approval_status === 'approved' || project?.status === 'verified'
              ? project?.updated_at || project?.created_at
              : null
        }))
        : [],
      certificates: mergedCertificates,
      assessments: passport.assessments || [],
    technicalSkills: technicalSkills.length > 0 ? technicalSkills : transformedProfile.technicalSkills,
  softSkills: softSkills.length > 0 ? softSkills : transformedProfile.softSkills,
  training: formattedTrainings.length > 0 ? formattedTrainings : transformedProfile.training,
      experience: formattedExperience,
  // ✅ ADD THIS LINE
  education: formattedEducation.length > 0 ? formattedEducation : transformedProfile.education,

      // Passport metadata:
      passportId: passport.id,
      passportStatus: passport.status,
      aiVerification: passport.aiVerification,
      nsqfLevel: passport.nsqfLevel,
      passportSkills: passport.skills || [],

      // Raw data for debugging
      rawData: data
    };

    return { success: true, data: mergedData };
  } catch (err) {
    console.error('❌ getStudentByEmail exception:', err);
    return { success: false, error: err.message };
  }
};

/**
 * Transform imported JSONB profile data to UI format
 * 
 * Input: Raw imported data with fields like registration_number, branch_field, etc.
 * Output: Structured data matching Dashboard expectations
 */
function transformProfileData(profile, email, studentRecord = null) {

  if (!profile && !studentRecord) {
    return null;
  }

  // Prioritize individual columns over profile JSONB
  const data = studentRecord || {};
  const profileData = profile || {};

  // Calculate age from date_of_birth if available (prioritize individual columns)
  const age = data.age || profileData.age || calculateAge(data.date_of_birth || data.dateOfBirth || profileData.date_of_birth || profileData.dateOfBirth);

  // Generate passport ID from registration number (prioritize individual columns)
  const registrationNumber = data.registration_number || profileData.registration_number || profileData.registrationNumber;
  const passportId = registrationNumber ? `SP-${registrationNumber}` : 'SP-0000';

  // Format phone number (prioritize individual columns)
  const phone = formatPhoneNumber(
    data.contact_number || data.contactNumber || profileData.contact_number || profileData.phone,
    data.contact_dial_code || profileData.contact_number_dial_code
  );
  const alternatePhone = formatPhoneNumber(data.alternate_number || profileData.alternate_number || profileData.alternatePhone);

  const result = {
    // Basic profile info (prioritize individual columns)
    profile: {
      name: data.name || profileData.name || 'Student',
      email: email || data.email || profileData.email || '', // Use login email if profile email is blank
      passportId: passportId,
      department: data.branch_field || profileData.branch_field || profileData.department || '',
      university: data.university || profileData.university || '',
      photo: generateAvatar(data.name || profileData.name),
      verified: true, // Assume imported data is verified
      employabilityScore: 75, // Default score
      cgpa: 'N/A',
      yearOfPassing: '',
      phone: phone,
      alternatePhone: alternatePhone,
      age: age,
      dateOfBirth: data.date_of_birth || data.dateOfBirth || profileData.date_of_birth || profileData.dateOfBirth,
      district: data.district_name || profileData.district_name || profileData.district || '',
      college: data.college_school_name || profileData.college_school_name || profileData.college || '',
      registrationNumber: registrationNumber,
      classYear: data.class_year || profileData.classYear || '',
      // Social Media Links (prioritize individual columns)
      github_link: data.github_link || profileData.github_link || '',
      portfolio_link: data.portfolio_link || profileData.portfolio_link || '',
      linkedin_link: data.linkedin_link || profileData.linkedin_link || '',
      twitter_link: data.twitter_link || profileData.twitter_link || '',
      instagram_link: data.instagram_link || profileData.instagram_link || '',
      facebook_link: data.facebook_link || profileData.facebook_link || '',
      other_social_links: data.other_social_links || profileData.other_social_links || [],
    },

    // Education - Will be fetched from separate 'education' table
    // Fallback to profile JSONB only if separate table is empty
    education: profileData.education || [
      {
        id: 1,
        degree: data.branch_field || profileData.branch_field || 'Not specified',
        university: data.university || profileData.university || 'Not specified',
        yearOfPassing: '',
        cgpa: data.currentCgpa || 'N/A',
        level: "Bachelor's", // Assume Bachelor's from branch_field
        status: 'ongoing'
      }
    ],

    // Training - Will be fetched from separate 'training' table
    // Fallback to profile JSONB only if separate table is empty
<<<<<<< HEAD
    training: profileData.training || [
      {
        id: 1,
        course: data.course_name || profileData.course || 'No course specified',
        progress: 75, // Default progress
        status: 'ongoing',
        skill: profileData.skill || '',
        trainer: data.trainer_name || profileData.trainer_name || ''
      }
    ],
=======
    training: profileData.training || (data.course_name || profileData.course ? [
     
    ] : []),
>>>>>>> c0f283df

    // Experience - Will be fetched from separate 'experience' table
    experience: profileData.experience || [],

    // Technical skills - Will be fetched from separate 'skills' table (type='technical')
    // Fallback to profile JSONB only if separate table is empty
    technicalSkills: profileData.technicalSkills || (profileData.skill ? [
     
    ] : []),

    // Soft skills - Will be fetched from separate 'skills' table (type='soft')
    // Fallback to profile JSONB only if separate table is empty
    softSkills: profileData.softSkills,

    projects: Array.isArray(profileData.projects)
      ? profileData.projects
      : Array.isArray(profileData.profile?.projects)
        ? profileData.profile.projects
        : Array.isArray(profileData.profile?.profile?.projects)
          ? profileData.profile.profile.projects
          : [],
    certificates: Array.isArray(profileData.certificates)
      ? profileData.certificates
      : Array.isArray(profileData.profile?.certificates)
        ? profileData.profile.certificates
        : Array.isArray(profileData.profile?.profile?.certificates)
          ? profileData.profile.profile.certificates
          : [],

    // Recent updates
    recentUpdates: [
      {
        id: 1,
        message: `Enrolled in ${data.course_name || profileData.course || 'course'}`,
        timestamp: data.imported_at || profileData.imported_at || new Date().toISOString(),
        type: 'achievement'
      }
    ],

    // Suggestions
    suggestions: [
      {
        id: 1,
        message: 'Complete your profile with project details',
        priority: 3,
        isActive: true
      },
      {
        id: 2,
        message: `Continue your training in ${profileData.skill || 'your field'}`,
        priority: 2,
        isActive: true
      }
    ],

    // Opportunities
    opportunities: [
      {
        id: 1,
        title: `${profileData.skill || 'Technical'} Specialist`,
        company: 'Industry Partner',
        type: 'internship',
        deadline: ''
      }
    ]
  };

  return result;
}

/**
 * Calculate age from date of birth
 */
function calculateAge(dateOfBirth) {
  if (!dateOfBirth) return null;
  const today = new Date();
  const birthDate = new Date(dateOfBirth);
  let age = today.getFullYear() - birthDate.getFullYear();
  const monthDiff = today.getMonth() - birthDate.getMonth();
  if (monthDiff < 0 || (monthDiff === 0 && today.getDate() < birthDate.getDate())) {
    age--;
  }
  return age;
}

/**
 * Format phone number with country code
 */
function formatPhoneNumber(number, dialCode = 91) {
  if (!number) return '';
  return `+${dialCode} ${number}`;
}

/**
 * Generate avatar URL from name
 */
function generateAvatar(name) {
  if (!name) return 'https://ui-avatars.com/api/?name=Student&background=4F46E5&color=fff';
  const initials = name.split(' ').map(n => n[0]).join('').substring(0, 2);
  return `https://ui-avatars.com/api/?name=${encodeURIComponent(initials)}&background=4F46E5&color=fff&size=200`;
}

/**
 * Create a new student profile if it doesn't exist
 */
export async function createStudentProfileByEmail(email, initialData = {}) {
  try {

    const defaultProfile = {
      name: initialData.name || 'New Student',
      email: email,
      department: initialData.department || '',
      university: initialData.university || '',
      photo: generateAvatar(initialData.name || 'New Student'),
      verified: false,
      employabilityScore: 50,
      cgpa: '',
      yearOfPassing: '',
      phone: '',

      // Initialize empty arrays for data
      education: [],
      training: [],
      experience: [],
      technicalSkills: [],
      softSkills: [
        {
          id: 1,
          name: 'Communication',
          level: 3,
          type: 'communication',
          description: 'Effective communication skills'
        },
        {
          id: 2,
          name: 'Teamwork',
          level: 3,
          type: 'collaboration',
          description: 'Works well in teams'
        }
      ],

      // Additional fields
      recentUpdates: [
        {
          id: 1,
          message: 'Profile created',
          timestamp: new Date().toISOString(),
          type: 'profile'
        }
      ],
      suggestions: [
        {
          id: 1,
          message: 'Complete your profile information',
          priority: 3,
          isActive: true
        }
      ],
      opportunities: []
    };

    const { data, error } = await supabase
      .from('students')
      .insert([{
        profile: defaultProfile,
        universityId: initialData.universityId || null
      }])
      .select()
      .single();

    if (error) {
      console.error('❌ Error creating student profile:', error);
      return { success: false, error: error.message };
    }

    return {
      success: true,
      data: transformProfileData(data.profile, email)
    };

  } catch (err) {
    console.error('❌ Unexpected error creating profile:', err);
    return { success: false, error: err.message };
  }
}

/**
 * Get or create student profile by email
 */
export async function getOrCreateStudentByEmail(email, initialData = {}) {
  try {
    // First try to get existing profile
    const existingResult = await getStudentByEmail(email);

    if (existingResult.success && existingResult.data) {
      return existingResult;
    }

    // If not found, create a new profile
    return await createStudentProfileByEmail(email, initialData);

  } catch (err) {
    console.error('❌ Error in getOrCreateStudentByEmail:', err);
    return { success: false, error: err.message };
  }
}
/**
 * Find student record by email (returns raw database record)
 */
async function findStudentByEmail(email) {
  try {
    // STRATEGY 1: Try students.email column first (if it exists and is populated)
    let { data, error } = await supabase
      .from('students')
      .select('*')
      .eq('email', email)
      .maybeSingle();

    // STRATEGY 2: If not found, try JSONB profile query
    if (!data && !error) {
      const result = await supabase
        .from('students')
        .select('*')
        .eq('profile->>email', email)
        .maybeSingle();

      data = result.data;
      error = result.error;
    }

    if (error) {
      console.error('❌ Supabase error in findStudentByEmail:', error);
      return { success: false, error: error.message };
    }

    // STRATEGY 3: If JSONB operator doesn't work, manual search
    if (!data) {
      const { data: allStudents, error: allError } = await supabase
        .from('students')
        .select('*');

      if (allError) {
        console.error('❌ Error fetching all students:', allError);
        return { success: false, error: allError.message };
      }

      // Manually search for matching email
      data = allStudents?.find(student => {
        const profileData = safeJSONParse(student.profile);
        const studentEmail = profileData?.email;
        return studentEmail?.toLowerCase() === email.toLowerCase();
      });

      if (!data) {
        return { success: false, error: 'No student found for this email.' };
      }
    }

    return { success: true, data };
  } catch (err) {
    console.error('❌ findStudentByEmail exception:', err);
    return { success: false, error: err.message };
  }
}

export async function updateStudentByEmail(email, updates) {
  try {

    // Find student record using robust method
    const findResult = await findStudentByEmail(email);
    if (!findResult.success) {
      console.error('❌ Failed to find student:', findResult.error);
      return findResult;
    }

    const studentRecord = findResult.data;

    const currentProfile = safeJSONParse(studentRecord.profile) || {};

    // Prepare column updates for fields that have dedicated columns
    const columnUpdates = {};
    const profileOnlyUpdates = {};

    // Fields with dedicated columns (from migrate_students_to_columns.sql)
    const columnFields = [
      'name', 'email', 'phone', 'department', 'university', 'cgpa', 'employability_score', 'verified',
      // Personal Information fields with dedicated columns
      'age', 'contact_number', 'alternate_number', 'date_of_birth', 'dateOfBirth',
      'district_name', 'college_school_name', 'branch_field', 'registration_number',
      'enrollment_number', 'student_id', 'course_name', 'contact_dial_code',
      // Social Media fields with dedicated columns
      'github_link', 'linkedin_link', 'twitter_link', 'facebook_link', 
      'instagram_link', 'portfolio_link', 'other_social_links',
      // Location fields with dedicated columns
      'address', 'city', 'state', 'country', 'pincode',
      // Guardian fields with dedicated columns
      'guardianName', 'guardianPhone', 'guardianEmail', 'guardianRelation',
      // Additional fields with dedicated columns
      'gender', 'bloodGroup', 'enrollmentDate', 'expectedGraduationDate',
      'currentCgpa', 'contactNumber', 'resumeUrl', 'profilePicture', 'bio',
      'university_main', 'trainer_name', 'grade', 'section', 'roll_number',
      'admission_number', 'category', 'quota',
      // JSONB array fields with dedicated columns
      'hobbies', 'languages', 'interests'
    ];

    // Field name mapping for frontend to database column names
    const fieldMapping = {
      'contact_number_dial_code': 'contact_dial_code',
      'nm_id': 'student_id'
    };

    Object.keys(updates).forEach(key => {
      // Map field name if needed
      const dbFieldName = fieldMapping[key] || key;
      
      if (columnFields.includes(dbFieldName)) {
        columnUpdates[dbFieldName] = updates[key];
      } else {
        profileOnlyUpdates[key] = updates[key];
      }
    });



    // Merge updates into existing profile for non-column fields
    const updatedProfile = {
      ...currentProfile,
      ...profileOnlyUpdates
    };

    const nestedSyncKeys = ['projects', 'certificates'];
    if (updatedProfile && typeof updatedProfile === 'object') {
      if (updatedProfile.profile && typeof updatedProfile.profile === 'object') {
        let outerProfile = updatedProfile.profile;
        let outerChanged = false;
        nestedSyncKeys.forEach((key) => {
          if (updates[key] !== undefined) {
            if (!outerChanged) {
              outerProfile = { ...outerProfile };
              outerChanged = true;
            }
            outerProfile[key] = updates[key];
          }
        });
        if (outerChanged) {
          updatedProfile.profile = outerProfile;
        }
        if (outerProfile.profile && typeof outerProfile.profile === 'object') {
          let innerProfile = outerProfile.profile;
          let innerChanged = false;
          nestedSyncKeys.forEach((key) => {
            if (updates[key] !== undefined) {
              if (!innerChanged) {
                innerProfile = { ...innerProfile };
                innerChanged = true;
              }
              innerProfile[key] = updates[key];
            }
          });
          if (innerChanged) {
            updatedProfile.profile = {
              ...updatedProfile.profile,
              profile: innerProfile,
            };
          }
        }
      }
    }

    // Prepare the update object
    const updateData = { ...columnUpdates };
    if (Object.keys(profileOnlyUpdates).length > 0 || Object.keys(updatedProfile).length > Object.keys(currentProfile).length) {
      updateData.profile = updatedProfile;
    }

    // Update using student ID (more reliable)
    const { data, error } = await supabase
      .from('students')
      .update(updateData)
      .eq('id', studentRecord.id)
      .select()
      .single();

    if (error) {
      console.error('❌ Supabase update error:', error);
      return { success: false, error: error.message };
    }


    const transformedData = transformProfileData(data.profile, email, data);

    return {
      success: true,
      data: transformedData
    };

  } catch (err) {
    console.error('❌ Unexpected error in updateStudentByEmail:', err);
    return { success: false, error: err.message };
  }
}


<<<<<<< HEAD
=======
/**
 * Update education records in education table
 */
>>>>>>> c0f283df
export async function updateEducationByEmail(email, educationData = []) {
  try {
    // Find student record
    let studentRecord = null;

    // Try direct email column first
    const { data: directByEmail, error: directEmailError } = await supabase
      .from('students')
      .select('id, user_id')
      .eq('email', email)
      .maybeSingle();

    if (directEmailError) {
      return { success: false, error: directEmailError.message };
    }

    if (directByEmail) {
      studentRecord = directByEmail;
    }

    // Try JSONB profile email
    if (!studentRecord) {
      const { data: profileMatch, error: profileError } = await supabase
        .from('students')
        .select('id, user_id, profile')
        .eq('profile->>email', email)
        .maybeSingle();

      if (profileError) {
        return { success: false, error: profileError.message };
      }

      if (profileMatch) {
        studentRecord = profileMatch;
      }
    }

    // Manual search fallback
    if (!studentRecord) {
      const { data: allStudents, error: allError } = await supabase
        .from('students')
        .select('id, user_id, profile');

      if (allError) {
        return { success: false, error: allError.message };
      }

      for (const student of allStudents || []) {
        const profile = safeJSONParse(student.profile);
        if (profile?.email === email) {
          studentRecord = student;
          break;
        }
      }
    }

    if (!studentRecord) {
      return { success: false, error: 'Student not found' };
    }

    // Use studentRecord.id (NOT user_id) because education.student_id FK references students.id
    const studentId = studentRecord.id;

    console.log('📚 Updating education for student_id:', studentId);

    // Get existing education records
    const { data: existingEducation, error: existingError } = await supabase
      .from('education')
      .select('id')
      .eq('student_id', studentId);

    if (existingError) {
      console.error('❌ Error fetching existing education:', existingError);
      return { success: false, error: existingError.message };
    }

    console.log('📖 Existing education records:', existingEducation?.length || 0);

    const nowIso = new Date().toISOString();

    // Format education data for database
    const formatted = (educationData || [])
      .filter((edu) => {
        // Must have at least a degree
        const degreeField = edu.degree || edu.qualification;
        return edu && typeof degreeField === 'string' && degreeField.trim().length > 0;
      })
      .map((edu) => {
        const record = {
          student_id: studentId,
          level: edu.level?.trim() || "Bachelor's",
          degree: (edu.degree || edu.qualification)?.trim() || "",
          department: edu.department?.trim() || "",
          university: edu.university?.trim() || "",
          year_of_passing: (edu.yearOfPassing || edu.year_of_passing)?.toString().trim() || "",
          cgpa: edu.cgpa?.toString().trim() || "",
          status: edu.status?.trim() || "ongoing",
          approval_status: edu.approval_status || 'pending',
          updated_at: nowIso,
        };

        // Preserve existing ID if valid UUID
        const rawId = typeof edu.id === 'string' ? edu.id.trim() : null;
        if (rawId && rawId.length === 36 && rawId.includes('-')) {
          record.id = rawId;
        } else {
          record.id = generateUuid();
        }

        return record;
      });

    console.log('💾 Formatted education records to save:', formatted.length);

    // Determine which records to delete
    const incomingIds = new Set(formatted.map((record) => record.id));
    const toDelete = (existingEducation || [])
      .filter((existing) => !incomingIds.has(existing.id))
      .map((existing) => existing.id);

    // Delete removed records
    if (toDelete.length > 0) {
      console.log('🗑️ Deleting education records:', toDelete.length);
      const { error: deleteError } = await supabase
        .from('education')
        .delete()
        .in('id', toDelete);

      if (deleteError) {
        console.error('❌ Error deleting education:', deleteError);
        return { success: false, error: deleteError.message };
      }
    }

    // Upsert education records
    if (formatted.length > 0) {
      console.log('✍️ Upserting education records...', formatted);
      const { data: upsertData, error: upsertError } = await supabase
        .from('education')
        .upsert(formatted, { onConflict: 'id' });

      if (upsertError) {
        console.error('❌ Error upserting education:', upsertError);
        return { success: false, error: upsertError.message };
      }
      console.log('✅ Education records saved successfully');
    } else if ((existingEducation || []).length > 0) {
      // Delete all if no education data provided
      console.log('🗑️ Deleting all education records (empty data provided)');
      const { error: deleteAllError } = await supabase
        .from('education')
        .delete()
        .eq('student_id', studentId);

      if (deleteAllError) {
        console.error('❌ Error deleting all education:', deleteAllError);
        return { success: false, error: deleteAllError.message };
      }
    }

    // Return updated student data
    return await getStudentByEmail(email);
  } catch (err) {
    console.error('❌ updateEducationByEmail exception:', err);
    return { success: false, error: err.message };
  }
}

<<<<<<< HEAD

=======
>>>>>>> c0f283df
export async function updateTrainingByEmail(email, trainingData = []) {
  try {
    console.log('🎓 Starting training update for:', email);
    console.log('📦 Training data received:', trainingData.length, 'records');
    console.log('📦 Training IDs received:', trainingData?.map(t => ({ id: t.id, course: t.course || t.title })));
    console.log('📦 First training full data:', JSON.stringify(trainingData?.[0], null, 2));

    // Find student record (keep existing code)
    let studentRecord = null;

    const { data: directByEmail, error: directEmailError } = await supabase
      .from('students')
      .select('id, user_id')
      .eq('email', email)
      .maybeSingle();

    if (directEmailError) {
      return { success: false, error: directEmailError.message };
    }

    if (directByEmail) {
      studentRecord = directByEmail;
    }

    if (!studentRecord) {
      const { data: profileMatch, error: profileError } = await supabase
        .from('students')
        .select('id, user_id, profile')
        .eq('profile->>email', email)
        .maybeSingle();

      if (profileError) {
        return { success: false, error: profileError.message };
      }

      if (profileMatch) {
        studentRecord = profileMatch;
      }
    }

    if (!studentRecord) {
      const { data: allStudents, error: allError } = await supabase
        .from('students')
        .select('id, user_id, profile');

      if (allError) {
        return { success: false, error: allError.message };
      }

      for (const student of allStudents || []) {
        const profile = safeJSONParse(student.profile);
        if (profile?.email === email) {
          studentRecord = student;
          break;
        }
      }
    }

    if (!studentRecord) {
      return { success: false, error: 'Student not found' };
    }

    // Use studentRecord.id (NOT user_id) because trainings.student_id FK references students.id
    const studentId = studentRecord.id;
    console.log('✅ Found student with id:', studentId);

    // Get existing training records
    const { data: existingTrainings, error: existingError } = await supabase
      .from('trainings')
      .select('id, approval_status')
      .eq('student_id', studentId);

    if (existingError) {
      return { success: false, error: existingError.message };
    }

    console.log('📚 Existing trainings:', existingTrainings?.length || 0);

    const nowIso = new Date().toISOString();

    // Format training data for database
    const formatted = (trainingData || [])
      .filter((train) => {
        // Prefer 'course' (form field) over 'title' (database field) for validation
        const titleField = train.course || train.title;
        return train && typeof titleField === 'string' && titleField.trim().length > 0;
      })
      .map((train) => {
        // 🔧 FIX: Prioritize 'course' (form field with user edits) over 'title' (old database value)
        const titleValue = train.course || train.title || '';
        
        const record = {
          student_id: studentId,
          title: titleValue.trim(),
          // 🔧 FIX: Prioritize form fields (camelCase) over database fields (snake_case)
          organization: train.provider?.trim() || train.organization?.trim() || null,
          start_date: train.startDate || train.start_date || null,
          end_date: train.endDate || train.end_date || null,
          duration: train.duration?.trim() || null,
          description: train.description?.trim() || null,
          status: train.status || 'ongoing',
          completed_modules: train.completedModules || 0,
          total_modules: train.totalModules || 0,
          hours_spent: train.hoursSpent || 0,
          updated_at: nowIso,
        };

        // Preserve existing ID if valid UUID
        const rawId = typeof train.id === 'string' ? train.id.trim() : null;
        if (rawId && rawId.length === 36) {
          record.id = rawId;
          
          // 🔥 CRITICAL FIX: Preserve existing approval_status for updates
          const existingTraining = existingTrainings?.find(t => t.id === rawId);
          if (existingTraining) {
            // Keep the existing approval status (could be 'approved', 'pending', or 'rejected')
            record.approval_status = existingTraining.approval_status;
            console.log(`  ℹ️ Preserving approval status '${record.approval_status}' for training: ${titleValue}`);
          } else {
            // New training (somehow has ID but not in DB)
            record.approval_status = 'pending';
          }
        } else {
          // Brand new training without ID
          record.id = generateUuid();
          record.approval_status = 'pending'; // New trainings start as pending
          console.log(`  🆕 New training created with status 'pending': ${titleValue}`);
        }

        // Store certificateUrl and skills for later use
        record._certificateUrl = train.certificateUrl?.trim() || null;
        record._skills = Array.isArray(train.skills) ? train.skills : [];

        return record;
      });

    console.log('💾 Formatted training records:', formatted.length);
    console.log('💾 Formatted IDs:', formatted.map(f => ({ id: f.id, title: f.title })));

    // Determine which records to delete
    const incomingIds = new Set(formatted.map((record) => record.id));
    const toDelete = (existingTrainings || [])
      .filter((existing) => !incomingIds.has(existing.id))
      .map((existing) => existing.id);

    // Delete removed records and their related data
    if (toDelete.length > 0) {
      console.log('🗑️ Deleting', toDelete.length, 'training records');

      // Delete related certificates
      await supabase
        .from('certificates')
        .delete()
        .in('training_id', toDelete);

      // Delete related skills
      await supabase
        .from('skills')
        .delete()
        .in('training_id', toDelete);

      // Delete trainings
      const { error: deleteError } = await supabase
        .from('trainings')
        .delete()
        .in('id', toDelete);

      if (deleteError) {
        console.error('❌ Error deleting trainings:', deleteError);
        return { success: false, error: deleteError.message };
      }
    }

    // Upsert training records (without certificateUrl and skills)
    if (formatted.length > 0) {
      // Remove temporary fields before upserting
      const cleanedFormatted = formatted.map(({ _certificateUrl, _skills, ...rest }) => rest);

      const { error: upsertError } = await supabase
        .from('trainings')
        .upsert(cleanedFormatted, { onConflict: 'id' });

      if (upsertError) {
        console.error('❌ Error upserting trainings:', upsertError);
        return { success: false, error: upsertError.message };
      }

      console.log('✅ Training records saved');

      // ===== NOW SAVE ONLY CERTIFICATE URL AND SKILLS =====
      for (const record of formatted) {
        const trainingId = record.id;
        const certificateUrl = record._certificateUrl;
        const skills = record._skills;

        console.log(`\n🔗 Processing related data for training: ${record.title}`);

        // ===== SAVE ONLY CERTIFICATE URL =====
        if (certificateUrl && certificateUrl.length > 0) {
          console.log('  📜 Checking for existing certificate...');

          // Check if certificate already exists for this training
          const { data: existingCert } = await supabase
            .from('certificates')
            .select('id, link')
            .eq('training_id', trainingId)
            .maybeSingle();

          if (existingCert) {
            // ✅ Only update link if it changed
            if (existingCert.link !== certificateUrl) {
              const { error: certUpdateError } = await supabase
                .from('certificates')
                .update({ 
                  link: certificateUrl,
                  updated_at: nowIso 
                })
                .eq('id', existingCert.id);

              if (certUpdateError) {
                console.error('  ❌ Error updating certificate URL:', certUpdateError);
              } else {
                console.log('  ✅ Certificate URL updated');
              }
            } else {
              console.log('  ℹ️ Certificate URL unchanged');
            }
          } else {
            // ✅ Create new certificate with ONLY required fields
            const certRecord = {
              id: generateUuid(),
              student_id: studentId,
              training_id: trainingId,
              title: `${record.title} - Certificate`,
              link: certificateUrl,
              status: 'active',
              approval_status: 'pending', // Certificates also need approval
              enabled: true,
              created_at: nowIso,
              updated_at: nowIso,
            };

            const { error: certInsertError } = await supabase
              .from('certificates')
              .insert([certRecord]);

            if (certInsertError) {
              console.error('  ❌ Error inserting certificate:', certInsertError);
            } else {
              console.log('  ✅ Certificate created with URL (pending approval)');
            }
          }
        } else {
          // No certificate URL, delete any existing certificate for this training
          const { error: deleteError } = await supabase
            .from('certificates')
            .delete()
            .eq('training_id', trainingId);

          if (!deleteError) {
            console.log('  🗑️ Certificate removed (no URL provided)');
          }
        }

        // ===== SAVE ONLY SKILL NAMES =====
        if (Array.isArray(skills) && skills.length > 0) {
          console.log(`  🎯 Processing ${skills.length} skills...`);

          // Get existing skills for this training
          const { data: existingSkills } = await supabase
            .from('skills')
            .select('id, name')
            .eq('training_id', trainingId)
            .eq('type', 'technical');

          const existingSkillNames = new Set(
            (existingSkills || []).map(s => s.name.toLowerCase().trim())
          );

          const newSkillNames = skills
            .filter(skill => typeof skill === 'string' && skill.trim().length > 0)
            .map(skill => skill.trim());

          // Find skills to add (not in existing)
          const skillsToAdd = newSkillNames.filter(
            skillName => !existingSkillNames.has(skillName.toLowerCase())
          );

          // Find skills to remove (in existing but not in new)
          const newSkillNamesSet = new Set(newSkillNames.map(s => s.toLowerCase()));
          const skillIdsToDelete = (existingSkills || [])
            .filter(s => !newSkillNamesSet.has(s.name.toLowerCase().trim()))
            .map(s => s.id);

          // Delete removed skills
          if (skillIdsToDelete.length > 0) {
            await supabase
              .from('skills')
              .delete()
              .in('id', skillIdsToDelete);
            console.log(`  🗑️ Removed ${skillIdsToDelete.length} skills`);
          }

          // ✅ Add new skills with ONLY required fields
          if (skillsToAdd.length > 0) {
            const skillRecords = skillsToAdd.map(skillName => ({
              id: generateUuid(),
              student_id: studentId,
              training_id: trainingId,
              name: skillName,
              type: 'technical',
              created_at: nowIso,
              updated_at: nowIso,
            }));

            const { error: skillsInsertError } = await supabase
              .from('skills')
              .insert(skillRecords);

            if (skillsInsertError) {
              console.error('  ❌ Error inserting skills:', skillsInsertError);
            } else {
              console.log(`  ✅ Added ${skillsToAdd.length} new skills`);
            }
          }

          if (skillsToAdd.length === 0 && skillIdsToDelete.length === 0) {
            console.log('  ℹ️ Skills unchanged');
          }
        } else {
          // No skills, delete any existing skills for this training
          const { error: deleteError } = await supabase
            .from('skills')
            .delete()
            .eq('training_id', trainingId);

          if (!deleteError) {
            console.log('  🗑️ All skills removed (none provided)');
          }
        }
      }
    } else if ((existingTrainings || []).length > 0) {
      // Delete all if no training data provided
      console.log('🗑️ Deleting all training records (empty data provided)');

      const trainingIds = existingTrainings.map(t => t.id);

      // Delete related certificates
      await supabase
        .from('certificates')
        .delete()
        .in('training_id', trainingIds);

      // Delete related skills
      await supabase
        .from('skills')
        .delete()
        .in('training_id', trainingIds);

      // Delete trainings
      const { error: deleteAllError } = await supabase
        .from('trainings')
        .delete()
        .eq('student_id', studentId);

      if (deleteAllError) {
        console.error('❌ Error deleting all trainings:', deleteAllError);
        return { success: false, error: deleteAllError.message };
      }
    }

    console.log('🎉 Training update completed successfully');

    // Return updated student data
    return await getStudentByEmail(email);
  } catch (err) {
    console.error('❌ updateTrainingByEmail exception:', err);
    return { success: false, error: err.message };
  }
}

/**
 * Update a single training record by ID
 * Used for editing individual training items from My Learning page
 */
export async function updateSingleTrainingById(trainingId, updateData, email) {
  try {
    console.log('🎓 Updating single training:', trainingId);
    
    // Prepare the update object
    const nowIso = new Date().toISOString();
    const updateRecord = {
      // 🔧 FIX: Prioritize form fields (camelCase) over database fields (snake_case)
      title: updateData.course?.trim() || updateData.title?.trim(),
      organization: updateData.provider?.trim() || updateData.organization?.trim() || null,
      start_date: updateData.startDate || updateData.start_date || null,
      end_date: updateData.endDate || updateData.end_date || null,
      duration: updateData.duration?.trim() || null,
      description: updateData.description?.trim() || null,
      status: updateData.status || 'ongoing',
      completed_modules: parseInt(updateData.completedModules) || 0,
      total_modules: parseInt(updateData.totalModules) || 0,
      hours_spent: parseInt(updateData.hoursSpent) || 0,
      updated_at: nowIso,
    };

    // Update the training record
    const { data: updatedTraining, error: updateError } = await supabase
      .from('trainings')
      .update(updateRecord)
      .eq('id', trainingId)
      .select()
      .single();

    if (updateError) {
      console.error('❌ Error updating training:', updateError);
      return { success: false, error: updateError.message };
    }

    console.log('✅ Training record updated:', updatedTraining);

    // Handle skills update if provided
    const skills = updateData.skills;
    if (Array.isArray(skills)) {
      const studentId = updatedTraining.student_id;
      
      // Get existing skills for this training
      const { data: existingSkills } = await supabase
        .from('skills')
        .select('id, name')
        .eq('training_id', trainingId)
        .eq('type', 'technical');

      const existingSkillNames = new Set(
        (existingSkills || []).map(s => s.name.toLowerCase().trim())
      );

      const newSkillNames = skills
        .filter(skill => typeof skill === 'string' && skill.trim().length > 0)
        .map(skill => skill.trim());

      // Find skills to add
      const skillsToAdd = newSkillNames.filter(
        skillName => !existingSkillNames.has(skillName.toLowerCase())
      );

      // Find skills to remove
      const newSkillNamesSet = new Set(newSkillNames.map(s => s.toLowerCase()));
      const skillIdsToDelete = (existingSkills || [])
        .filter(s => !newSkillNamesSet.has(s.name.toLowerCase().trim()))
        .map(s => s.id);

      // Delete removed skills
      if (skillIdsToDelete.length > 0) {
        await supabase
          .from('skills')
          .delete()
          .in('id', skillIdsToDelete);
        console.log(`🗑️ Removed ${skillIdsToDelete.length} skills`);
      }

      // Add new skills
      if (skillsToAdd.length > 0) {
        const skillRecords = skillsToAdd.map(skillName => ({
          id: generateUuid(),
          student_id: studentId,
          training_id: trainingId,
          name: skillName,
          type: 'technical',
          created_at: nowIso,
          updated_at: nowIso,
        }));

        const { error: skillsInsertError } = await supabase
          .from('skills')
          .insert(skillRecords);

        if (skillsInsertError) {
          console.error('❌ Error inserting skills:', skillsInsertError);
        } else {
          console.log(`✅ Added ${skillsToAdd.length} new skills`);
        }
      }
    }

    // Handle certificate URL update if provided
    if (updateData.certificateUrl !== undefined) {
      const studentId = updatedTraining.student_id;
      
      if (updateData.certificateUrl && updateData.certificateUrl.trim()) {
        // Check if certificate exists
        const { data: existingCert } = await supabase
          .from('certificates')
          .select('id')
          .eq('training_id', trainingId)
          .maybeSingle();

        if (existingCert) {
          // Update existing certificate
          await supabase
            .from('certificates')
            .update({ 
              link: updateData.certificateUrl.trim(),
              updated_at: nowIso 
            })
            .eq('id', existingCert.id);
        } else {
          // Create new certificate
          await supabase
            .from('certificates')
            .insert([{
              id: generateUuid(),
              student_id: studentId,
              training_id: trainingId,
              title: `${updateRecord.title} - Certificate`,
              link: updateData.certificateUrl.trim(),
              status: 'active',
              approval_status: 'pending',
              enabled: true,
              created_at: nowIso,
              updated_at: nowIso,
            }]);
        }
        console.log('✅ Certificate URL saved');
      } else {
        // Remove certificate if URL is empty
        await supabase
          .from('certificates')
          .delete()
          .eq('training_id', trainingId);
      }
    }

    console.log('🎉 Single training update completed');
    
    // Return refreshed student data if email provided
    if (email) {
      return await getStudentByEmail(email);
    }
    
    return { success: true, data: updatedTraining };
  } catch (err) {
    console.error('❌ updateSingleTrainingById exception:', err);
    return { success: false, error: err.message };
  }
}

export const updateExperienceByEmail = async (email, experienceData = []) => {
  try {
    // Find student record
    let studentRecord = null;

    const { data: directByEmail, error: directEmailError } = await supabase
      .from('students')
      .select('id, user_id')
      .eq('email', email)
      .maybeSingle();

    if (directEmailError) {
      return { success: false, error: directEmailError.message };
    }

    if (directByEmail) {
      studentRecord = directByEmail;
    }

    if (!studentRecord) {
      const { data: profileMatch, error: profileError } = await supabase
        .from('students')
        .select('id, user_id, profile')
        .eq('profile->>email', email)
        .maybeSingle();

      if (profileError) {
        return { success: false, error: profileError.message };
      }

      if (profileMatch) {
        studentRecord = profileMatch;
      }
    }

    if (!studentRecord) {
      const { data: allStudents, error: allError } = await supabase
        .from('students')
        .select('id, user_id, profile');

      if (allError) {
        return { success: false, error: allError.message };
      }

      for (const student of allStudents || []) {
        const profile = safeJSONParse(student.profile);
        if (profile?.email === email) {
          studentRecord = student;
          break;
        }
      }
    }

    if (!studentRecord) {
      return { success: false, error: 'Student not found' };
    }

    // Use user_id as student_id (as per foreign key constraint)
    const studentId = studentRecord.user_id;

    // Get existing experience records
    const { data: existingExperience, error: existingError } = await supabase
      .from('experience')
      .select('id')
      .eq('student_id', studentId);

    if (existingError) {
      return { success: false, error: existingError.message };
    }

    const nowIso = new Date().toISOString();

    // Format experience data for database
    const formatted = (experienceData || [])
      .filter((exp) => exp && typeof exp.role === 'string' && exp.role.trim().length > 0)
      .map((exp) => {
        const record = {
          student_id: studentId,
          organization: exp.organization?.trim() || null,
          role: exp.role?.trim() || "",
          start_date: exp.start_date || null,
          end_date: exp.end_date || null,
          duration: exp.duration?.trim() || null,
          verified: exp.verified || false,
          approval_status: exp.approval_status || 'pending',
          updated_at: nowIso,
        };

        // Preserve existing ID if valid UUID
        const rawId = typeof exp.id === 'string' ? exp.id.trim() : null;
        if (rawId && rawId.length === 36) {
          record.id = rawId;
        } else {
          record.id = generateUuid();
        }

        return record;
      });

    // Determine which records to delete
    const incomingIds = new Set(formatted.filter((record) => record.id).map((record) => record.id));
    const toDelete = (existingExperience || [])
      .filter((existing) => !incomingIds.has(existing.id))
      .map((existing) => existing.id);

    // Delete removed records
    if (toDelete.length > 0) {
      const { error: deleteError } = await supabase
        .from('experience')
        .delete()
        .in('id', toDelete);

      if (deleteError) {
        return { success: false, error: deleteError.message };
      }
    }

    // Upsert experience records
    if (formatted.length > 0) {
      const { error: upsertError } = await supabase
        .from('experience')
        .upsert(formatted, { onConflict: 'id' });

      if (upsertError) {
        return { success: false, error: upsertError.message };
      }
    } else if ((existingExperience || []).length > 0) {
      // Delete all if no experience data provided
      const { error: deleteAllError } = await supabase
        .from('experience')
        .delete()
        .eq('student_id', studentId);

      if (deleteAllError) {
        return { success: false, error: deleteAllError.message };
      }
    }

    // Return updated student data
    return await getStudentByEmail(email);
  } catch (err) {
    console.error('❌ updateExperienceByEmail exception:', err);
    return { success: false, error: err.message };
  }
};

<<<<<<< HEAD
=======
/**
 * Update technical skills in skills table
 */
>>>>>>> c0f283df
export async function updateTechnicalSkillsByEmail(email, skillsData = []) {
  try {
    // Find student record
    let studentRecord = null;

    const { data: directByEmail, error: directEmailError } = await supabase
      .from('students')
      .select('id, user_id')
      .eq('email', email)
      .maybeSingle();

    if (directEmailError) {
      return { success: false, error: directEmailError.message };
    }

    if (directByEmail) {
      studentRecord = directByEmail;
    }

    if (!studentRecord) {
      const { data: profileMatch, error: profileError } = await supabase
        .from('students')
        .select('id, user_id, profile')
        .eq('profile->>email', email)
        .maybeSingle();

      if (profileError) {
        return { success: false, error: profileError.message };
      }

      if (profileMatch) {
        studentRecord = profileMatch;
      }
    }

    if (!studentRecord) {
      const { data: allStudents, error: allError } = await supabase
        .from('students')
        .select('id, user_id, profile');

      if (allError) {
        return { success: false, error: allError.message };
      }

      for (const student of allStudents || []) {
        const profile = safeJSONParse(student.profile);
        if (profile?.email === email) {
          studentRecord = student;
          break;
        }
      }
    }

    if (!studentRecord) {
      return { success: false, error: 'Student not found' };
    }

    // Use user_id as student_id (as per foreign key constraint)
    const studentId = studentRecord.user_id;

    // Get existing technical skills
    const { data: existingSkills, error: existingError } = await supabase
      .from('skills')
      .select('id')
      .eq('student_id', studentId)
      .is('training_id', null) 
      .eq('type', 'technical');

    if (existingError) {
      return { success: false, error: existingError.message };
    }

    const nowIso = new Date().toISOString();

    // Format technical skills data for database
    const formatted = (skillsData || [])
      .filter((skill) => skill && typeof skill.name === 'string' && skill.name.trim().length > 0)
      .map((skill) => {
        const record = {
          student_id: studentId,
          name: skill.name.trim(),
          type: 'technical',
          level: skill.level || 3, // Default to level 3 if not provided
          description: skill.description?.trim() || null,
          verified: skill.verified || false,
          enabled: typeof skill.enabled === 'boolean' ? skill.enabled : true,
          approval_status: skill.approval_status || 'pending',
          updated_at: nowIso,
        };

        // Preserve existing ID if valid UUID
        const rawId = typeof skill.id === 'string' ? skill.id.trim() : null;
        if (rawId && rawId.length === 36) {
          record.id = rawId;
        } else {
          record.id = generateUuid();
        }

        return record;
      });

    // Determine which records to delete
    const incomingIds = new Set(formatted.filter((record) => record.id).map((record) => record.id));
    const toDelete = (existingSkills || [])
      .filter((existing) => !incomingIds.has(existing.id))
      .map((existing) => existing.id);

    // Delete removed records
    if (toDelete.length > 0) {
      const { error: deleteError } = await supabase
        .from('skills')
        .delete()
        .in('id', toDelete);

      if (deleteError) {
        return { success: false, error: deleteError.message };
      }
    }

    // Upsert technical skills records
    if (formatted.length > 0) {
      const { error: upsertError } = await supabase
        .from('skills')
        .upsert(formatted, { onConflict: 'id' });

      if (upsertError) {
        return { success: false, error: upsertError.message };
      }
    } else if ((existingSkills || []).length > 0) {
      // Delete all if no skills data provided
      const { error: deleteAllError } = await supabase
        .from('skills')
        .delete()
        .eq('student_id', studentId)
        .eq('type', 'technical');

      if (deleteAllError) {
        return { success: false, error: deleteAllError.message };
      }
    }

    // Return updated student data
    return await getStudentByEmail(email);
  } catch (err) {
    console.error('❌ updateTechnicalSkillsByEmail exception:', err);
    return { success: false, error: err.message };
  }
}

/**
 * Update soft skills in skills table
 */
export async function updateSoftSkillsByEmail(email, skillsData = []) {
  try {
    // Find student record
    let studentRecord = null;

    const { data: directByEmail, error: directEmailError } = await supabase
      .from('students')
      .select('id, user_id')
      .eq('email', email)
      .maybeSingle();

    if (directEmailError) {
      return { success: false, error: directEmailError.message };
    }

    if (directByEmail) {
      studentRecord = directByEmail;
    }

    if (!studentRecord) {
      const { data: profileMatch, error: profileError } = await supabase
        .from('students')
        .select('id, user_id, profile')
        .eq('profile->>email', email)
        .maybeSingle();

      if (profileError) {
        return { success: false, error: profileError.message };
      }

      if (profileMatch) {
        studentRecord = profileMatch;
      }
    }

    if (!studentRecord) {
      const { data: allStudents, error: allError } = await supabase
        .from('students')
        .select('id, user_id, profile');

      if (allError) {
        return { success: false, error: allError.message };
      }

      for (const student of allStudents || []) {
        const profile = safeJSONParse(student.profile);
        if (profile?.email === email) {
          studentRecord = student;
          break;
        }
      }
    }

    if (!studentRecord) {
      return { success: false, error: 'Student not found' };
    }

    // Use user_id as student_id (as per foreign key constraint)
    const studentId = studentRecord.user_id;

    // Get existing soft skills
    const { data: existingSkills, error: existingError } = await supabase
      .from('skills')
      .select('id')
      .eq('student_id', studentId)
      .is('training_id', null) 
      .eq('type', 'soft');

    if (existingError) {
      return { success: false, error: existingError.message };
    }

    const nowIso = new Date().toISOString();

    // Format soft skills data for database
    const formatted = (skillsData || [])
      .filter((skill) => skill && typeof skill.name === 'string' && skill.name.trim().length > 0)
      .map((skill) => {
        const record = {
          student_id: studentId,
          name: skill.name.trim(),
          type: 'soft',
          level: skill.level || 3, // Default to level 3 if not provided
          description: skill.description?.trim() || null,
          verified: skill.verified || false,
          enabled: typeof skill.enabled === 'boolean' ? skill.enabled : true,
          approval_status: skill.approval_status || 'pending',
          updated_at: nowIso,
        };

        // Preserve existing ID if valid UUID
        const rawId = typeof skill.id === 'string' ? skill.id.trim() : null;
        if (rawId && rawId.length === 36) {
          record.id = rawId;
        } else {
          record.id = generateUuid();
        }

        return record;
      });

    // Determine which records to delete
    const incomingIds = new Set(formatted.filter((record) => record.id).map((record) => record.id));
    const toDelete = (existingSkills || [])
      .filter((existing) => !incomingIds.has(existing.id))
      .map((existing) => existing.id);

    // Delete removed records
    if (toDelete.length > 0) {
      const { error: deleteError } = await supabase
        .from('skills')
        .delete()
        .in('id', toDelete);

      if (deleteError) {
        return { success: false, error: deleteError.message };
      }
    }

    // Upsert soft skills records
    if (formatted.length > 0) {
      const { error: upsertError } = await supabase
        .from('skills')
        .upsert(formatted, { onConflict: 'id' });

      if (upsertError) {
        return { success: false, error: upsertError.message };
      }
    } else if ((existingSkills || []).length > 0) {
      // Delete all if no skills data provided
      const { error: deleteAllError } = await supabase
        .from('skills')
        .delete()
        .eq('student_id', studentId)
        .eq('type', 'soft');

      if (deleteAllError) {
        return { success: false, error: deleteAllError.message };
      }
    }

    // Return updated student data
    return await getStudentByEmail(email);
  } catch (err) {
    console.error('❌ updateSoftSkillsByEmail exception:', err);
    return { success: false, error: err.message };
  }
}
/**
 * Update projects in skill_passports table
 */
export const updateProjectsByEmail = async (email, projectsData) => {
  try {
    // 1️⃣ Find student.id by email
    const { data: student, error: studentError } = await supabase
      .from('students')
      .select('id')
      .eq('email', email)
      .single();

    if (studentError || !student) {
      return { success: false, error: 'Student not found' };
    }

    const studentId = student.id;

    // 2️⃣ Clear existing projects for this student (simplest sync method)
    const { error: deleteError } = await supabase
      .from('projects')
      .delete()
      .eq('student_id', studentId);

    if (deleteError) {
      console.error('❌ Error deleting old projects:', deleteError);
      return { success: false, error: deleteError.message };
    }

    // 3️⃣ Prepare new projects array for insert
    const formatted = projectsData.map((p) => ({
      student_id: studentId,
      title: p.title || 'Untitled Project',
      description: p.description || null,
      status: p.status || null,
      start_date: p.start_date ? new Date(p.start_date).toISOString().split('T')[0] : null,
      end_date: p.end_date ? new Date(p.end_date).toISOString().split('T')[0] : null,
      duration: p.duration || null,
      tech_stack: Array.isArray(p.tech) ? p.tech : Array.isArray(p.tech_stack) ? p.tech_stack : [],
      demo_link: p.link || p.demo_link || null,
      organization: p.organization || null,
      github_link:
        p.github ||
        p.github_link ||
        p.github_url ||
        p.githubLink ||
        null,
      certificate_url: p.certificate_url || p.certificateLink || null,
      video_url: p.video_url || p.videoLink || null,
      ppt_url: p.ppt_url || p.pptLink || null,
      approval_status: p.approval_status || 'pending',
      enabled:
        typeof p.enabled === 'boolean'
          ? p.enabled
          : typeof p.enabled === 'string'
            ? p.enabled.toLowerCase() === 'true'
            : true,
      created_at: p.createdAt || p.created_at || new Date().toISOString(),
      updated_at: new Date().toISOString(),
    }));

    // 4️⃣ Insert new rows
    const { error: insertError } = await supabase
      .from('projects')
      .insert(formatted);

    if (insertError) {
      console.error('❌ Error inserting projects:', insertError);
      return { success: false, error: insertError.message };
    }

    // 5️⃣ Return success
    return { success: true };
  } catch (err) {
    console.error('❌ updateProjectsByEmail exception:', err);
    return { success: false, error: err.message };
  }
};

/**
 * Update certificates table records
 */
export const updateCertificatesByEmail = async (email, certificatesData = []) => {
  try {
    let studentRecord = null;

    const { data: directByEmail, error: directEmailError } = await supabase
      .from('students')
      .select('id')
      .eq('email', email)
      .maybeSingle();

    if (directEmailError) {
      return { success: false, error: directEmailError.message };
    }

    if (directByEmail) {
      studentRecord = directByEmail;
    }

    if (!studentRecord) {
      const { data: profileMatch, error: profileError } = await supabase
        .from('students')
        .select('*')
        .eq('profile->>email', email)
        .maybeSingle();

      if (profileError) {
        return { success: false, error: profileError.message };
      }

      if (profileMatch) {
        studentRecord = profileMatch;
      }
    }

    if (!studentRecord) {
      const { data: allStudents, error: allError } = await supabase
        .from('students')
        .select('*');

      if (allError) {
        return { success: false, error: allError.message };
      }

      for (const student of allStudents || []) {
        const profile = safeJSONParse(student.profile);
        if (profile?.email === email) {
          studentRecord = student;
          break;
        }
      }
    }

    if (!studentRecord) {
      return { success: false, error: 'Student not found' };
    }

    const studentId = studentRecord.id;

    const { data: existingCertificates, error: existingError } = await supabase
      .from('certificates')
      .select('id')
      .eq('student_id', studentId);

    if (existingError) {
      return { success: false, error: existingError.message };
    }

    const normalizeIssuedOn = (value) => {
      if (!value) {
        return null;
      }
      const parsed = new Date(value);
      if (Number.isNaN(parsed.getTime())) {
        return null;
      }
      return parsed.toISOString().split('T')[0];
    };

    const nowIso = new Date().toISOString();

    const formatted = (certificatesData || [])
      .filter((cert) => cert && typeof cert.title === 'string' && cert.title.trim().length > 0)
      .map((cert) => {
        const titleValue = cert.title.trim();
        const issuerValue = typeof cert.issuer === 'string' ? cert.issuer.trim() : cert.issuer || null;
        const levelValue = typeof cert.level === 'string' ? cert.level.trim() : cert.level || null;
        const credentialValue = cert.credentialId || cert.credential_id || null;
        const credentialTrimmed = typeof credentialValue === 'string' ? credentialValue.trim() : credentialValue;
        const linkValue = typeof cert.link === 'string' ? cert.link.trim() : cert.link || null;
        const descriptionValue = typeof cert.description === 'string' ? cert.description.trim() : cert.description || null;
        const approvalSource = cert.approval_status || cert.status || 'pending';
        const approvalStatus = typeof approvalSource === 'string' ? approvalSource.toLowerCase() : 'pending';
        const statusSource = cert.status || (cert.enabled === false ? 'disabled' : 'active');
        const statusValue = typeof statusSource === 'string' ? statusSource.trim().toLowerCase() : 'active';
        const documentValue = cert.document_url || cert.documentLink || null;
        const documentTrimmed = typeof documentValue === 'string' ? documentValue.trim() : documentValue;
        const issuedOn = normalizeIssuedOn(cert.issuedOn || cert.issued_on);
        const record = {
          student_id: studentId,
          title: titleValue,
          issuer: issuerValue && issuerValue.length > 0 ? issuerValue : null,
          level: levelValue && levelValue.length > 0 ? levelValue : null,
          credential_id: credentialTrimmed && credentialTrimmed.length > 0 ? credentialTrimmed : null,
          link: linkValue && linkValue.length > 0 ? linkValue : null,
          issued_on: issuedOn,
          description: descriptionValue && descriptionValue.length > 0 ? descriptionValue : null,
          status: statusValue,
          approval_status: approvalStatus,
          document_url: documentTrimmed && documentTrimmed.length > 0 ? documentTrimmed : null,
          updated_at: nowIso,
        };

        const rawId = typeof cert.id === 'string' ? cert.id.trim() : null;
        if (rawId && rawId.length === 36) {
          record.id = rawId;
        } else {
          record.id = generateUuid();
        }

        return record;
      });

    const incomingIds = new Set(formatted.filter((record) => record.id).map((record) => record.id));

    const toDelete = (existingCertificates || [])
      .filter((existing) => !incomingIds.has(existing.id))
      .map((existing) => existing.id);

    if (toDelete.length > 0) {
      const { error: deleteError } = await supabase
        .from('certificates')
        .delete()
        .in('id', toDelete);

      if (deleteError) {
        return { success: false, error: deleteError.message };
      }
    }

    if (formatted.length > 0) {
      const { error: upsertError } = await supabase
        .from('certificates')
        .upsert(formatted, { onConflict: 'id' });

      if (upsertError) {
        return { success: false, error: upsertError.message };
      }
    } else if ((existingCertificates || []).length > 0) {
      const { error: deleteAllError } = await supabase
        .from('certificates')
        .delete()
        .eq('student_id', studentId);

      if (deleteAllError) {
        return { success: false, error: deleteAllError.message };
      }
    }

    return await getStudentByEmail(email);
  } catch (err) {
    console.error('❌ updateCertificatesByEmail exception:', err);
    return { success: false, error: err.message };
  }
};<|MERGE_RESOLUTION|>--- conflicted
+++ resolved
@@ -454,10 +454,6 @@
 
     const mergedCertificates = formattedTableCertificates.length > 0 ? formattedTableCertificates : passportCertificates;
 
-<<<<<<< HEAD
-    
-=======
->>>>>>> c0f283df
 const tableExperience = Array.isArray(data?.experience) ? data.experience : [];
 const formattedExperience = tableExperience
   .map((exp) => ({
@@ -644,22 +640,9 @@
 
     // Training - Will be fetched from separate 'training' table
     // Fallback to profile JSONB only if separate table is empty
-<<<<<<< HEAD
-    training: profileData.training || [
-      {
-        id: 1,
-        course: data.course_name || profileData.course || 'No course specified',
-        progress: 75, // Default progress
-        status: 'ongoing',
-        skill: profileData.skill || '',
-        trainer: data.trainer_name || profileData.trainer_name || ''
-      }
-    ],
-=======
     training: profileData.training || (data.course_name || profileData.course ? [
      
     ] : []),
->>>>>>> c0f283df
 
     // Experience - Will be fetched from separate 'experience' table
     experience: profileData.experience || [],
@@ -1065,12 +1048,9 @@
 }
 
 
-<<<<<<< HEAD
-=======
 /**
  * Update education records in education table
  */
->>>>>>> c0f283df
 export async function updateEducationByEmail(email, educationData = []) {
   try {
     // Find student record
@@ -1239,16 +1219,10 @@
   }
 }
 
-<<<<<<< HEAD
-
-=======
->>>>>>> c0f283df
 export async function updateTrainingByEmail(email, trainingData = []) {
   try {
     console.log('🎓 Starting training update for:', email);
     console.log('📦 Training data received:', trainingData.length, 'records');
-    console.log('📦 Training IDs received:', trainingData?.map(t => ({ id: t.id, course: t.course || t.title })));
-    console.log('📦 First training full data:', JSON.stringify(trainingData?.[0], null, 2));
 
     // Find student record (keep existing code)
     let studentRecord = null;
@@ -1380,7 +1354,6 @@
       });
 
     console.log('💾 Formatted training records:', formatted.length);
-    console.log('💾 Formatted IDs:', formatted.map(f => ({ id: f.id, title: f.title })));
 
     // Determine which records to delete
     const incomingIds = new Set(formatted.map((record) => record.id));
@@ -1936,12 +1909,9 @@
   }
 };
 
-<<<<<<< HEAD
-=======
 /**
  * Update technical skills in skills table
  */
->>>>>>> c0f283df
 export async function updateTechnicalSkillsByEmail(email, skillsData = []) {
   try {
     // Find student record
