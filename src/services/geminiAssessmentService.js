/**
 * Gemini Assessment Service
 * Uses Google Gemini AI to analyze assessment answers and provide personalized results
 * 
 * Feature: rag-course-recommendations
 * Requirements: 4.1, 5.2, 6.3
 */

import { 
  getRecommendedCourses, 
  getCoursesForMultipleSkillGaps 
} from './courseRecommendationService';

<<<<<<< HEAD
// Gemini API configuration - try multiple models for compatibility
const getGeminiApiUrl = (model = 'gemini-1.5-flash-latest') =>
=======
// Gemini API configuration - using v1beta API for Gemini models
const getGeminiApiUrl = (model = 'gemini-1.5-flash') =>
>>>>>>> 9a69dea6
  `https://generativelanguage.googleapis.com/v1beta/models/${model}:generateContent`;

/**
 * Validate that all required fields are present in the response
 * @param {Object} results - Parsed results from Gemini
 * @returns {Object} - { isValid: boolean, missingFields: string[] }
 */
const validateResults = (results) => {
  const missingFields = [];

  // Check RIASEC
  if (!results.riasec?.topThree?.length) missingFields.push('riasec.topThree');

  // Check Aptitude
  if (!results.aptitude?.scores) missingFields.push('aptitude.scores');
  if (!results.aptitude?.topStrengths?.length) missingFields.push('aptitude.topStrengths');

  // Check Big Five
  if (!results.bigFive || typeof results.bigFive.O === 'undefined') missingFields.push('bigFive');

  // Check Work Values
  if (!results.workValues?.topThree?.length) missingFields.push('workValues.topThree');

  // Check Employability
  if (!results.employability?.strengthAreas?.length) missingFields.push('employability');

  // Check Knowledge
  if (!results.knowledge || typeof results.knowledge.score === 'undefined') missingFields.push('knowledge');

  // Check Career Fit
  if (!results.careerFit?.clusters?.length) missingFields.push('careerFit.clusters');

  // Check Skill Gap
  if (!results.skillGap?.priorityA?.length) missingFields.push('skillGap');

  // Check Roadmap
  if (!results.roadmap?.projects?.length) missingFields.push('roadmap');

  // Check Final Note
  if (!results.finalNote?.advantage) missingFields.push('finalNote');

  // Check Profile Snapshot
  if (!results.profileSnapshot?.aptitudeStrengths?.length) missingFields.push('profileSnapshot.aptitudeStrengths');

  // Check Overall Summary
  if (!results.overallSummary) missingFields.push('overallSummary');

  // Check Timing Analysis (optional but log if missing)
  if (!results.timingAnalysis?.overallPace) {
    console.log('Note: timingAnalysis not included in response');
  }

  return {
    isValid: missingFields.length === 0,
    missingFields
  };
};

/**
 * Add course recommendations to assessment results.
 * Fetches platform courses that match the student's profile using RAG-based recommendations.
 * Falls back to keyword matching if embedding-based search fails.
 * 
 * @param {Object} assessmentResults - Parsed results from Gemini
 * @returns {Promise<Object>} - Assessment results with platformCourses and skillGapCourses added
 * 
 * Feature: rag-course-recommendations
 * Requirements: 4.1, 5.2, 6.3
 */
const addCourseRecommendations = async (assessmentResults) => {
  try {
    console.log('=== Adding Course Recommendations ===');
    
    // Get recommended platform courses based on overall profile (Requirement 4.1)
    let platformCourses = [];
    try {
      platformCourses = await getRecommendedCourses(assessmentResults);
      console.log(`Found ${platformCourses.length} platform course recommendations`);
    } catch (error) {
      console.warn('Failed to get platform course recommendations:', error.message);
      // Continue with empty array - fallback is handled inside getRecommendedCourses
    }

    // Get courses mapped to each priority skill gap (Requirement 5.2)
    let skillGapCourses = {};
    try {
      const skillGaps = assessmentResults.skillGap?.priorityA || [];
      if (skillGaps.length > 0) {
        skillGapCourses = await getCoursesForMultipleSkillGaps(skillGaps);
        console.log(`Mapped courses to ${Object.keys(skillGapCourses).length} skill gaps`);
      }
    } catch (error) {
      console.warn('Failed to get skill gap course mappings:', error.message);
      // Continue with empty object
    }

    // Return results with course recommendations added
    return {
      ...assessmentResults,
      platformCourses,
      skillGapCourses
    };
  } catch (error) {
    // If anything fails, return original results without course recommendations (Requirement 6.3)
    console.error('Error adding course recommendations:', error);
    return {
      ...assessmentResults,
      platformCourses: [],
      skillGapCourses: {}
    };
  }
};

/**
 * Analyze assessment results using Gemini AI
 * @param {Object} answers - All answers from the assessment
 * @param {string} stream - Student's selected stream (cs, bca, bba, dm, animation)
 * @param {Object} questionBanks - All question banks for reference
 * @param {Object} sectionTimings - Time spent on each section in seconds
 * @returns {Promise<Object>} - AI-analyzed results
 */
export const analyzeAssessmentWithGemini = async (answers, stream, questionBanks, sectionTimings = {}) => {
  const apiKey = import.meta.env.VITE_GEMINI_API_KEY;

  if (!apiKey) {
    throw new Error('Gemini API key not configured. Please add VITE_GEMINI_API_KEY to your .env file.');
  }

  // Prepare the assessment data for Gemini
  const assessmentData = prepareAssessmentData(answers, stream, questionBanks, sectionTimings);

  const prompt = buildAnalysisPrompt(assessmentData);

  // Try different model variants for compatibility (updated Dec 2024)
  // Using non-thinking models first to avoid token budget issues
  // gemini-2.5-flash uses "thinking" which consumes output tokens
  const models = [
    'gemini-2.0-flash',      // Non-thinking model - preferred
    'gemini-1.5-flash',      // Stable non-thinking model
    'gemini-2.5-flash-lite', // Lighter version if available
  ];
  let response = null;
  let lastError = null;
  const errors = [];

  for (const model of models) {
    try {
      console.log(`Trying Gemini model: ${model}`);
      
      // Build request body - disable thinking for 2.5 models
      const requestBody = {
        contents: [{
          parts: [{ text: prompt }]
        }],
        generationConfig: {
          temperature: 0.1,
          topK: 10,
          topP: 0.7,
          maxOutputTokens: 16384, // Increased for large JSON response
        }
      };
      
      // For 2.5 models, disable thinking to preserve output tokens
      if (model.includes('2.5')) {
        requestBody.generationConfig.thinkingConfig = {
          thinkingBudget: 0 // Disable thinking mode
        };
      }
      
      response = await fetch(getGeminiApiUrl(model) + `?key=${apiKey}`, {
        method: 'POST',
        headers: {
          'Content-Type': 'application/json',
        },
        body: JSON.stringify(requestBody)
      });

      if (response.ok) {
        console.log(`Gemini API success with model: ${model}`);
        break;
      }

      // Get error details from response
      const errorData = await response.json().catch(() => ({}));
      const errorMsg = errorData.error?.message || `Model ${model} returned ${response.status}`;
      console.warn(`Model ${model} failed: ${errorMsg}`);
      errors.push(`${model}: ${errorMsg}`);
      lastError = errorMsg;
      response = null; // Reset so we try next model
    } catch (e) {
      console.warn(`Model ${model} exception: ${e.message}`);
      errors.push(`${model}: ${e.message}`);
      lastError = e.message;
    }
  }

  if (!response || !response.ok) {
    console.error('All Gemini models failed:', errors);
    throw new Error(`Rareminds AI error: ${lastError}. Please check your VITE_GEMINI_API_KEY is valid and has access to Gemini models.`);
  }

  const data = await response.json();
  
  // Debug: Log the full response structure to understand what Gemini returns
  console.log('=== Gemini API Response Debug ===');
  console.log('Full response keys:', Object.keys(data));
  console.log('Candidates:', data.candidates?.length || 0);
  if (data.candidates?.[0]) {
    console.log('First candidate keys:', Object.keys(data.candidates[0]));
    console.log('Content:', data.candidates[0].content);
    console.log('Finish reason:', data.candidates[0].finishReason);
  }
  if (data.promptFeedback) {
    console.log('Prompt feedback:', data.promptFeedback);
  }
  if (data.error) {
    console.error('API Error in response:', data.error);
  }
  
  const textContent = data.candidates?.[0]?.content?.parts?.[0]?.text;

  if (!textContent) {
    // Provide more detailed error information
    const finishReason = data.candidates?.[0]?.finishReason;
    const blockReason = data.promptFeedback?.blockReason;
    const safetyRatings = data.candidates?.[0]?.safetyRatings;
    
    let errorDetail = 'No response received from Rareminds AI';
    if (finishReason && finishReason !== 'STOP') {
      errorDetail += `. Finish reason: ${finishReason}`;
    }
    if (blockReason) {
      errorDetail += `. Blocked: ${blockReason}`;
    }
    if (safetyRatings?.some(r => r.blocked)) {
      errorDetail += '. Content was blocked by safety filters.';
    }
    
    console.error('Response structure:', JSON.stringify(data, null, 2).substring(0, 2000));
    throw new Error(errorDetail);
  }

  // Parse the JSON response from Gemini
  const jsonMatch = textContent.match(/```json\n?([\s\S]*?)\n?```/) ||
    textContent.match(/\{[\s\S]*\}/);

  if (jsonMatch) {
    const jsonStr = jsonMatch[1] || jsonMatch[0];
    try {
      const parsedResults = JSON.parse(jsonStr);

      // Debug logging for aptitude data
      console.log('=== Gemini Response Debug ===');
      console.log('Parsed aptitude:', parsedResults.aptitude);
      console.log('Aptitude scores:', parsedResults.aptitude?.scores);
      if (parsedResults.aptitude?.scores) {
        Object.entries(parsedResults.aptitude.scores).forEach(([domain, data]) => {
          console.log(`Aptitude ${domain}:`, data);
        });
      }

      // Validate the response (no fallback data)
      const { isValid, missingFields } = validateResults(parsedResults);

      if (!isValid) {
        console.warn('Gemini response has missing fields:', missingFields);
      }

      // Add course recommendations from platform courses (Requirement 4.1)
      const resultsWithCourses = await addCourseRecommendations(parsedResults);

      return resultsWithCourses;
    } catch (parseError) {
      console.error('JSON parse error:', parseError);
      console.error('Raw JSON string:', jsonStr.substring(0, 500));
      throw new Error('Failed to parse AI response. Please try again.');
    }
  }

  throw new Error('Invalid response format from Rareminds AI');
};

/**
 * Format seconds to readable time string
 */
const formatTimeForPrompt = (seconds) => {
  if (!seconds || seconds <= 0) return 'Not recorded';
  const mins = Math.floor(seconds / 60);
  const secs = seconds % 60;
  if (mins === 0) return `${secs} seconds`;
  if (secs === 0) return `${mins} minute${mins > 1 ? 's' : ''}`;
  return `${mins} minute${mins > 1 ? 's' : ''} ${secs} second${secs > 1 ? 's' : ''}`;
};

/**
 * Prepare assessment data for analysis
 */
const prepareAssessmentData = (answers, stream, questionBanks, sectionTimings = {}) => {
  const { riasecQuestions, aptitudeQuestions, bigFiveQuestions, workValuesQuestions, employabilityQuestions, streamKnowledgeQuestions } = questionBanks;

  // Extract RIASEC answers
  const riasecAnswers = {};
  Object.entries(answers).forEach(([key, value]) => {
    if (key.startsWith('riasec_')) {
      const questionId = key.replace('riasec_', '');
      const question = riasecQuestions.find(q => q.id === questionId);
      if (question) {
        riasecAnswers[questionId] = { question: question.text, answer: value };
      }
    }
  });

  // Extract Aptitude answers (Multi-Aptitude Battery)
  const aptitudeAnswers = {
    verbal: [],
    numerical: [],
    abstract: [],
    spatial: [],
    clerical: []
  };

  if (aptitudeQuestions) {
    Object.entries(answers).forEach(([key, value]) => {
      if (key.startsWith('aptitude_')) {
        const questionId = key.replace('aptitude_', '');
        const question = aptitudeQuestions.find(q => q.id === questionId);
        if (question) {
          const answerData = {
            questionId,
            question: question.text,
            studentAnswer: value,
            correctAnswer: question.correct,
            isCorrect: value === question.correct,
            subtype: question.subtype
          };
          if (aptitudeAnswers[question.subtype]) {
            aptitudeAnswers[question.subtype].push(answerData);
          }
        }
      }
    });
  }

  // Extract Big Five answers
  const bigFiveAnswers = {};
  Object.entries(answers).forEach(([key, value]) => {
    if (key.startsWith('bigfive_')) {
      const questionId = key.replace('bigfive_', '');
      const question = bigFiveQuestions.find(q => q.id === questionId);
      if (question) {
        bigFiveAnswers[questionId] = { question: question.text, answer: value };
      }
    }
  });

  // Extract Work Values answers
  const workValuesAnswers = {};
  Object.entries(answers).forEach(([key, value]) => {
    if (key.startsWith('values_')) {
      const questionId = key.replace('values_', '');
      const question = workValuesQuestions.find(q => q.id === questionId);
      if (question) {
        workValuesAnswers[questionId] = { question: question.text, answer: value };
      }
    }
  });

  // Extract Employability answers (Part A: Self-rating + Part B: SJT)
  const employabilityAnswers = {
    selfRating: {
      Communication: [],
      Teamwork: [],
      ProblemSolving: [],
      Adaptability: [],
      Leadership: [],
      DigitalFluency: [],
      Professionalism: [],
      CareerReadiness: []
    },
    sjt: []
  };

  Object.entries(answers).forEach(([key, value]) => {
    if (key.startsWith('employability_')) {
      const questionId = key.replace('employability_', '');
      const question = employabilityQuestions.find(q => q.id === questionId);
      if (question) {
        if (question.partType === 'selfRating') {
          // Part A: Self-rating (1-5 scale)
          const domain = question.type;
          if (employabilityAnswers.selfRating[domain]) {
            employabilityAnswers.selfRating[domain].push({
              question: question.text,
              answer: value,
              domain: question.moduleTitle
            });
          }
        } else if (question.partType === 'sjt') {
          // Part B: SJT scenarios - value is { best: string, worst: string }
          const studentBest = value?.best || value;
          const studentWorst = value?.worst || null;

          // Calculate SJT score: Best=2, Worst=0, others=1
          let score = 1; // default for other answers
          if (studentBest === question.bestAnswer) score = 2;
          if (studentBest === question.worstAnswer) score = 0;

          employabilityAnswers.sjt.push({
            scenario: question.scenario || question.text,
            question: question.text,
            studentBestChoice: studentBest,
            studentWorstChoice: studentWorst,
            correctBest: question.bestAnswer,
            correctWorst: question.worstAnswer,
            bestCorrect: studentBest === question.bestAnswer,
            worstCorrect: studentWorst === question.worstAnswer,
            score: score
          });
        }
      }
    }
  });

  // Extract Knowledge Test answers with correct answers
  const knowledgeAnswers = {};
  const streamQuestions = streamKnowledgeQuestions[stream] || [];
  Object.entries(answers).forEach(([key, value]) => {
    if (key.startsWith('knowledge_')) {
      const questionId = key.replace('knowledge_', '');
      const question = streamQuestions.find(q => q.id === questionId);
      if (question) {
        knowledgeAnswers[questionId] = {
          question: question.text,
          studentAnswer: value,
          correctAnswer: question.correct,
          isCorrect: value === question.correct,
          options: question.options
        };
      }
    }
  });

  // Calculate aptitude scores
  const aptitudeScores = {
    verbal: { correct: aptitudeAnswers.verbal.filter(a => a.isCorrect).length, total: aptitudeAnswers.verbal.length },
    numerical: { correct: aptitudeAnswers.numerical.filter(a => a.isCorrect).length, total: aptitudeAnswers.numerical.length },
    abstract: { correct: aptitudeAnswers.abstract.filter(a => a.isCorrect).length, total: aptitudeAnswers.abstract.length },
    spatial: { correct: aptitudeAnswers.spatial.filter(a => a.isCorrect).length, total: aptitudeAnswers.spatial.length },
    clerical: { correct: aptitudeAnswers.clerical.filter(a => a.isCorrect).length, total: aptitudeAnswers.clerical.length }
  };
  const totalAptitudeQuestions = aptitudeQuestions?.length || 50;

  // Calculate timing metrics
  const timingData = {
    riasec: {
      seconds: sectionTimings.riasec || 0,
      formatted: formatTimeForPrompt(sectionTimings.riasec),
      questionsCount: riasecQuestions.length,
      avgSecondsPerQuestion: sectionTimings.riasec ? Math.round(sectionTimings.riasec / riasecQuestions.length) : 0
    },
    aptitude: {
      seconds: sectionTimings.aptitude || 0,
      formatted: formatTimeForPrompt(sectionTimings.aptitude),
      questionsCount: totalAptitudeQuestions,
      avgSecondsPerQuestion: sectionTimings.aptitude ? Math.round(sectionTimings.aptitude / totalAptitudeQuestions) : 0,
      timeLimit: 10 * 60 // 10 minutes
    },
    bigfive: {
      seconds: sectionTimings.bigfive || 0,
      formatted: formatTimeForPrompt(sectionTimings.bigfive),
      questionsCount: bigFiveQuestions.length,
      avgSecondsPerQuestion: sectionTimings.bigfive ? Math.round(sectionTimings.bigfive / bigFiveQuestions.length) : 0
    },
    values: {
      seconds: sectionTimings.values || 0,
      formatted: formatTimeForPrompt(sectionTimings.values),
      questionsCount: workValuesQuestions.length,
      avgSecondsPerQuestion: sectionTimings.values ? Math.round(sectionTimings.values / workValuesQuestions.length) : 0
    },
    employability: {
      seconds: sectionTimings.employability || 0,
      formatted: formatTimeForPrompt(sectionTimings.employability),
      questionsCount: employabilityQuestions.length,
      avgSecondsPerQuestion: sectionTimings.employability ? Math.round(sectionTimings.employability / employabilityQuestions.length) : 0
    },
    knowledge: {
      seconds: sectionTimings.knowledge || 0,
      formatted: formatTimeForPrompt(sectionTimings.knowledge),
      questionsCount: streamQuestions.length,
      avgSecondsPerQuestion: sectionTimings.knowledge && streamQuestions.length ? Math.round(sectionTimings.knowledge / streamQuestions.length) : 0,
      timeLimit: 30 * 60 // 30 minutes
    },
    totalTime: Object.values(sectionTimings).reduce((sum, t) => sum + (t || 0), 0)
  };
  timingData.totalFormatted = formatTimeForPrompt(timingData.totalTime);

  return {
    stream,
    riasecAnswers,
    aptitudeAnswers,
    aptitudeScores,
    bigFiveAnswers,
    workValuesAnswers,
    employabilityAnswers,
    knowledgeAnswers,
    totalKnowledgeQuestions: streamQuestions.length,
    totalAptitudeQuestions,
    sectionTimings: timingData
  };
};

/**
 * Build the analysis prompt for Gemini
 */
const buildAnalysisPrompt = (assessmentData) => {
  // Create a hash of the answers for consistency tracking
  const answersHash = JSON.stringify(assessmentData).split('').reduce((a, b) => {
    a = ((a << 5) - a) + b.charCodeAt(0);
    return a & a;
  }, 0);

  return `You are a career counselor and psychometric assessment expert. Analyze the following student assessment data and provide comprehensive results.

## CONSISTENCY REQUIREMENT - CRITICAL:
This analysis must be DETERMINISTIC and CONSISTENT. Given the same input data, you must ALWAYS produce the SAME output.
- Use ONLY the provided data to make calculations - do not introduce randomness
- Calculate scores using EXACT mathematical formulas provided below
- Career recommendations must be derived DIRECTLY from the calculated scores
- If this same data is analyzed again, the results MUST be identical
- Session ID for consistency verification: ${answersHash}

## Student Stream: ${assessmentData.stream.toUpperCase()}

## RIASEC Career Interest Responses (1-5 scale: 1=Strongly Dislike, 2=Dislike, 3=Neutral, 4=Like, 5=Strongly Like):
${JSON.stringify(assessmentData.riasecAnswers, null, 2)}

RIASEC SCORING RULES:
- Response 1 (Strongly Dislike): 0 points - DO NOT count
- Response 2 (Dislike): 0 points - DO NOT count  
- Response 3 (Neutral): 0 points
- Response 4 (Like): 1 point
- Response 5 (Strongly Like): 2 points
- Maximum score per type = 20 (10 questions × 2 points max)

## MULTI-APTITUDE BATTERY RESULTS (DAT/GATB Style):
Pre-calculated Scores:
- Verbal Reasoning: ${assessmentData.aptitudeScores?.verbal?.correct || 0}/${assessmentData.aptitudeScores?.verbal?.total || 8} correct
- Numerical Ability: ${assessmentData.aptitudeScores?.numerical?.correct || 0}/${assessmentData.aptitudeScores?.numerical?.total || 8} correct
- Abstract/Logical Reasoning: ${assessmentData.aptitudeScores?.abstract?.correct || 0}/${assessmentData.aptitudeScores?.abstract?.total || 8} correct
- Spatial/Mechanical Reasoning: ${assessmentData.aptitudeScores?.spatial?.correct || 0}/${assessmentData.aptitudeScores?.spatial?.total || 6} correct
- Clerical Speed & Accuracy: ${assessmentData.aptitudeScores?.clerical?.correct || 0}/${assessmentData.aptitudeScores?.clerical?.total || 20} correct

Detailed Aptitude Answers:
${JSON.stringify(assessmentData.aptitudeAnswers, null, 2)}

APTITUDE SCORING RULES:
- Each correct answer = 1 point
- Convert raw scores to percentages for each domain
- Identify top 2-3 cognitive strengths based on highest percentage scores
- Use aptitude profile to inform career cluster recommendations

## Big Five Personality Responses (1-5 scale: 1=Very Inaccurate, 5=Very Accurate):
${JSON.stringify(assessmentData.bigFiveAnswers, null, 2)}

## Work Values Responses (1-5 scale: 1=Not Important, 5=Extremely Important):
${JSON.stringify(assessmentData.workValuesAnswers, null, 2)}

## EMPLOYABILITY / 21st-CENTURY SKILLS DIAGNOSTIC:

### Part A: Self-Rating Skills (25 items, 1-5 scale: 1=Not like me, 5=Very much like me)
${JSON.stringify(assessmentData.employabilityAnswers?.selfRating || {}, null, 2)}

EMPLOYABILITY SCORING RULES:
- Average each domain (Communication, Teamwork, Problem Solving, Adaptability, Leadership, Digital Fluency, Professionalism, Career Readiness)
- Create a readiness heat-map based on domain averages
- Identify strength areas (avg >= 4) and improvement areas (avg <= 2.5)

### Part B: Situational Judgement Test (6 scenarios)
${JSON.stringify(assessmentData.employabilityAnswers?.sjt || [], null, 2)}

SJT SCORING RULES:
- Best answer = 2 points, Worst answer = 0 points, Other answers = 1 point
- Calculate total SJT score out of 12 (6 scenarios × 2 max points)
- Convert to percentage for overall SJT score

## Stream Knowledge Test Results:
${JSON.stringify(assessmentData.knowledgeAnswers, null, 2)}
Total Questions: ${assessmentData.totalKnowledgeQuestions}

## SECTION TIMING DATA (Time spent by student on each section):
- RIASEC (Career Interests): ${assessmentData.sectionTimings?.riasec?.formatted || 'Not recorded'} (${assessmentData.sectionTimings?.riasec?.questionsCount || 0} questions, avg ${assessmentData.sectionTimings?.riasec?.avgSecondsPerQuestion || 0}s per question)
- Multi-Aptitude Battery: ${assessmentData.sectionTimings?.aptitude?.formatted || 'Not recorded'} of 10 minutes allowed (${assessmentData.sectionTimings?.aptitude?.questionsCount || 0} questions, avg ${assessmentData.sectionTimings?.aptitude?.avgSecondsPerQuestion || 0}s per question)
- Big Five (Personality): ${assessmentData.sectionTimings?.bigfive?.formatted || 'Not recorded'} (${assessmentData.sectionTimings?.bigfive?.questionsCount || 0} questions, avg ${assessmentData.sectionTimings?.bigfive?.avgSecondsPerQuestion || 0}s per question)
- Work Values: ${assessmentData.sectionTimings?.values?.formatted || 'Not recorded'} (${assessmentData.sectionTimings?.values?.questionsCount || 0} questions, avg ${assessmentData.sectionTimings?.values?.avgSecondsPerQuestion || 0}s per question)
- Employability Skills: ${assessmentData.sectionTimings?.employability?.formatted || 'Not recorded'} (${assessmentData.sectionTimings?.employability?.questionsCount || 0} questions, avg ${assessmentData.sectionTimings?.employability?.avgSecondsPerQuestion || 0}s per question)
- Knowledge Test: ${assessmentData.sectionTimings?.knowledge?.formatted || 'Not recorded'} of 30 minutes allowed (${assessmentData.sectionTimings?.knowledge?.questionsCount || 0} questions, avg ${assessmentData.sectionTimings?.knowledge?.avgSecondsPerQuestion || 0}s per question)
- TOTAL ASSESSMENT TIME: ${assessmentData.sectionTimings?.totalFormatted || 'Not recorded'}

## TIMING ANALYSIS GUIDELINES:
- Fast responses (< 3 seconds/question) may indicate impulsive answering or high confidence
- Moderate responses (3-8 seconds/question) indicate thoughtful consideration
- Slow responses (> 10 seconds/question) may indicate careful deliberation or uncertainty
- Use timing patterns to inform your assessment of the student's decision-making style and confidence level
- Include timing insights in the personality and employability analysis where relevant

---

Analyze all responses and return ONLY a valid JSON object with this exact structure:

\`\`\`json
{
  "profileSnapshot": {
    "keyPatterns": {
      "enjoyment": "<Enjoyment pattern based on Interests>",
      "strength": "<Strength pattern based on Aptitude/Knowledge>",
      "workStyle": "<Work-style pattern based on Personality>",
      "motivation": "<Motivation pattern based on Values>"
    },
    "aptitudeStrengths": [
      {"name": "<Strength 1>", "percentile": "<Estimated Percentile>"},
      {"name": "<Strength 2>", "percentile": "<Estimated Percentile>"}
    ]
  },
  "riasec": {
    "scores": {
      "R": <TOTAL using scoring rules: 0 for responses 1-3, 1 for response 4, 2 for response 5>,
      "I": <TOTAL using scoring rules>,
      "A": <TOTAL using scoring rules>,
      "S": <TOTAL using scoring rules>,
      "E": <TOTAL using scoring rules>,
      "C": <TOTAL using scoring rules>
    },
    "maxScore": 20,
    "code": "<3-letter code formed by the 3 letters with HIGHEST scores, sorted from highest to lowest>",
    "topThree": ["<letter with HIGHEST score>", "<letter with 2nd HIGHEST score>", "<letter with 3rd HIGHEST score>"],
    "interpretation": "<2-3 sentence interpretation of their career interests>"
  },
  "aptitude": {
    "scores": {
      "verbal": { "correct": <number>, "total": 8, "percentage": <number 0-100> },
      "numerical": { "correct": <number>, "total": 8, "percentage": <number 0-100> },
      "abstract": { "correct": <number>, "total": 8, "percentage": <number 0-100> },
      "spatial": { "correct": <number>, "total": 6, "percentage": <number 0-100> },
      "clerical": { "correct": <number>, "total": 20, "percentage": <number 0-100> }
    },
    "overallScore": <percentage 0-100>,
    "topStrengths": ["<strongest aptitude domain>", "<second strongest>"],
    "areasToImprove": ["<weakest domain>"],
    "cognitiveProfile": "<2-3 sentence summary of cognitive strengths and how they relate to career paths>",
    "careerImplications": "<1-2 sentence insight on what careers suit this aptitude profile>"
  },
  "bigFive": {
    "O": <number 0-5>,
    "C": <number 0-5>,
    "E": <number 0-5>,
    "A": <number 0-5>,
    "N": <number 0-5>,
    "dominantTraits": ["<trait name>", "<trait name>"],
    "workStyleSummary": "<2-3 sentence summary of their work style>"
  },
  "workValues": {
    "scores": {
      "Security": <number 0-5>,
      "Autonomy": <number 0-5>,
      "Creativity": <number 0-5>,
      "Status": <number 0-5>,
      "Impact": <number 0-5>,
      "Financial": <number 0-5>,
      "Leadership": <number 0-5>,
      "Lifestyle": <number 0-5>
    },
    "topThree": [
      {"value": "<value name>", "score": <number>},
      {"value": "<value name>", "score": <number>},
      {"value": "<value name>", "score": <number>}
    ],
    "motivationSummary": "<2-3 sentence summary of what motivates them>"
  },
  "employability": {
    "skillScores": {
      "Communication": <number 0-5>,
      "Teamwork": <number 0-5>,
      "ProblemSolving": <number 0-5>,
      "Adaptability": <number 0-5>,
      "Leadership": <number 0-5>,
      "DigitalFluency": <number 0-5>,
      "Professionalism": <number 0-5>,
      "CareerReadiness": <number 0-5>
    },
    "sjtScore": <number 0-100>,
    "overallReadiness": "<High/Medium/Low>",
    "strengthAreas": ["<skill>", "<skill>"],
    "improvementAreas": ["<skill>", "<skill>"]
  },
  "knowledge": {
    "score": <percentage 0-100>,
    "correctCount": <number>,
    "totalQuestions": <number>,
    "strongTopics": ["<topic>", "<topic>"],
    "weakTopics": ["<topic>", "<topic>"],
    "recommendation": "<1-2 sentence study recommendation>"
  },
  "careerFit": {
    "clusters": [
      {
        "title": "<Cluster Name>",
        "fit": "<High/Medium/Explore>",
        "matchScore": <percentage 0-100>,
        "evidence": {
            "interest": "<Interest evidence>",
            "aptitude": "<Aptitude evidence>",
            "personality": "<Personality/values evidence>"
        },
        "roles": {
          "entry": ["<role 1>", "<role 2>"],
          "mid": ["<role 1>", "<role 2>"]
        },
        "domains": ["<domain 1>", "<domain 2>"]
      },
      {
        "title": "<Cluster 2 Name - REQUIRED>",
        "fit": "Medium",
        "matchScore": <percentage 70-85>,
        "evidence": {
            "interest": "<Interest evidence - REQUIRED>",
            "aptitude": "<Aptitude evidence - REQUIRED>",
            "personality": "<Personality evidence - REQUIRED>"
        },
        "roles": {
          "entry": ["<entry role 1 - REQUIRED>", "<entry role 2 - REQUIRED>"],
          "mid": ["<mid role 1 - REQUIRED>", "<mid role 2 - REQUIRED>"]
        },
        "domains": ["<domain 1 - REQUIRED>", "<domain 2 - REQUIRED>"]
      },
      {
        "title": "<Cluster 3 Name - REQUIRED>",
        "fit": "Explore",
        "matchScore": <percentage 60-75>,
        "evidence": {
            "interest": "<Interest evidence - REQUIRED>",
            "aptitude": "<Aptitude evidence - REQUIRED>",
            "personality": "<Personality evidence - REQUIRED>"
        },
        "roles": {
          "entry": ["<entry role 1 - REQUIRED>", "<entry role 2 - REQUIRED>"],
          "mid": ["<mid role 1 - REQUIRED>", "<mid role 2 - REQUIRED>"]
        },
        "domains": ["<domain 1 - REQUIRED>", "<domain 2 - REQUIRED>"]
      }
    ],
    "specificOptions": {
      "highFit": ["<role 1>", "<role 2>", "<role 3>"],
      "mediumFit": ["<role 1>", "<role 2>", "<role 3>"],
      "exploreLater": ["<role 1>", "<role 2>"]
    }
  },
  "skillGap": {
    "currentStrengths": ["<skill 1>", "<skill 2>", "<skill 3>"],
    "priorityA": [
      {
        "skill": "<Skill Name>",
        "currentLevel": <number 1-5>,
        "targetLevel": <number 1-5>,
        "whyNeeded": "<Reason linked to careers>",
        "howToBuild": "<Actionable step>"
      },
      {
        "skill": "<Skill Name>",
        "currentLevel": <number 1-5>,
        "targetLevel": <number 1-5>,
        "whyNeeded": "<Reason>",
        "howToBuild": "<Actionable step>"
      }
    ],
    "priorityB": [
      { "skill": "<Skill Name>" },
      { "skill": "<Skill Name>" }
    ],
    "learningTracks": [
      {
        "track": "<Track Name>",
        "suggestedIf": "<Condition>",
        "topics": "<Core topics/tools>"
      },
      {
        "track": "<Track Name>",
        "suggestedIf": "<Condition>",
        "topics": "<Core topics/tools>"
      }
    ],
    "recommendedTrack": "<One specific track name>"
  },
  "roadmap": {
    "projects": [
      {
        "title": "<Project Title>",
        "purpose": "<Purpose>",
        "output": "<Output/Portfolio Proof>"
      },
      {
        "title": "<Project Title>",
        "purpose": "<Purpose>",
        "output": "<Output/Portfolio Proof>"
      }
    ],
    "internship": {
      "types": ["<type 1>", "<type 2>"],
      "timeline": "<Target timeline>",
      "preparation": {
        "resume": "<Focus area>",
        "portfolio": "<Focus area>",
        "interview": "<Focus area>"
      }
    },
    "exposure": {
      "activities": ["<activity 1>", "<activity 2>"],
      "certifications": ["<cert 1>", "<cert 2>"]
    }
  },
  "finalNote": {
    "advantage": "<Biggest advantage>",
    "growthFocus": "<Top growth focus>",
    "nextReview": "<Suggested review time, e.g. End of 5th Sem>"
  },
  "timingAnalysis": {
    "overallPace": "<Fast/Moderate/Deliberate - based on average time per question across all sections>",
    "decisionStyle": "<Intuitive/Balanced/Analytical - inferred from timing patterns>",
    "confidenceIndicator": "<High/Medium/Low - based on response speed consistency>",
    "sectionInsights": {
      "riasec": "<Brief insight about their pace in interests section>",
      "personality": "<Brief insight about their pace in personality section>",
      "values": "<Brief insight about their pace in values section>",
      "employability": "<Brief insight about their pace in employability section>",
      "knowledge": "<Brief insight about their pace and time management in knowledge test>"
    },
    "recommendation": "<1-2 sentence recommendation based on timing patterns, e.g., 'Consider taking more time for self-reflection' or 'Good balance of speed and thoughtfulness'>"
  },
  "overallSummary": "<4-5 sentence comprehensive summary of the student's profile, strengths, and career potential. Include a brief mention of their assessment-taking style based on timing.>"
}
\`\`\`

CRITICAL REQUIREMENTS - YOU MUST FOLLOW ALL OF THESE:

## CONSISTENCY & DETERMINISM (MOST IMPORTANT):
- This analysis MUST be 100% DETERMINISTIC - same input = same output EVERY TIME
- DO NOT use any random or variable elements in your analysis
- All scores must be calculated using EXACT formulas from the data provided
- Career recommendations must follow a FIXED mapping based on calculated scores
- If the same assessment data is submitted multiple times, your response MUST be IDENTICAL
- Use the following deterministic rules for career matching:
  * Highest RIASEC score determines primary career cluster
  * Second highest determines secondary cluster
  * Third highest determines exploratory cluster

## APTITUDE STRENGTHS - INTERPRETATION RULES (MANDATORY):
- aptitudeStrengths should reflect the student's TOP 2 demonstrated strengths based on ALL assessment data
- Analyze the knowledge test performance, employability skills, and RIASEC interests holistically
- Choose strengths that are MOST EVIDENT from the data (e.g., high scores in specific areas)
- For percentiles: Use the actual score percentages from the relevant sections
- Be SPECIFIC - use concrete skill names like "Analytical Reasoning", "Technical Problem Solving", "Communication", "Logical Thinking", etc.
- The strengths should align with the student's stream and career direction
- IMPORTANT: Base your interpretation on the HIGHEST scoring areas in the assessment data
  * Match scores should be calculated as: (sum of relevant trait scores / max possible) * 100

## SCORING RULES:

1. RIASEC SCORING: For each response, convert using: 1,2,3→0 points, 4→1 point, 5→2 points. Sum these converted scores for each type. Max score per type is 20.

2. RIASEC TOP THREE: Sort all 6 types (R,I,A,S,E,C) by their calculated scores in DESCENDING order. The "topThree" array MUST contain the 3 letters with the HIGHEST scores.

3. Calculate Big Five by averaging responses for each trait (O, C, E, A, N based on question ID prefixes). Each trait MUST have a numeric value 0-5. Round to 1 decimal place.

4. For knowledge score, count correct answers and calculate percentage. This must be EXACT.

## DATA COMPLETENESS (MANDATORY):

5. CAREER CLUSTERS - THIS IS ABSOLUTELY MANDATORY FOR ALL 3 CLUSTERS:
   - You MUST provide exactly 3 career clusters
   - EVERY SINGLE CLUSTER (cluster 1, 2, AND 3) MUST have ALL fields filled:
     * title: A specific career cluster name
     * fit: "High" for cluster 1, "Medium" for cluster 2, "Explore" for cluster 3
     * matchScore: cluster 1: 80-95%, cluster 2: 70-85%, cluster 3: 60-75%
     * evidence.interest: Specific interest-based reason (NOT empty)
     * evidence.aptitude: Specific aptitude-based reason (NOT empty)
     * evidence.personality: Specific personality-based reason (NOT empty)
     * roles.entry: MUST have 2+ entry-level job titles (e.g., ["Junior Developer", "Associate Analyst"])
     * roles.mid: MUST have 2+ mid-level job titles (e.g., ["Senior Developer", "Team Lead"])
     * domains: MUST have 2+ industry domains (e.g., ["Technology", "Finance", "Healthcare"])
   - CRITICAL: NO EMPTY ARRAYS! Every cluster needs roles.entry, roles.mid, and domains filled!
   - If you leave any roles or domains empty, the report will be incomplete!

6. SKILL GAP - MANDATORY:
   - priorityA: Must have at least 2 skills with all fields (skill, currentLevel, targetLevel, whyNeeded, howToBuild)
   - priorityB: Must have at least 2 skills
   - learningTracks: Must have at least 2 tracks with all fields

7. ROADMAP - MANDATORY:
   - projects: Must have at least 2 projects with title, purpose, and output
   - internship.types: Must have at least 2 internship types
   - internship.preparation: Must have resume, portfolio, and interview fields filled
   - exposure.activities: Must have at least 2 activities
   - exposure.certifications: Must have at least 2 certifications

8. Be specific to their stream (${assessmentData.stream}) when recommending careers, roles, and skills.

9. Provide actionable, encouraging, and SPECIFIC career guidance - avoid generic responses.

10. ALL arrays must contain actual data - NO empty arrays allowed!`;
};

/**
 * Calculate knowledge score from answers
 * @param {Object} answers - Assessment answers
 * @param {Array} questions - Stream-specific questions with correct answers
 * @returns {Object} - Knowledge score results
 */
export const calculateKnowledgeWithGemini = async (answers, questions) => {
  let correct = 0;
  let total = 0;
  const incorrectTopics = [];
  const correctTopics = [];

  Object.entries(answers).forEach(([key, value]) => {
    if (key.startsWith('knowledge_')) {
      const questionId = key.replace('knowledge_', '');
      const question = questions.find(q => q.id === questionId);

      if (question) {
        total++;
        if (value === question.correct) {
          correct++;
          correctTopics.push(question.text.substring(0, 50));
        } else {
          incorrectTopics.push(question.text.substring(0, 50));
        }
      }
    }
  });

  return {
    score: total > 0 ? Math.round((correct / total) * 100) : 0,
    correctCount: correct,
    totalQuestions: total,
    strongTopics: correctTopics.slice(0, 3),
    weakTopics: incorrectTopics.slice(0, 3)
  };
};

export default {
  analyzeAssessmentWithGemini,
  calculateKnowledgeWithGemini
};<|MERGE_RESOLUTION|>--- conflicted
+++ resolved
@@ -11,13 +11,8 @@
   getCoursesForMultipleSkillGaps 
 } from './courseRecommendationService';
 
-<<<<<<< HEAD
-// Gemini API configuration - try multiple models for compatibility
-const getGeminiApiUrl = (model = 'gemini-1.5-flash-latest') =>
-=======
 // Gemini API configuration - using v1beta API for Gemini models
 const getGeminiApiUrl = (model = 'gemini-1.5-flash') =>
->>>>>>> 9a69dea6
   `https://generativelanguage.googleapis.com/v1beta/models/${model}:generateContent`;
 
 /**
