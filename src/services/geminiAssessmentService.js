--- conflicted
+++ resolved
@@ -174,23 +174,6 @@
  * @param {string} gradeLevel - Grade level: 'middle', 'highschool', or 'after12'
  * @returns {Promise<Object>} - AI-analyzed results
  */
-<<<<<<< HEAD
-/**
- * Analyze assessment results using Career API (Cloudflare Worker)
- * @param {Object} answers - All answers from the assessment
- * @param {string} stream - Student's selected stream (cs, bca, bba, dm, animation)
- * @param {Object} questionBanks - All question banks for reference
- * @param {Object} sectionTimings - Time spent on each section in seconds
- * @returns {Promise<Object>} - AI-analyzed results
- */
-export const analyzeAssessmentWithGemini = async (answers, stream, questionBanks, sectionTimings = {}) => {
-  try {
-    const API_URL = import.meta.env.VITE_CAREER_API_URL || 'https://career-api.rareminds.workers.dev';
-
-    // Get current session for auth token
-    const { data: { session } } = await import('../lib/supabase').then(m => m.supabase.auth.getSession());
-    const token = session?.access_token;
-=======
 export const analyzeAssessmentWithGemini = async (answers, stream, questionBanks, sectionTimings = {}, gradeLevel = 'after12') => {
   // Check for Claude API
   if (!isClaudeConfigured()) {
@@ -200,7 +183,16 @@
   // Prepare the assessment data
   const assessmentData = prepareAssessmentData(answers, stream, questionBanks, sectionTimings, gradeLevel);
   const prompt = buildAnalysisPrompt(assessmentData, gradeLevel);
->>>>>>> f67fc156
+
+  // Use Claude AI for assessment analysis
+  console.log('🤖 Using Claude API for assessment analysis...');
+  
+  try {
+    const API_URL = import.meta.env.VITE_CAREER_API_URL || 'https://career-api.rareminds.workers.dev';
+
+    // Get current session for auth token
+    const { data: { session } } = await import('../lib/supabase').then(m => m.supabase.auth.getSession());
+    const token = session?.access_token;
 
     if (!token) {
       throw new Error('Authentication required for assessment analysis');
