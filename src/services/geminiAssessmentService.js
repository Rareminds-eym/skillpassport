--- conflicted
+++ resolved
@@ -184,10 +184,6 @@
   const assessmentData = prepareAssessmentData(answers, stream, questionBanks, sectionTimings);
   const prompt = buildAnalysisPrompt(assessmentData);
 
-<<<<<<< HEAD
-  // Use Claude AI
-  console.log('🤖 Using Claude API for assessment analysis...');
-=======
   // Try different model variants for compatibility (updated Dec 2024)
   // Using models in order of preference and availability
   const models = [
@@ -291,7 +287,6 @@
   }
 
   const data = await response.json();
->>>>>>> 1f16131d
   
   try {
     const claudeResponse = await callClaudeAssessment(prompt);
