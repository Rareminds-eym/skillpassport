--- conflicted
+++ resolved
@@ -13,15 +13,7 @@
  */
 export async function checkAssessmentStatus(studentId, courseName) {
   try {
-<<<<<<< HEAD
-    console.log('🔍 checkAssessmentStatus: Fetching from database...', {
-      studentId,
-      courseName
-    });
-    
-=======
     // Use maybeSingle() instead of single() to avoid 406 error when no rows exist
->>>>>>> 417c2bad
     const { data, error } = await supabase
       .from('external_assessment_attempts')
       .select('*')
