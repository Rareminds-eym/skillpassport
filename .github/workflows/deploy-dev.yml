name: Deploy Dev Skillpassport to Hostinger via FTP

on:
  push:
    branches:
      - dev-skillpassport

jobs:
  build_and_deploy:
    runs-on: ubuntu-latest

    steps:
    - name: Checkout code
      uses: actions/checkout@v3

    - name: Setup Node.js
      uses: actions/setup-node@v3
      with:
        node-version: 18

    - name: Create .env.production
      run: |
        echo "VITE_SUPABASE_URL=${{ secrets.VITE_SUPABASE_URL }}" > .env.production
        echo "VITE_SUPABASE_ANON_KEY=${{ secrets.VITE_SUPABASE_ANON_KEY }}" >> .env.production
        echo "VITE_OPENAI_API_KEY=${{ secrets.VITE_OPENAI_API_KEY }}" >> .env.production
        
        # Razorpay TEST
        echo "VITE_RAZORPAY_KEY_ID=${{ secrets.VITE_RAZORPAY_KEY_ID_TEST }}" >> .env.production
        echo "VITE_RAZORPAY_KEY_SECRET=${{ secrets.VITE_RAZORPAY_KEY_SECRET_TEST }}" >> .env.production

        # Supabase Service Role
        echo "SUPABASE_SERVICE_ROLE_KEY=${{ secrets.SUPABASE_SERVICE_ROLE_KEY }}" >> .env.production

        # R2 Storage Keys
        echo "R2_ACCOUNT_ID=${{ secrets.R2_ACCOUNT_ID }}" >> .env.production
        echo "R2_ACCESS_KEY_ID=${{ secrets.R2_ACCESS_KEY_ID }}" >> .env.production
        echo "R2_SECRET_ACCESS_KEY=${{ secrets.R2_SECRET_ACCESS_KEY }}" >> .env.production
        echo "R2_BUCKET_NAME=${{ secrets.R2_BUCKET_NAME }}" >> .env.production

    - name: Install dependencies
      run: npm install

    - name: Build project
      run: npm run build

    - name: Deploy to Hostinger via FTP
      uses: SamKirkland/FTP-Deploy-Action@v4.3.5
      with:
        server: ${{ secrets.FTP_HOST }}
        username: ${{ secrets.FTP_USERNAME }}
        password: ${{ secrets.FTP_PASSWORD }}
        local-dir: dist/
<<<<<<< HEAD
        server-dir: public_html/dev-skillpassport/
=======
        server-dir: domains/dev-skillpassport.rareminds.in/public_html/
        dangerous-clean-slate: true
        log-level: verbose
>>>>>>> a4509985
<|MERGE_RESOLUTION|>--- conflicted
+++ resolved
@@ -50,10 +50,4 @@
         username: ${{ secrets.FTP_USERNAME }}
         password: ${{ secrets.FTP_PASSWORD }}
         local-dir: dist/
-<<<<<<< HEAD
-        server-dir: public_html/dev-skillpassport/
-=======
-        server-dir: domains/dev-skillpassport.rareminds.in/public_html/
-        dangerous-clean-slate: true
-        log-level: verbose
->>>>>>> a4509985
+        server-dir: public_html/dev-skillpassport/