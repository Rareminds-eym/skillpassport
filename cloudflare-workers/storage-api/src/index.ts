/**
 * Storage API Cloudflare Worker
 * Handles R2 storage operations:
 * - /upload - Upload file to R2
 * - /delete - Delete file from R2
 * - /extract-content - Extract text from PDF resources
 */

import { createClient } from '@supabase/supabase-js';
import { AwsClient } from 'aws4fetch';

export interface Env {
  VITE_SUPABASE_URL: string;
  SUPABASE_SERVICE_ROLE_KEY: string;
  CLOUDFLARE_ACCOUNT_ID: string;
  CLOUDFLARE_R2_ACCESS_KEY_ID: string;
  CLOUDFLARE_R2_SECRET_ACCESS_KEY: string;
  CLOUDFLARE_R2_BUCKET_NAME: string;
  CLOUDFLARE_R2_PUBLIC_URL?: string;
}

const corsHeaders = {
  'Access-Control-Allow-Origin': '*',
  'Access-Control-Allow-Headers': 'authorization, x-client-info, apikey, content-type',
  'Access-Control-Allow-Methods': 'GET, POST, DELETE, OPTIONS',
};

function jsonResponse(data: any, status = 200) {
  return new Response(JSON.stringify(data), {
    status,
    headers: { ...corsHeaders, 'Content-Type': 'application/json' },
  });
}

// ==================== UPLOAD ====================

async function handleUpload(request: Request, env: Env): Promise<Response> {
  if (!env.CLOUDFLARE_ACCOUNT_ID || !env.CLOUDFLARE_R2_ACCESS_KEY_ID || !env.CLOUDFLARE_R2_SECRET_ACCESS_KEY) {
    return jsonResponse({ error: 'R2 credentials not configured' }, 500);
  }

  const formData = await request.formData();
  const file = formData.get('file') as File;
  const filename = formData.get('filename') as string;

  if (!file || !filename) {
    return jsonResponse({ error: 'File and filename are required' }, 400);
  }

  const bucketName = env.CLOUDFLARE_R2_BUCKET_NAME || 'skill-echosystem';
  const r2 = new AwsClient({
    accessKeyId: env.CLOUDFLARE_R2_ACCESS_KEY_ID,
    secretAccessKey: env.CLOUDFLARE_R2_SECRET_ACCESS_KEY,
  });

  const endpoint = `https://${env.CLOUDFLARE_ACCOUNT_ID}.r2.cloudflarestorage.com`;
  const arrayBuffer = await file.arrayBuffer();

  const uploadRequest = new Request(`${endpoint}/${bucketName}/${filename}`, {
    method: 'PUT',
    body: arrayBuffer,
    headers: {
      'Content-Type': file.type,
    },
  });

  const signedRequest = await r2.sign(uploadRequest);
  const response = await fetch(signedRequest);

  if (!response.ok) {
    return jsonResponse({ error: 'Upload failed' }, 500);
  }

  const fileUrl = env.CLOUDFLARE_R2_PUBLIC_URL
    ? `${env.CLOUDFLARE_R2_PUBLIC_URL}/${filename}`
    : `https://pub-${env.CLOUDFLARE_ACCOUNT_ID}.r2.dev/${filename}`;

  return jsonResponse({
    success: true,
    url: fileUrl,
    filename,
  });
}

// ==================== DELETE ====================

async function handleDelete(request: Request, env: Env): Promise<Response> {
  if (!env.CLOUDFLARE_ACCOUNT_ID || !env.CLOUDFLARE_R2_ACCESS_KEY_ID || !env.CLOUDFLARE_R2_SECRET_ACCESS_KEY) {
    return jsonResponse({ error: 'R2 credentials not configured' }, 500);
  }

  const body = await request.json() as { url?: string };
  const { url } = body;

  if (!url) {
    return jsonResponse({ error: 'URL is required' }, 400);
  }

  // Extract filename from URL
  const urlParts = url.split('/');
  const filename = urlParts.slice(-2).join('/');

  const bucketName = env.CLOUDFLARE_R2_BUCKET_NAME || 'skill-echosystem';
  const r2 = new AwsClient({
    accessKeyId: env.CLOUDFLARE_R2_ACCESS_KEY_ID,
    secretAccessKey: env.CLOUDFLARE_R2_SECRET_ACCESS_KEY,
  });

  const endpoint = `https://${env.CLOUDFLARE_ACCOUNT_ID}.r2.cloudflarestorage.com`;

  const deleteRequest = new Request(`${endpoint}/${bucketName}/${filename}`, {
    method: 'DELETE',
  });

  const signedRequest = await r2.sign(deleteRequest);
  const response = await fetch(signedRequest);

  if (!response.ok && response.status !== 204) {
    return jsonResponse({ error: 'Delete failed' }, 500);
  }

  return jsonResponse({
    success: true,
    message: 'File deleted successfully',
  });
}

// ==================== EXTRACT CONTENT ====================

async function handleExtractContent(request: Request, env: Env): Promise<Response> {
  const supabase = createClient(env.VITE_SUPABASE_URL, env.SUPABASE_SERVICE_ROLE_KEY);

  const body = await request.json() as {
    resourceId?: string;
    resourceIds?: string[];
    lessonId?: string;
  };
  const { resourceId, resourceIds, lessonId } = body;

  // Get resources to process
  let query = supabase.from('lesson_resources').select('*');

  if (resourceId) {
    query = query.eq('resource_id', resourceId);
  } else if (resourceIds && resourceIds.length > 0) {
    query = query.in('resource_id', resourceIds);
  } else if (lessonId) {
    query = query.eq('lesson_id', lessonId);
  } else {
    return jsonResponse({ error: 'Provide resourceId, resourceIds, or lessonId' }, 400);
  }

  const { data: resources, error } = await query;

  if (error || !resources) {
    return jsonResponse({ error: 'Resources not found' }, 404);
  }

  const results = [];

  for (const resource of resources) {
    if (!['pdf', 'document'].includes(resource.type)) {
      results.push({
        resourceId: resource.resource_id,
        status: 'skipped',
        reason: `Type ${resource.type} not supported`,
      });
      continue;
    }

    try {
      // Fetch PDF content
      const pdfUrl = resource.url;
      const pdfResponse = await fetch(pdfUrl);

      if (!pdfResponse.ok) {
        throw new Error(`Failed to download: ${pdfResponse.status}`);
      }

      // Note: Full PDF extraction requires a library like pdf-parse
      // For Cloudflare Workers, we'd need to use a simpler approach or external service
      // This is a placeholder that stores the URL for later processing
      const textContent = `[PDF Content from ${resource.name}]\nURL: ${pdfUrl}\n\nNote: Full PDF text extraction requires additional processing.`;

      // Update resource with placeholder content
      const { error: updateError } = await supabase
        .from('lesson_resources')
        .update({ content: textContent })
        .eq('resource_id', resource.resource_id);

      if (updateError) {
        throw new Error(`Failed to update: ${updateError.message}`);
      }

      results.push({
        resourceId: resource.resource_id,
        name: resource.name,
        status: 'success',
        contentLength: textContent.length,
      });
    } catch (err) {
      results.push({
        resourceId: resource.resource_id,
        name: resource.name,
        status: 'error',
        error: (err as Error).message,
      });
    }
  }

  return jsonResponse({
    processed: results.length,
    results,
  });
}

// ==================== PRESIGNED URL FOR UPLOAD ====================

async function handlePresigned(request: Request, env: Env): Promise<Response> {
  if (!env.CLOUDFLARE_ACCOUNT_ID || !env.CLOUDFLARE_R2_ACCESS_KEY_ID || !env.CLOUDFLARE_R2_SECRET_ACCESS_KEY) {
    return jsonResponse({ error: 'R2 credentials not configured' }, 500);
  }

  const body = await request.json() as {
    filename: string;
    contentType: string;
    fileSize?: number;
    courseId: string;
    lessonId: string;
  };

  const { filename, contentType, courseId, lessonId } = body;

  if (!filename || !contentType || !courseId || !lessonId) {
    return jsonResponse({
      error: 'Missing required fields',
      required: ['filename', 'contentType', 'courseId', 'lessonId']
    }, 400);
  }

  // Generate unique file key
  const timestamp = Date.now();
  const randomString = crypto.randomUUID().replace(/-/g, '').substring(0, 16);
  const extension = filename.substring(filename.lastIndexOf('.'));
  const fileKey = `courses/${courseId}/lessons/${lessonId}/${timestamp}-${randomString}${extension}`;

  const bucketName = env.CLOUDFLARE_R2_BUCKET_NAME || 'skill-echosystem';
  const r2 = new AwsClient({
    accessKeyId: env.CLOUDFLARE_R2_ACCESS_KEY_ID,
    secretAccessKey: env.CLOUDFLARE_R2_SECRET_ACCESS_KEY,
  });

  const endpoint = `https://${env.CLOUDFLARE_ACCOUNT_ID}.r2.cloudflarestorage.com`;

  // Create a signed URL for PUT
  const uploadUrl = `${endpoint}/${bucketName}/${fileKey}`;

  // For R2, we'll use direct upload with signed headers
  const expiresIn = 3600; // 1 hour
  const signedRequest = await r2.sign(new Request(uploadUrl, {
    method: 'PUT',
    headers: {
      'Content-Type': contentType,
    },
  }));

  // Extract the signed URL from the request
  const signedUrl = signedRequest.url;
  const authHeader = signedRequest.headers.get('Authorization');
  const dateHeader = signedRequest.headers.get('x-amz-date');

  return jsonResponse({
    success: true,
    data: {
      uploadUrl: signedUrl,
      fileKey,
      headers: {
        'Authorization': authHeader,
        'x-amz-date': dateHeader,
        'Content-Type': contentType,
      },
    },
  });
}

// ==================== CONFIRM UPLOAD ====================

async function handleConfirm(request: Request, env: Env): Promise<Response> {
  const body = await request.json() as {
    fileKey: string;
    fileName?: string;
    fileSize?: number;
    fileType?: string;
  };

  const { fileKey, fileName, fileSize, fileType } = body;

  if (!fileKey) {
    return jsonResponse({ error: 'Missing fileKey' }, 400);
  }

  // Generate access URL
  const fileUrl = env.CLOUDFLARE_R2_PUBLIC_URL
    ? `${env.CLOUDFLARE_R2_PUBLIC_URL}/${fileKey}`
    : `https://pub-${env.CLOUDFLARE_ACCOUNT_ID}.r2.dev/${fileKey}`;

  return jsonResponse({
    success: true,
    data: {
      key: fileKey,
      url: fileUrl,
      name: fileName,
      size: fileSize,
      type: fileType,
    },
  });
}

// ==================== GET FILE URL ====================

async function handleGetFileUrl(request: Request, env: Env): Promise<Response> {
  const body = await request.json() as { fileKey?: string };
  const { fileKey } = body;

  if (!fileKey) {
    return jsonResponse({ error: 'fileKey is required' }, 400);
  }

  // Generate access URL
  const fileUrl = env.CLOUDFLARE_R2_PUBLIC_URL
    ? `${env.CLOUDFLARE_R2_PUBLIC_URL}/${fileKey}`
    : `https://pub-${env.CLOUDFLARE_ACCOUNT_ID}.r2.dev/${fileKey}`;

  return jsonResponse({
    success: true,
    url: fileUrl,
  });
}

// ==================== DOCUMENT ACCESS (PROXY) ====================

async function handleDocumentAccess(request: Request, env: Env): Promise<Response> {
  if (!env.CLOUDFLARE_ACCOUNT_ID || !env.CLOUDFLARE_R2_ACCESS_KEY_ID || !env.CLOUDFLARE_R2_SECRET_ACCESS_KEY) {
    return jsonResponse({ error: 'R2 credentials not configured' }, 500);
  }

  const url = new URL(request.url);
  let fileKey = url.searchParams.get('key');
  const mode = url.searchParams.get('mode') || 'inline'; // 'inline' for viewing, 'download' for downloading
  
  // Also support extracting key from full URL
  const fileUrl = url.searchParams.get('url');
  if (!fileKey && fileUrl) {
    // Extract key from various URL formats
    if (fileUrl.includes('.r2.dev/')) {
      const urlParts = fileUrl.split('.r2.dev/');
      if (urlParts.length > 1) {
        fileKey = urlParts[1];
      }
    } else if (fileUrl.includes('/teachers/') || fileUrl.includes('/students/')) {
      // Extract from storage API URLs
      const pathMatch = fileUrl.match(/\/(teachers|students)\/(.+)$/);
      if (pathMatch) {
        fileKey = `${pathMatch[1]}/${pathMatch[2]}`;
      }
    }
  }

  if (!fileKey) {
    return jsonResponse({ error: 'File key or URL is required' }, 400);
  }

  const bucketName = env.CLOUDFLARE_R2_BUCKET_NAME || 'skill-echosystem';
  const r2 = new AwsClient({
    accessKeyId: env.CLOUDFLARE_R2_ACCESS_KEY_ID,
    secretAccessKey: env.CLOUDFLARE_R2_SECRET_ACCESS_KEY,
  });

  const endpoint = `https://${env.CLOUDFLARE_ACCOUNT_ID}.r2.cloudflarestorage.com`;
  const downloadUrl = `${endpoint}/${bucketName}/${fileKey}`;

  const downloadRequest = new Request(downloadUrl, {
    method: 'GET',
  });

  const signedRequest = await r2.sign(downloadRequest);
  const response = await fetch(signedRequest);

  if (!response.ok) {
    return jsonResponse({ error: 'File not found or access denied', status: response.status }, response.status);
  }

  // Get the file content and return it with proper headers
  const fileContent = await response.arrayBuffer();
  const contentType = response.headers.get('Content-Type') || 'application/octet-stream';
  
  // Extract filename from key
  const filename = fileKey.split('/').pop() || 'document';
  
  // Set Content-Disposition based on mode
  const contentDisposition = mode === 'download' 
    ? `attachment; filename="${filename}"` 
    : `inline; filename="${filename}"`;

  return new Response(fileContent, {
    status: 200,
    headers: {
      ...corsHeaders,
      'Content-Type': contentType,
      'Content-Disposition': contentDisposition,
      'Content-Length': fileContent.byteLength.toString(),
      'Cache-Control': 'private, max-age=3600', // Cache for 1 hour
    },
  });
}

// ==================== SIGNED URL FOR DOCUMENT ACCESS ====================

async function handleSignedUrl(request: Request, env: Env): Promise<Response> {
  if (!env.CLOUDFLARE_ACCOUNT_ID || !env.CLOUDFLARE_R2_ACCESS_KEY_ID || !env.CLOUDFLARE_R2_SECRET_ACCESS_KEY) {
    return jsonResponse({ error: 'R2 credentials not configured' }, 500);
  }

  const body = await request.json() as {
    url?: string;
    fileKey?: string;
    expiresIn?: number;
  };

  const { url: fileUrl, fileKey: providedKey, expiresIn = 3600 } = body;

  let fileKey = providedKey;

  // Extract file key from URL if not provided directly
  if (!fileKey && fileUrl) {
    if (fileUrl.includes('.r2.dev/')) {
      const urlParts = fileUrl.split('.r2.dev/');
      if (urlParts.length > 1) {
        fileKey = urlParts[1];
      }
    } else if (fileUrl.includes('/teachers/') || fileUrl.includes('/students/')) {
      const pathMatch = fileUrl.match(/\/(teachers|students)\/(.+)$/);
      if (pathMatch) {
        fileKey = `${pathMatch[1]}/${pathMatch[2]}`;
      }
    }
  }

  if (!fileKey) {
    return jsonResponse({ error: 'File key or URL is required' }, 400);
  }

  // Generate a signed URL that proxies through our document access endpoint
  const baseUrl = new URL(request.url).origin;
  const signedUrl = `${baseUrl}/document-access?key=${encodeURIComponent(fileKey)}&mode=inline`;

  return jsonResponse({
    success: true,
    signedUrl,
    expiresAt: new Date(Date.now() + expiresIn * 1000).toISOString(),
  });
}

// ==================== BATCH SIGNED URLS ====================

async function handleSignedUrls(request: Request, env: Env): Promise<Response> {
  const body = await request.json() as {
    urls: string[];
    expiresIn?: number;
  };

  const { urls, expiresIn = 3600 } = body;

  if (!urls || !Array.isArray(urls)) {
    return jsonResponse({ error: 'URLs array is required' }, 400);
  }

  const signedUrls: Record<string, string> = {};
  const baseUrl = new URL(request.url).origin;

  for (const fileUrl of urls) {
    let fileKey: string | null = null;

    // Extract file key from URL
    if (fileUrl.includes('.r2.dev/')) {
      const urlParts = fileUrl.split('.r2.dev/');
      if (urlParts.length > 1) {
        fileKey = urlParts[1];
      }
    } else if (fileUrl.includes('/teachers/') || fileUrl.includes('/students/')) {
      const pathMatch = fileUrl.match(/\/(teachers|students)\/(.+)$/);
      if (pathMatch) {
        fileKey = `${pathMatch[1]}/${pathMatch[2]}`;
      }
    }

    if (fileKey) {
      const signedUrl = `${baseUrl}/document-access?key=${encodeURIComponent(fileKey)}&mode=inline`;
      signedUrls[fileUrl] = signedUrl;
    } else {
      // Fallback to original URL if we can't extract the key
      signedUrls[fileUrl] = fileUrl;
    }
  }

  return jsonResponse({
    success: true,
    signedUrls,
    expiresAt: new Date(Date.now() + expiresIn * 1000).toISOString(),
  });
}

async function handleCourseCertificate(request: Request, env: Env): Promise<Response> {
  if (!env.CLOUDFLARE_ACCOUNT_ID || !env.CLOUDFLARE_R2_ACCESS_KEY_ID || !env.CLOUDFLARE_R2_SECRET_ACCESS_KEY) {
    return jsonResponse({ error: 'R2 credentials not configured' }, 500);
  }

  const url = new URL(request.url);
  let fileKey = url.searchParams.get('key');
  const mode = url.searchParams.get('mode') || 'inline'; // 'inline' for viewing, 'download' for downloading
  
  // Also support extracting key from full URL
  const fileUrl = url.searchParams.get('url');
  if (!fileKey && fileUrl) {
    // Extract key from URL like https://pub-xxx.r2.dev/certificates/...
    const urlParts = fileUrl.split('.r2.dev/');
    if (urlParts.length > 1) {
      fileKey = urlParts[1];
    } else {
      // Try extracting from custom domain URL
      const pathMatch = fileUrl.match(/\/certificates\/(.+)$/);
      if (pathMatch) {
        fileKey = `certificates/${pathMatch[1]}`;
      }
    }
  }

  if (!fileKey) {
    return jsonResponse({ error: 'File key or URL is required' }, 400);
  }

  const bucketName = env.CLOUDFLARE_R2_BUCKET_NAME || 'skill-echosystem';
  const r2 = new AwsClient({
    accessKeyId: env.CLOUDFLARE_R2_ACCESS_KEY_ID,
    secretAccessKey: env.CLOUDFLARE_R2_SECRET_ACCESS_KEY,
  });

  const endpoint = `https://${env.CLOUDFLARE_ACCOUNT_ID}.r2.cloudflarestorage.com`;
  const downloadUrl = `${endpoint}/${bucketName}/${fileKey}`;

  const downloadRequest = new Request(downloadUrl, {
    method: 'GET',
  });

  const signedRequest = await r2.sign(downloadRequest);
  const response = await fetch(signedRequest);

  if (!response.ok) {
    return jsonResponse({ error: 'File not found or access denied', status: response.status }, response.status);
  }

  // Get the file content and return it with proper headers
  const fileContent = await response.arrayBuffer();
  const contentType = response.headers.get('Content-Type') || 'image/png';
  
  // Extract filename from key
  const filename = fileKey.split('/').pop() || 'certificate.png';
  
  // Set Content-Disposition based on mode
  const contentDisposition = mode === 'download' 
    ? `attachment; filename="${filename}"` 
    : `inline; filename="${filename}"`;

  return new Response(fileContent, {
    status: 200,
    headers: {
      ...corsHeaders,
      'Content-Type': contentType,
      'Content-Disposition': contentDisposition,
      'Content-Length': fileContent.byteLength.toString(),
    },
  });
}

// ==================== LIST FILES ====================

async function handleListFiles(request: Request, env: Env, courseId: string, lessonId: string): Promise<Response> {
  if (!env.CLOUDFLARE_ACCOUNT_ID || !env.CLOUDFLARE_R2_ACCESS_KEY_ID || !env.CLOUDFLARE_R2_SECRET_ACCESS_KEY) {
    return jsonResponse({ error: 'R2 credentials not configured' }, 500);
  }

  const bucketName = env.CLOUDFLARE_R2_BUCKET_NAME || 'skill-echosystem';
  const prefix = `courses/${courseId}/lessons/${lessonId}/`;

  const r2 = new AwsClient({
    accessKeyId: env.CLOUDFLARE_R2_ACCESS_KEY_ID,
    secretAccessKey: env.CLOUDFLARE_R2_SECRET_ACCESS_KEY,
  });

  const endpoint = `https://${env.CLOUDFLARE_ACCOUNT_ID}.r2.cloudflarestorage.com`;

  // List objects with prefix
  const listUrl = `${endpoint}/${bucketName}?list-type=2&prefix=${encodeURIComponent(prefix)}`;
  const listRequest = new Request(listUrl, { method: 'GET' });
  const signedRequest = await r2.sign(listRequest);
  const response = await fetch(signedRequest);

  if (!response.ok) {
    return jsonResponse({ error: 'Failed to list files' }, 500);
  }

  const xmlText = await response.text();

  // Parse XML response (simple parsing)
  const files: { key: string; url: string; size?: string; lastModified?: string }[] = [];
  const keyMatches = xmlText.matchAll(/<Key>([^<]+)<\/Key>/g);
  const sizeMatches = xmlText.matchAll(/<Size>([^<]+)<\/Size>/g);
  const lastModMatches = xmlText.matchAll(/<LastModified>([^<]+)<\/LastModified>/g);

  const keys = Array.from(keyMatches, m => m[1]);
  const sizes = Array.from(sizeMatches, m => m[1]);
  const lastMods = Array.from(lastModMatches, m => m[1]);

  for (let i = 0; i < keys.length; i++) {
    const fileUrl = env.CLOUDFLARE_R2_PUBLIC_URL
      ? `${env.CLOUDFLARE_R2_PUBLIC_URL}/${keys[i]}`
      : `https://pub-${env.CLOUDFLARE_ACCOUNT_ID}.r2.dev/${keys[i]}`;

    files.push({
      key: keys[i],
      url: fileUrl,
      size: sizes[i],
      lastModified: lastMods[i],
    });
  }

  return jsonResponse({
    success: true,
    data: files,
  });
}

// ==================== UPLOAD PAYMENT RECEIPT ====================

async function handleUploadPaymentReceipt(request: Request, env: Env): Promise<Response> {
  if (!env.CLOUDFLARE_ACCOUNT_ID || !env.CLOUDFLARE_R2_ACCESS_KEY_ID || !env.CLOUDFLARE_R2_SECRET_ACCESS_KEY) {
    return jsonResponse({ error: 'R2 credentials not configured' }, 500);
  }

  const body = await request.json() as {
    pdfBase64: string;
    paymentId: string;
    userId: string;
    filename?: string;
  };

  const { pdfBase64, paymentId, userId, filename } = body;

  if (!pdfBase64 || !paymentId || !userId) {
    return jsonResponse({ error: 'pdfBase64, paymentId, and userId are required' }, 400);
  }

  // Decode base64 to binary
  const binaryString = atob(pdfBase64);
  const bytes = new Uint8Array(binaryString.length);
  for (let i = 0; i < binaryString.length; i++) {
    bytes[i] = binaryString.charCodeAt(i);
  }

  // Generate unique filename
  const timestamp = Date.now();
  const sanitizedPaymentId = paymentId.replace(/[^a-zA-Z0-9_-]/g, '');
  const fileKey = `payment_pdf/${userId}/${sanitizedPaymentId}_${timestamp}.pdf`;
  const finalFilename = filename || `Receipt-${sanitizedPaymentId.slice(-8)}-${new Date().toISOString().split('T')[0]}.pdf`;

  const bucketName = env.CLOUDFLARE_R2_BUCKET_NAME || 'skill-echosystem';
  const r2 = new AwsClient({
    accessKeyId: env.CLOUDFLARE_R2_ACCESS_KEY_ID,
    secretAccessKey: env.CLOUDFLARE_R2_SECRET_ACCESS_KEY,
  });

  const endpoint = `https://${env.CLOUDFLARE_ACCOUNT_ID}.r2.cloudflarestorage.com`;

  const uploadRequest = new Request(`${endpoint}/${bucketName}/${fileKey}`, {
    method: 'PUT',
    body: bytes,
    headers: {
      'Content-Type': 'application/pdf',
      'Content-Disposition': `attachment; filename="${finalFilename}"`,
    },
  });

  const signedRequest = await r2.sign(uploadRequest);
  const response = await fetch(signedRequest);

  if (!response.ok) {
    console.error('R2 upload failed:', response.status, await response.text());
    return jsonResponse({ error: 'Failed to upload receipt to R2' }, 500);
  }

  const fileUrl = env.CLOUDFLARE_R2_PUBLIC_URL
    ? `${env.CLOUDFLARE_R2_PUBLIC_URL}/${fileKey}`
    : `https://pub-${env.CLOUDFLARE_ACCOUNT_ID}.r2.dev/${fileKey}`;

  return jsonResponse({
    success: true,
    url: fileUrl,
    fileKey,
    filename: finalFilename,
  });
}

// ==================== GET PAYMENT RECEIPT ====================

async function handleGetPaymentReceipt(request: Request, env: Env): Promise<Response> {
  if (!env.CLOUDFLARE_ACCOUNT_ID || !env.CLOUDFLARE_R2_ACCESS_KEY_ID || !env.CLOUDFLARE_R2_SECRET_ACCESS_KEY) {
    return jsonResponse({ error: 'R2 credentials not configured' }, 500);
  }

  const url = new URL(request.url);
  let fileKey = url.searchParams.get('key');
  const mode = url.searchParams.get('mode') || 'download'; // 'inline' for viewing, 'download' for downloading
  
  // Also support extracting key from full URL
  const fileUrl = url.searchParams.get('url');
  if (!fileKey && fileUrl) {
    // Extract key from URL like https://pub-xxx.r2.dev/payment_pdf/...
    const urlParts = fileUrl.split('.r2.dev/');
    if (urlParts.length > 1) {
      fileKey = urlParts[1];
    } else {
      // Try extracting from custom domain URL
      const pathMatch = fileUrl.match(/\/payment_pdf\/(.+)$/);
      if (pathMatch) {
        fileKey = `payment_pdf/${pathMatch[1]}`;
      }
    }
  }

  if (!fileKey) {
    return jsonResponse({ error: 'File key or URL is required' }, 400);
  }

  const bucketName = env.CLOUDFLARE_R2_BUCKET_NAME || 'skill-echosystem';
  const r2 = new AwsClient({
    accessKeyId: env.CLOUDFLARE_R2_ACCESS_KEY_ID,
    secretAccessKey: env.CLOUDFLARE_R2_SECRET_ACCESS_KEY,
  });

  const endpoint = `https://${env.CLOUDFLARE_ACCOUNT_ID}.r2.cloudflarestorage.com`;
  const downloadUrl = `${endpoint}/${bucketName}/${fileKey}`;

  const downloadRequest = new Request(downloadUrl, {
    method: 'GET',
  });

  const signedRequest = await r2.sign(downloadRequest);
  const response = await fetch(signedRequest);

  if (!response.ok) {
    return jsonResponse({ error: 'Receipt not found or access denied', status: response.status }, response.status);
  }

  // Get the file content and return it with proper headers
  const fileContent = await response.arrayBuffer();
  
  // Extract filename from key
  const filename = fileKey.split('/').pop() || 'receipt.pdf';
  
  // Set Content-Disposition based on mode
  const contentDisposition = mode === 'download' 
    ? `attachment; filename="${filename}"` 
    : `inline; filename="${filename}"`;

  return new Response(fileContent, {
    status: 200,
    headers: {
      ...corsHeaders,
      'Content-Type': 'application/pdf',
      'Content-Disposition': contentDisposition,
      'Content-Length': fileContent.byteLength.toString(),
    },
  });
}

// ==================== MAIN HANDLER ====================

export default {
  async fetch(request: Request, env: Env): Promise<Response> {
    if (request.method === 'OPTIONS') {
      return new Response('ok', { headers: corsHeaders });
    }

    const url = new URL(request.url);
    const path = url.pathname;

    try {
      // Check for /files/:courseId/:lessonId pattern
      const filesMatch = path.match(/^\/files\/([^\/]+)\/([^\/]+)$/);
      if (filesMatch) {
        return await handleListFiles(request, env, filesMatch[1], filesMatch[2]);
      }

      switch (path) {
        case '/upload':
          return await handleUpload(request, env);
        case '/upload-payment-receipt':
          return await handleUploadPaymentReceipt(request, env);
        case '/payment-receipt':
          return await handleGetPaymentReceipt(request, env);
        case '/presigned':
          return await handlePresigned(request, env);
        case '/confirm':
          return await handleConfirm(request, env);
        case '/get-url':
        case '/get-file-url':
          return await handleGetFileUrl(request, env);
        case '/document-access':
          return await handleDocumentAccess(request, env);
        case '/signed-url':
          return await handleSignedUrl(request, env);
        case '/signed-urls':
          return await handleSignedUrls(request, env);
        case '/course-certificate':
          return await handleCourseCertificate(request, env);
        case '/delete':
          return await handleDelete(request, env);
        case '/extract-content':
          return await handleExtractContent(request, env);
        case '/health':
        case '/':
          return jsonResponse({
            status: 'ok',
            service: 'storage-api',
<<<<<<< HEAD
            endpoints: ['/upload', '/upload-payment-receipt', '/payment-receipt', '/presigned', '/confirm', '/get-url', '/course-certificate', '/delete', '/files/:courseId/:lessonId', '/extract-content'],
            timestamp: new Date().toISOString()
          });
        default:
          return jsonResponse({ error: 'Not found', availableEndpoints: ['/upload', '/upload-payment-receipt', '/payment-receipt', '/presigned', '/confirm', '/get-url', '/course-certificate', '/delete', '/extract-content'] }, 404);
=======
            endpoints: ['/upload', '/presigned', '/confirm', '/get-url', '/document-access', '/signed-url', '/signed-urls', '/course-certificate', '/delete', '/files/:courseId/:lessonId', '/extract-content'],
            timestamp: new Date().toISOString()
          });
        default:
          return jsonResponse({ error: 'Not found', availableEndpoints: ['/upload', '/presigned', '/confirm', '/get-url', '/document-access', '/signed-url', '/signed-urls', '/course-certificate', '/delete', '/extract-content'] }, 404);
>>>>>>> 7670eb1e
      }
    } catch (error) {
      console.error('Worker error:', error);
      return jsonResponse({ error: (error as Error).message || 'Internal server error' }, 500);
    }
  },
};<|MERGE_RESOLUTION|>--- conflicted
+++ resolved
@@ -832,19 +832,11 @@
           return jsonResponse({
             status: 'ok',
             service: 'storage-api',
-<<<<<<< HEAD
             endpoints: ['/upload', '/upload-payment-receipt', '/payment-receipt', '/presigned', '/confirm', '/get-url', '/course-certificate', '/delete', '/files/:courseId/:lessonId', '/extract-content'],
             timestamp: new Date().toISOString()
           });
         default:
           return jsonResponse({ error: 'Not found', availableEndpoints: ['/upload', '/upload-payment-receipt', '/payment-receipt', '/presigned', '/confirm', '/get-url', '/course-certificate', '/delete', '/extract-content'] }, 404);
-=======
-            endpoints: ['/upload', '/presigned', '/confirm', '/get-url', '/document-access', '/signed-url', '/signed-urls', '/course-certificate', '/delete', '/files/:courseId/:lessonId', '/extract-content'],
-            timestamp: new Date().toISOString()
-          });
-        default:
-          return jsonResponse({ error: 'Not found', availableEndpoints: ['/upload', '/presigned', '/confirm', '/get-url', '/document-access', '/signed-url', '/signed-urls', '/course-certificate', '/delete', '/extract-content'] }, 404);
->>>>>>> 7670eb1e
       }
     } catch (error) {
       console.error('Worker error:', error);
