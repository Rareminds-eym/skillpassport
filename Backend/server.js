--- conflicted
+++ resolved
@@ -1,1001 +1,3 @@
-<<<<<<< HEAD
-#!/usr/bin/env node
-
-// ============================================
-// PRODUCTION GRADE FILE UPLOAD SERVER
-// Version: 3.0.0 - Direct-to-R2 Architecture
-// 
-// Memory Usage: ~50MB constant (regardless of file size!)
-// The server NEVER touches file data - clients upload directly to R2
-//
-// Features:
-// - Single file presigned upload
-// - Multiple file presigned upload (batch)
-// - Upload confirmation (single & batch)
-// - File retrieval (presigned URLs)
-// - File deletion (single & batch)
-// - File listing (by lesson & course)
-// - Health checks (basic & deep)
-// - Rate limiting
-// - Input validation
-// - Structured logging
-// - CORS support
-// - Security headers (Helmet)
-// ============================================
-
-import express from 'express';
-import cors from 'cors';
-import dotenv from 'dotenv';
-import { fileURLToPath } from 'url';
-import { dirname, join } from 'path';
-import crypto from 'crypto';
-import {
-  S3Client,
-  PutObjectCommand,
-  GetObjectCommand,
-  DeleteObjectCommand,
-  ListObjectsV2Command,
-  HeadObjectCommand
-} from '@aws-sdk/client-s3';
-import { getSignedUrl } from '@aws-sdk/s3-request-presigner';
-import helmet from 'helmet';
-import rateLimit from 'express-rate-limit';
-
-// ============================================
-// CONFIGURATION
-// ============================================
-const __filename = fileURLToPath(import.meta.url);
-const __dirname = dirname(__filename);
-dotenv.config({ path: join(__dirname, '..', '.env') });
-
-const CONFIG = {
-  port: process.env.PORT || 3001,
-  maxFileSize: 500 * 1024 * 1024, // 500MB for single file
-  maxFileSizeMultiple: 100 * 1024 * 1024, // 100MB per file for multiple uploads
-  maxFiles: 10, // Max files in batch upload
-  presignedUrlExpiry: 3600, // 1 hour for upload URLs
-  downloadUrlExpiry: 604800, // 7 days for download URLs
-  rateLimitWindow: 15 * 60 * 1000, // 15 minutes
-  rateLimitMaxRequests: 100,
-  rateLimitMaxUploads: 50,
-  allowedMimeTypes: [
-    // Video
-    'video/mp4', 'video/webm', 'video/quicktime', 'video/x-msvideo', 'video/x-matroska',
-    // Audio
-    'audio/mpeg', 'audio/wav', 'audio/ogg', 'audio/mp4', 'audio/webm',
-    // Images
-    'image/jpeg', 'image/png', 'image/gif', 'image/webp', 'image/svg+xml',
-    // Documents
-    'application/pdf',
-    'application/msword',
-    'application/vnd.openxmlformats-officedocument.wordprocessingml.document',
-    'application/vnd.ms-excel',
-    'application/vnd.openxmlformats-officedocument.spreadsheetml.sheet',
-    'application/vnd.ms-powerpoint',
-    'application/vnd.openxmlformats-officedocument.presentationml.presentation',
-    'text/plain',
-  ]
-};
-
-// ============================================
-// LOGGER
-// ============================================
-const LOG_LEVELS = { ERROR: 'ERROR', WARN: 'WARN', INFO: 'INFO', DEBUG: 'DEBUG' };
-
-const logger = {
-  _format(level, message, meta = {}) {
-    return JSON.stringify({
-      timestamp: new Date().toISOString(),
-      level,
-      message,
-      ...meta,
-    });
-  },
-  error(message, meta = {}) { console.error(this._format(LOG_LEVELS.ERROR, message, meta)); },
-  warn(message, meta = {}) { console.warn(this._format(LOG_LEVELS.WARN, message, meta)); },
-  info(message, meta = {}) { console.log(this._format(LOG_LEVELS.INFO, message, meta)); },
-  debug(message, meta = {}) {
-    if (process.env.NODE_ENV !== 'production') {
-      console.log(this._format(LOG_LEVELS.DEBUG, message, meta));
-    }
-  }
-};
-
-// ============================================
-// INPUT VALIDATION
-// ============================================
-const validators = {
-  courseId(value) {
-    if (!value || typeof value !== 'string') return { valid: false, error: 'courseId is required' };
-    if (value.length > 100) return { valid: false, error: 'courseId must be 100 characters or less' };
-    if (!/^[a-zA-Z0-9_-]+$/.test(value)) return { valid: false, error: 'courseId contains invalid characters' };
-    return { valid: true };
-  },
-
-  lessonId(value) {
-    if (!value || typeof value !== 'string') return { valid: false, error: 'lessonId is required' };
-    if (value.length > 100) return { valid: false, error: 'lessonId must be 100 characters or less' };
-    if (!/^[a-zA-Z0-9_-]+$/.test(value)) return { valid: false, error: 'lessonId contains invalid characters' };
-    return { valid: true };
-  },
-
-  filename(value) {
-    if (!value || typeof value !== 'string') return { valid: false, error: 'filename is required' };
-    const sanitized = value.replace(/^.*[\\\/]/, '').replace(/[^a-zA-Z0-9._-]/g, '_').substring(0, 255);
-    if (sanitized.includes('..') || sanitized.includes('\0')) return { valid: false, error: 'Invalid filename' };
-    return { valid: true, sanitized };
-  },
-
-  contentType(value) {
-    if (!value) return { valid: false, error: 'contentType is required' };
-    const allowedPrefixes = ['video/', 'audio/', 'image/', 'text/', 'application/'];
-    const isAllowed = CONFIG.allowedMimeTypes.includes(value) ||
-      allowedPrefixes.some(prefix => value.startsWith(prefix));
-    if (!isAllowed) {
-      return { valid: false, error: `File type not allowed: ${value}` };
-    }
-    return { valid: true };
-  },
-
-  fileSize(value, maxSize = CONFIG.maxFileSize) {
-    const size = parseInt(value, 10);
-    if (isNaN(size) || size <= 0) return { valid: false, error: 'Invalid file size' };
-    if (size > maxSize) {
-      return { valid: false, error: `File too large. Maximum size is ${maxSize / 1024 / 1024}MB` };
-    }
-    return { valid: true };
-  },
-
-  fileKey(value) {
-    if (!value || typeof value !== 'string') return { valid: false, error: 'fileKey is required' };
-    if (!value.startsWith('courses/')) return { valid: false, error: 'Invalid file key format' };
-    if (value.includes('..') || value.includes('\0')) return { valid: false, error: 'Invalid file key' };
-    return { valid: true };
-  },
-
-  filesArray(files) {
-    if (!Array.isArray(files)) return { valid: false, error: 'files must be an array' };
-    if (files.length === 0) return { valid: false, error: 'At least one file is required' };
-    if (files.length > CONFIG.maxFiles) {
-      return { valid: false, error: `Maximum ${CONFIG.maxFiles} files allowed per request` };
-    }
-    return { valid: true };
-  }
-};
-
-// ============================================
-// STARTUP LOGGING
-// ============================================
-logger.info('Server starting', {
-  version: '3.0.0',
-  architecture: 'direct-to-r2',
-  nodeVersion: process.version,
-  environment: process.env.NODE_ENV || 'development'
-});
-
-logger.info('Configuration loaded', {
-  port: CONFIG.port,
-  maxFileSize: `${CONFIG.maxFileSize / 1024 / 1024}MB`,
-  maxFileSizeMultiple: `${CONFIG.maxFileSizeMultiple / 1024 / 1024}MB`,
-  maxFiles: CONFIG.maxFiles,
-  r2AccountId: process.env.R2_ACCOUNT_ID ? `${process.env.R2_ACCOUNT_ID.substring(0, 8)}...` : 'NOT_SET',
-  r2Bucket: process.env.R2_BUCKET_NAME || 'NOT_SET'
-});
-
-const initialMemory = process.memoryUsage();
-logger.info('Initial memory usage', {
-  rss: `${(initialMemory.rss / 1024 / 1024).toFixed(2)}MB`,
-  heapUsed: `${(initialMemory.heapUsed / 1024 / 1024).toFixed(2)}MB`
-});
-
-// Memory monitoring
-setInterval(() => {
-  const memory = process.memoryUsage();
-  const memoryMB = {
-    rss: (memory.rss / 1024 / 1024).toFixed(2),
-    heapUsed: (memory.heapUsed / 1024 / 1024).toFixed(2)
-  };
-
-  if (memory.rss > 150 * 1024 * 1024) {
-    logger.warn('Memory usage higher than expected for direct-to-R2', { memory: memoryMB });
-  } else {
-    logger.debug('Memory usage', { memory: memoryMB });
-  }
-}, 30000);
-
-// ============================================
-// EXPRESS APP SETUP
-// ============================================
-const app = express();
-app.set('trust proxy', 1);
-
-// Security headers
-app.use(helmet({
-  crossOriginResourcePolicy: { policy: 'cross-origin' },
-  contentSecurityPolicy: false,
-}));
-
-// Request ID
-app.use((req, res, next) => {
-  req.id = req.headers['x-request-id'] || crypto.randomUUID();
-  res.setHeader('X-Request-ID', req.id);
-  next();
-});
-
-// ============================================
-// RATE LIMITING
-// ============================================
-const generalLimiter = rateLimit({
-  windowMs: CONFIG.rateLimitWindow,
-  max: CONFIG.rateLimitMaxRequests,
-  message: { error: 'Too many requests', message: 'Please try again later', retryAfter: Math.ceil(CONFIG.rateLimitWindow / 1000) },
-  standardHeaders: true,
-  legacyHeaders: false,
-  validate: { xForwardedForHeader: false },
-  handler: (req, res, next, options) => {
-    logger.warn('Rate limit exceeded', { requestId: req.id, ip: req.ip, path: req.path });
-    res.status(429).json(options.message);
-  }
-});
-
-const uploadLimiter = rateLimit({
-  windowMs: CONFIG.rateLimitWindow,
-  max: CONFIG.rateLimitMaxUploads,
-  message: { error: 'Too many upload requests', message: 'Please try again later', retryAfter: Math.ceil(CONFIG.rateLimitWindow / 1000) },
-  standardHeaders: true,
-  legacyHeaders: false,
-  validate: { xForwardedForHeader: false },
-  handler: (req, res, next, options) => {
-    logger.warn('Upload rate limit exceeded', { requestId: req.id, ip: req.ip });
-    res.status(429).json(options.message);
-  }
-});
-
-app.use(generalLimiter);
-
-// ============================================
-// CORS CONFIGURATION
-// ============================================
-const corsOptions = {
-  origin: true,
-  credentials: true,
-  optionsSuccessStatus: 200,
-  methods: ['GET', 'POST', 'PUT', 'DELETE', 'OPTIONS'],
-  allowedHeaders: ['Content-Type', 'Authorization', 'X-Requested-With', 'Accept', 'Origin', 'X-Upload-ID', 'X-Request-ID'],
-  exposedHeaders: ['Access-Control-Allow-Origin', 'X-Request-ID']
-};
-
-app.use(cors(corsOptions));
-
-app.options('*', (req, res) => {
-  res.header('Access-Control-Allow-Origin', req.headers.origin || '*');
-  res.header('Access-Control-Allow-Methods', 'GET, POST, PUT, DELETE, OPTIONS');
-  res.header('Access-Control-Allow-Headers', 'Content-Type, Authorization, X-Requested-With, Accept, Origin, X-Upload-ID, X-Request-ID');
-  res.header('Access-Control-Allow-Credentials', 'true');
-  res.header('Access-Control-Max-Age', '86400');
-  res.sendStatus(204);
-});
-
-app.use((req, res, next) => {
-  res.header('Access-Control-Allow-Origin', req.headers.origin || '*');
-  res.header('Access-Control-Allow-Methods', 'GET, POST, PUT, DELETE, OPTIONS');
-  res.header('Access-Control-Allow-Headers', 'Content-Type, Authorization, X-Requested-With, Accept, Origin, X-Upload-ID, X-Request-ID');
-  res.header('Access-Control-Allow-Credentials', 'true');
-  next();
-});
-
-app.use(express.json({ limit: '1mb' }));
-
-// Request logging
-app.use((req, res, next) => {
-  const startTime = Date.now();
-  logger.info('Request received', {
-    requestId: req.id,
-    method: req.method,
-    path: req.path,
-    ip: req.ip,
-    userAgent: req.headers['user-agent']
-  });
-
-  res.on('finish', () => {
-    const duration = Date.now() - startTime;
-    const level = res.statusCode >= 400 ? 'warn' : 'info';
-    logger[level]('Request completed', {
-      requestId: req.id,
-      method: req.method,
-      path: req.path,
-      statusCode: res.statusCode,
-      duration: `${duration}ms`
-    });
-  });
-  next();
-});
-
-// ============================================
-// R2 CLIENT
-// ============================================
-let r2Client;
-try {
-  r2Client = new S3Client({
-    region: 'auto',
-    endpoint: `https://${process.env.R2_ACCOUNT_ID}.r2.cloudflarestorage.com`,
-    credentials: {
-      accessKeyId: process.env.R2_ACCESS_KEY_ID,
-      secretAccessKey: process.env.R2_SECRET_ACCESS_KEY,
-    },
-    maxAttempts: 3,
-  });
-  logger.info('R2 client initialized successfully');
-} catch (error) {
-  logger.error('Failed to initialize R2 client', { error: error.message });
-  process.exit(1);
-}
-
-const BUCKET_NAME = process.env.R2_BUCKET_NAME;
-
-// Validate env vars
-if (!process.env.R2_ACCOUNT_ID || !process.env.R2_ACCESS_KEY_ID ||
-  !process.env.R2_SECRET_ACCESS_KEY || !process.env.R2_BUCKET_NAME) {
-  logger.error('Missing required R2 environment variables');
-  process.exit(1);
-}
-
-// Test R2 connection
-setTimeout(async () => {
-  try {
-    await r2Client.send(new ListObjectsV2Command({ Bucket: BUCKET_NAME, MaxKeys: 1 }));
-    logger.info('R2 connectivity test successful', { bucket: BUCKET_NAME });
-  } catch (error) {
-    logger.error('R2 connectivity test failed', { error: error.message });
-  }
-}, 3000);
-
-// ============================================
-// HELPER FUNCTIONS
-// ============================================
-const generateFileKey = (filename, courseId, lessonId) => {
-  const timestamp = Date.now();
-  const random = crypto.randomBytes(8).toString('hex');
-  const ext = filename.substring(filename.lastIndexOf('.')) || '';
-  return `courses/${courseId}/lessons/${lessonId}/${timestamp}-${random}${ext}`;
-};
-
-// ============================================
-// API ENDPOINTS
-// ============================================
-
-// ------------------------------------------
-// SINGLE FILE PRESIGNED URL
-// ------------------------------------------
-app.post('/api/upload/presigned', uploadLimiter, async (req, res) => {
-  try {
-    const { filename, contentType, fileSize, courseId, lessonId } = req.body;
-
-    logger.info('Presigned URL requested', {
-      requestId: req.id,
-      filename,
-      contentType,
-      fileSize: fileSize ? `${(fileSize / 1024 / 1024).toFixed(2)}MB` : 'unknown',
-      courseId,
-      lessonId
-    });
-
-    // Validate all inputs
-    const validations = [
-      { name: 'filename', result: validators.filename(filename) },
-      { name: 'contentType', result: validators.contentType(contentType) },
-      { name: 'fileSize', result: validators.fileSize(fileSize) },
-      { name: 'courseId', result: validators.courseId(courseId) },
-      { name: 'lessonId', result: validators.lessonId(lessonId) },
-    ];
-
-    for (const v of validations) {
-      if (!v.result.valid) {
-        logger.warn('Validation failed', { requestId: req.id, field: v.name, error: v.result.error });
-        return res.status(400).json({ error: v.result.error });
-      }
-    }
-
-    const sanitizedFilename = validators.filename(filename).sanitized;
-    const fileKey = generateFileKey(sanitizedFilename, courseId, lessonId);
-
-    const command = new PutObjectCommand({
-      Bucket: BUCKET_NAME,
-      Key: fileKey,
-      ContentType: contentType,
-      ContentLength: parseInt(fileSize, 10),
-      Metadata: {
-        originalname: sanitizedFilename,
-        courseid: courseId,
-        lessonid: lessonId,
-        uploadedat: new Date().toISOString(),
-      },
-    });
-
-    const uploadUrl = await getSignedUrl(r2Client, command, {
-      expiresIn: CONFIG.presignedUrlExpiry
-    });
-
-    logger.info('Presigned URL generated', { requestId: req.id, fileKey });
-
-    res.json({
-      success: true,
-      data: {
-        uploadUrl,
-        fileKey,
-        expiresIn: CONFIG.presignedUrlExpiry,
-      }
-    });
-  } catch (error) {
-    logger.error('Failed to generate presigned URL', { requestId: req.id, error: error.message });
-    res.status(500).json({ error: 'Failed to generate upload URL', message: error.message });
-  }
-});
-
-// ------------------------------------------
-// MULTIPLE FILES PRESIGNED URLs
-// ------------------------------------------
-app.post('/api/upload/presigned-multiple', uploadLimiter, async (req, res) => {
-  try {
-    const { files, courseId, lessonId } = req.body;
-
-    logger.info('Multiple presigned URLs requested', {
-      requestId: req.id,
-      fileCount: files?.length,
-      courseId,
-      lessonId
-    });
-
-    // Validate courseId and lessonId
-    const courseIdValidation = validators.courseId(courseId);
-    if (!courseIdValidation.valid) {
-      return res.status(400).json({ error: courseIdValidation.error });
-    }
-
-    const lessonIdValidation = validators.lessonId(lessonId);
-    if (!lessonIdValidation.valid) {
-      return res.status(400).json({ error: lessonIdValidation.error });
-    }
-
-    // Validate files array
-    const filesValidation = validators.filesArray(files);
-    if (!filesValidation.valid) {
-      return res.status(400).json({ error: filesValidation.error });
-    }
-
-    const results = [];
-    const errors = [];
-
-    for (let i = 0; i < files.length; i++) {
-      const file = files[i];
-      const { filename, contentType, fileSize } = file;
-
-      // Validate each file
-      const filenameValidation = validators.filename(filename);
-      if (!filenameValidation.valid) {
-        errors.push({ index: i, filename, error: filenameValidation.error });
-        continue;
-      }
-
-      const contentTypeValidation = validators.contentType(contentType);
-      if (!contentTypeValidation.valid) {
-        errors.push({ index: i, filename, error: contentTypeValidation.error });
-        continue;
-      }
-
-      const fileSizeValidation = validators.fileSize(fileSize, CONFIG.maxFileSizeMultiple);
-      if (!fileSizeValidation.valid) {
-        errors.push({ index: i, filename, error: fileSizeValidation.error });
-        continue;
-      }
-
-      try {
-        const sanitizedFilename = filenameValidation.sanitized;
-        const fileKey = generateFileKey(sanitizedFilename, courseId, lessonId);
-
-        const command = new PutObjectCommand({
-          Bucket: BUCKET_NAME,
-          Key: fileKey,
-          ContentType: contentType,
-          ContentLength: parseInt(fileSize, 10),
-          Metadata: {
-            originalname: sanitizedFilename,
-            courseid: courseId,
-            lessonid: lessonId,
-            uploadedat: new Date().toISOString(),
-          },
-        });
-
-        const uploadUrl = await getSignedUrl(r2Client, command, {
-          expiresIn: CONFIG.presignedUrlExpiry
-        });
-
-        results.push({
-          index: i,
-          filename: sanitizedFilename,
-          originalFilename: filename,
-          uploadUrl,
-          fileKey,
-          fileSize: parseInt(fileSize, 10),
-          contentType,
-          expiresIn: CONFIG.presignedUrlExpiry,
-        });
-      } catch (err) {
-        errors.push({ index: i, filename, error: err.message });
-      }
-    }
-
-    logger.info('Multiple presigned URLs generated', {
-      requestId: req.id,
-      requested: files.length,
-      successful: results.length,
-      failed: errors.length
-    });
-
-    res.json({
-      success: true,
-      data: {
-        files: results,
-        errors: errors.length > 0 ? errors : undefined,
-        summary: {
-          requested: files.length,
-          successful: results.length,
-          failed: errors.length
-        }
-      }
-    });
-  } catch (error) {
-    logger.error('Failed to generate multiple presigned URLs', { requestId: req.id, error: error.message });
-    res.status(500).json({ error: 'Failed to generate upload URLs', message: error.message });
-  }
-});
-
-// ------------------------------------------
-// CONFIRM SINGLE UPLOAD
-// ------------------------------------------
-app.post('/api/upload/confirm', async (req, res) => {
-  try {
-    const { fileKey, fileName, fileSize, fileType } = req.body;
-
-    logger.info('Upload confirmation requested', { requestId: req.id, fileKey });
-
-    const validation = validators.fileKey(fileKey);
-    if (!validation.valid) {
-      return res.status(400).json({ error: validation.error });
-    }
-
-    // Verify file exists in R2
-    let metadata;
-    try {
-      metadata = await r2Client.send(new HeadObjectCommand({
-        Bucket: BUCKET_NAME,
-        Key: fileKey,
-      }));
-    } catch (err) {
-      if (err.name === 'NotFound' || err.$metadata?.httpStatusCode === 404) {
-        logger.warn('File not found during confirmation', { requestId: req.id, fileKey });
-        return res.status(404).json({
-          error: 'File not found',
-          message: 'Upload may have failed. Please try again.'
-        });
-      }
-      throw err;
-    }
-
-    // Generate download URL
-    const downloadUrl = await getSignedUrl(r2Client, new GetObjectCommand({
-      Bucket: BUCKET_NAME,
-      Key: fileKey,
-    }), { expiresIn: CONFIG.downloadUrlExpiry });
-
-    logger.info('Upload confirmed', { requestId: req.id, fileKey, size: metadata.ContentLength });
-
-    res.json({
-      success: true,
-      data: {
-        key: fileKey,
-        url: downloadUrl,
-        size: metadata.ContentLength || fileSize,
-        type: metadata.ContentType || fileType,
-        name: fileName || metadata.Metadata?.originalname || fileKey.split('/').pop(),
-      }
-    });
-  } catch (error) {
-    logger.error('Failed to confirm upload', { requestId: req.id, error: error.message });
-    res.status(500).json({ error: 'Failed to confirm upload', message: error.message });
-  }
-});
-
-// ------------------------------------------
-// CONFIRM MULTIPLE UPLOADS
-// ------------------------------------------
-app.post('/api/upload/confirm-multiple', async (req, res) => {
-  try {
-    const { files } = req.body;
-
-    logger.info('Multiple upload confirmation requested', { requestId: req.id, fileCount: files?.length });
-
-    if (!Array.isArray(files) || files.length === 0) {
-      return res.status(400).json({ error: 'files array is required' });
-    }
-
-    const results = [];
-    const errors = [];
-
-    for (const file of files) {
-      const { fileKey, fileName, fileSize, fileType } = file;
-
-      const validation = validators.fileKey(fileKey);
-      if (!validation.valid) {
-        errors.push({ fileKey, error: validation.error });
-        continue;
-      }
-
-      try {
-        const metadata = await r2Client.send(new HeadObjectCommand({
-          Bucket: BUCKET_NAME,
-          Key: fileKey,
-        }));
-
-        const downloadUrl = await getSignedUrl(r2Client, new GetObjectCommand({
-          Bucket: BUCKET_NAME,
-          Key: fileKey,
-        }), { expiresIn: CONFIG.downloadUrlExpiry });
-
-        results.push({
-          key: fileKey,
-          url: downloadUrl,
-          size: metadata.ContentLength || fileSize,
-          type: metadata.ContentType || fileType,
-          name: fileName || metadata.Metadata?.originalname || fileKey.split('/').pop(),
-        });
-      } catch (err) {
-        if (err.name === 'NotFound' || err.$metadata?.httpStatusCode === 404) {
-          errors.push({ fileKey, error: 'File not found - upload may have failed' });
-        } else {
-          errors.push({ fileKey, error: err.message });
-        }
-      }
-    }
-
-    logger.info('Multiple uploads confirmed', {
-      requestId: req.id,
-      requested: files.length,
-      successful: results.length,
-      failed: errors.length
-    });
-
-    res.json({
-      success: true,
-      data: {
-        files: results,
-        errors: errors.length > 0 ? errors : undefined,
-        summary: {
-          requested: files.length,
-          successful: results.length,
-          failed: errors.length
-        }
-      }
-    });
-  } catch (error) {
-    logger.error('Failed to confirm multiple uploads', { requestId: req.id, error: error.message });
-    res.status(500).json({ error: 'Failed to confirm uploads', message: error.message });
-  }
-});
-
-// ------------------------------------------
-// GET FILE URL
-// ------------------------------------------
-app.get('/api/file/:key(*)', async (req, res) => {
-  try {
-    const fileKey = req.params.key;
-
-    const validation = validators.fileKey(fileKey);
-    if (!validation.valid) {
-      return res.status(400).json({ error: validation.error });
-    }
-
-    const url = await getSignedUrl(r2Client, new GetObjectCommand({
-      Bucket: BUCKET_NAME,
-      Key: fileKey,
-    }), { expiresIn: CONFIG.downloadUrlExpiry });
-
-    res.json({ success: true, url });
-  } catch (error) {
-    logger.error('Get file error', { requestId: req.id, error: error.message });
-    res.status(500).json({ error: 'Failed to get file', message: error.message });
-  }
-});
-
-// ------------------------------------------
-// DELETE SINGLE FILE
-// ------------------------------------------
-app.delete('/api/file/:key(*)', async (req, res) => {
-  try {
-    const fileKey = req.params.key;
-
-    const validation = validators.fileKey(fileKey);
-    if (!validation.valid) {
-      return res.status(400).json({ error: validation.error });
-    }
-
-    await r2Client.send(new DeleteObjectCommand({
-      Bucket: BUCKET_NAME,
-      Key: fileKey,
-    }));
-
-    logger.info('File deleted', { requestId: req.id, fileKey });
-    res.json({ success: true, message: 'File deleted successfully' });
-  } catch (error) {
-    logger.error('Delete error', { requestId: req.id, error: error.message });
-    res.status(500).json({ error: 'Failed to delete file', message: error.message });
-  }
-});
-
-// ------------------------------------------
-// DELETE MULTIPLE FILES
-// ------------------------------------------
-app.post('/api/files/delete', async (req, res) => {
-  try {
-    const { fileKeys } = req.body;
-
-    if (!Array.isArray(fileKeys) || fileKeys.length === 0) {
-      return res.status(400).json({ error: 'fileKeys array is required' });
-    }
-
-    const deleted = [];
-    const errors = [];
-
-    for (const fileKey of fileKeys) {
-      const validation = validators.fileKey(fileKey);
-      if (!validation.valid) {
-        errors.push({ fileKey, error: validation.error });
-        continue;
-      }
-
-      try {
-        await r2Client.send(new DeleteObjectCommand({
-          Bucket: BUCKET_NAME,
-          Key: fileKey,
-        }));
-        deleted.push(fileKey);
-      } catch (err) {
-        errors.push({ fileKey, error: err.message });
-      }
-    }
-
-    logger.info('Multiple files deleted', {
-      requestId: req.id,
-      requested: fileKeys.length,
-      deleted: deleted.length,
-      failed: errors.length
-    });
-
-    res.json({
-      success: true,
-      data: {
-        deleted,
-        errors: errors.length > 0 ? errors : undefined,
-        summary: {
-          requested: fileKeys.length,
-          deleted: deleted.length,
-          failed: errors.length
-        }
-      }
-    });
-  } catch (error) {
-    logger.error('Multiple delete error', { requestId: req.id, error: error.message });
-    res.status(500).json({ error: 'Failed to delete files', message: error.message });
-  }
-});
-
-// ------------------------------------------
-// LIST FILES FOR LESSON
-// ------------------------------------------
-app.get('/api/files/:courseId/:lessonId', async (req, res) => {
-  try {
-    const { courseId, lessonId } = req.params;
-
-    const courseValidation = validators.courseId(courseId);
-    const lessonValidation = validators.lessonId(lessonId);
-
-    if (!courseValidation.valid) return res.status(400).json({ error: courseValidation.error });
-    if (!lessonValidation.valid) return res.status(400).json({ error: lessonValidation.error });
-
-    const prefix = `courses/${courseId}/lessons/${lessonId}/`;
-    const response = await r2Client.send(new ListObjectsV2Command({
-      Bucket: BUCKET_NAME,
-      Prefix: prefix,
-    }));
-
-    const files = await Promise.all(
-      (response.Contents || []).map(async (item) => {
-        const url = await getSignedUrl(r2Client, new GetObjectCommand({
-          Bucket: BUCKET_NAME,
-          Key: item.Key
-        }), { expiresIn: CONFIG.downloadUrlExpiry });
-        return {
-          key: item.Key,
-          url,
-          size: item.Size,
-          lastModified: item.LastModified,
-        };
-      })
-    );
-
-    res.json({ success: true, data: files });
-  } catch (error) {
-    logger.error('List files error', { requestId: req.id, error: error.message });
-    res.status(500).json({ error: 'Failed to list files', message: error.message });
-  }
-});
-
-// ------------------------------------------
-// LIST ALL FILES FOR COURSE
-// ------------------------------------------
-app.get('/api/files/:courseId', async (req, res) => {
-  try {
-    const { courseId } = req.params;
-
-    const courseValidation = validators.courseId(courseId);
-    if (!courseValidation.valid) return res.status(400).json({ error: courseValidation.error });
-
-    const prefix = `courses/${courseId}/`;
-    const response = await r2Client.send(new ListObjectsV2Command({
-      Bucket: BUCKET_NAME,
-      Prefix: prefix,
-    }));
-
-    const files = await Promise.all(
-      (response.Contents || []).map(async (item) => {
-        const url = await getSignedUrl(r2Client, new GetObjectCommand({
-          Bucket: BUCKET_NAME,
-          Key: item.Key
-        }), { expiresIn: CONFIG.downloadUrlExpiry });
-        return {
-          key: item.Key,
-          url,
-          size: item.Size,
-          lastModified: item.LastModified,
-        };
-      })
-    );
-
-    res.json({ success: true, data: files });
-  } catch (error) {
-    logger.error('List course files error', { requestId: req.id, error: error.message });
-    res.status(500).json({ error: 'Failed to list files', message: error.message });
-  }
-});
-
-// ============================================
-// HEALTH CHECK ENDPOINTS
-// ============================================
-app.get('/', (req, res) => {
-  res.json({
-    status: 'OK',
-    service: 'Skill Passport File Upload Server',
-    version: '3.0.0',
-    architecture: 'direct-to-r2',
-    timestamp: new Date().toISOString()
-  });
-});
-
-app.get('/health', (req, res) => {
-  res.json({
-    status: 'OK',
-    version: '3.0.0',
-    architecture: 'direct-to-r2',
-    timestamp: new Date().toISOString()
-  });
-});
-
-app.get('/health/deep', async (req, res) => {
-  const health = {
-    status: 'OK',
-    version: '3.0.0',
-    architecture: 'direct-to-r2',
-    timestamp: new Date().toISOString(),
-    checks: {}
-  };
-
-  // Memory check
-  const memory = process.memoryUsage();
-  health.checks.memory = {
-    status: memory.rss < 150 * 1024 * 1024 ? 'OK' : 'WARNING',
-    rss: `${(memory.rss / 1024 / 1024).toFixed(2)}MB`,
-    heapUsed: `${(memory.heapUsed / 1024 / 1024).toFixed(2)}MB`,
-    note: 'Direct-to-R2 architecture - memory should stay constant'
-  };
-
-  // R2 check
-  try {
-    await r2Client.send(new ListObjectsV2Command({ Bucket: BUCKET_NAME, MaxKeys: 1 }));
-    health.checks.r2 = { status: 'OK', bucket: BUCKET_NAME };
-  } catch (error) {
-    health.checks.r2 = { status: 'ERROR', error: error.message };
-    health.status = 'DEGRADED';
-  }
-
-  res.status(health.status === 'OK' ? 200 : 503).json(health);
-});
-
-// Utility endpoints
-app.get('/echo', (req, res) => {
-  res.json({ message: 'Echo endpoint working', requestId: req.id, timestamp: new Date().toISOString() });
-});
-
-app.get('/cors-test', (req, res) => {
-  res.json({ message: 'CORS test successful', origin: req.headers.origin, timestamp: new Date().toISOString() });
-});
-
-app.get('/test-r2', async (req, res) => {
-  try {
-    const response = await r2Client.send(new ListObjectsV2Command({ Bucket: BUCKET_NAME, MaxKeys: 1 }));
-    res.json({
-      success: true,
-      message: 'R2 connection successful',
-      bucket: BUCKET_NAME,
-      objectCount: response.Contents ? response.Contents.length : 0
-    });
-  } catch (error) {
-    res.status(500).json({ success: false, error: error.message });
-  }
-});
-
-// ============================================
-// ERROR HANDLING
-// ============================================
-app.use((req, res) => {
-  logger.warn('Route not found', { requestId: req.id, path: req.path });
-  res.status(404).json({ error: 'Not found', message: `Route ${req.method} ${req.path} not found` });
-});
-
-app.use((err, req, res, next) => {
-  logger.error('Unhandled error', { requestId: req.id, error: err.message, stack: err.stack });
-  res.status(500).json({
-    error: 'Internal server error',
-    message: process.env.NODE_ENV === 'production' ? 'An unexpected error occurred' : err.message,
-    requestId: req.id
-  });
-});
-
-// ============================================
-// SERVER STARTUP
-// ============================================
-const server = app.listen(CONFIG.port, () => {
-  logger.info('Server started', {
-    port: CONFIG.port,
-    architecture: 'direct-to-r2',
-    environment: process.env.NODE_ENV || 'development'
-  });
-});
-
-// Graceful shutdown
-const gracefulShutdown = (signal) => {
-  logger.info('Shutdown signal received', { signal });
-  server.close(() => {
-    logger.info('HTTP server closed');
-    r2Client.destroy();
-    logger.info('R2 client closed');
-    process.exit(0);
-  });
-  setTimeout(() => {
-    logger.error('Forced shutdown after timeout');
-    process.exit(1);
-  }, 30000);
-};
-
-process.on('SIGTERM', () => gracefulShutdown('SIGTERM'));
-process.on('SIGINT', () => gracefulShutdown('SIGINT'));
-process.on('uncaughtException', (err) => {
-  logger.error('Uncaught exception', { error: err.message, stack: err.stack });
-  gracefulShutdown('uncaughtException');
-});
-process.on('unhandledRejection', (reason) => {
-  logger.error('Unhandled rejection', { reason: reason?.message || reason });
-});
-=======
 import express from 'express';
 import multer from 'multer';
 import { S3Client, PutObjectCommand, GetObjectCommand, DeleteObjectCommand, ListObjectsV2Command } from '@aws-sdk/client-s3';
@@ -1267,5 +269,4 @@
 const PORT = process.env.PORT || 3001;
 app.listen(PORT, () => {
   console.log(`Server running on port ${PORT}`);
-});
->>>>>>> 4251247e
+});