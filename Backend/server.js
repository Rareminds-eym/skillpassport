--- conflicted
+++ resolved
@@ -1,592 +1,272 @@
-<<<<<<< HEAD
-import express from 'express';
-import multer from 'multer';
-import { S3Client, PutObjectCommand, GetObjectCommand, DeleteObjectCommand, ListObjectsV2Command } from '@aws-sdk/client-s3';
-import { getSignedUrl } from '@aws-sdk/s3-request-presigner';
-import cors from 'cors';
-import crypto from 'crypto';
-import dotenv from 'dotenv';
-import { fileURLToPath } from 'url';
-import { dirname, join } from 'path';
-
-// Load environment variables from parent directory
-const __filename = fileURLToPath(import.meta.url);
-const __dirname = dirname(__filename);
-dotenv.config({ path: join(__dirname, '..', '.env') });
-
-const app = express();
-
-// Configure CORS for production
-const allowedOrigins = [
-  'http://localhost:3000',
-  'http://localhost:5173',
-  'http://192.168.1.29:3000',
-  'https://rareminds-skillpassport.netlify.app'
-];
-
-app.use(cors({
-  origin: (origin, callback) => {
-    // Allow requests with no origin (mobile apps, Postman, etc.)
-    if (!origin) return callback(null, true);
-
-    if (allowedOrigins.includes(origin)) {
-      callback(null, true);
-    } else {
-      console.warn('CORS blocked origin:', origin);
-      callback(new Error('Not allowed by CORS'));
-    }
-  },
-  credentials: true
-}));
-
-app.use(express.json());
-
-// Request logging middleware
-app.use((req, res, next) => {
-  console.log('=== Incoming Request ===');
-  console.log('Method:', req.method);
-  console.log('Path:', req.path);
-  console.log('Headers:', req.headers);
-  next();
-});
-
-// Configure R2 client (R2 is S3-compatible)
-const r2Client = new S3Client({
-  region: 'auto',
-  endpoint: `https://${process.env.R2_ACCOUNT_ID}.r2.cloudflarestorage.com`,
-  credentials: {
-    accessKeyId: process.env.R2_ACCESS_KEY_ID,
-    secretAccessKey: process.env.R2_SECRET_ACCESS_KEY,
-  },
-});
-
-const BUCKET_NAME = process.env.R2_BUCKET_NAME;
-
-// Configure multer for memory storage
-const upload = multer({
-  storage: multer.memoryStorage(),
-  limits: {
-    fileSize: 50 * 1024 * 1024, // 50MB limit
-  },
-});
-
-// Generate unique file key
-const generateFileKey = (originalName, courseId, lessonId) => {
-  const timestamp = Date.now();
-  const randomString = crypto.randomBytes(8).toString('hex');
-  const extension = originalName.substring(originalName.lastIndexOf('.'));
-  return `courses/${courseId}/lessons/${lessonId}/${timestamp}-${randomString}${extension}`;
-};
-
-// Upload file to R2
-app.post('/api/upload', upload.single('file'), async (req, res) => {
-  try {
-    console.log('=== Upload Request Received ===');
-    console.log('Body:', req.body);
-    console.log('File:', req.file ? {
-      name: req.file.originalname,
-      size: req.file.size,
-      mimetype: req.file.mimetype
-    } : 'No file');
-
-    const { courseId, lessonId } = req.body;
-    const file = req.file;
-
-    if (!file) {
-      console.error('ERROR: No file provided');
-      return res.status(400).json({ error: 'No file provided' });
-    }
-
-    console.log('Generating file key...');
-    const fileKey = generateFileKey(file.originalname, courseId, lessonId);
-    console.log('File key:', fileKey);
-
-    // Upload to R2
-    console.log('Uploading to R2...');
-    console.log('Bucket:', BUCKET_NAME);
-    const command = new PutObjectCommand({
-      Bucket: BUCKET_NAME,
-      Key: fileKey,
-      Body: file.buffer,
-      ContentType: file.mimetype,
-      Metadata: {
-        originalName: file.originalname,
-        courseId: courseId,
-        lessonId: lessonId,
-      },
-    });
-
-    await r2Client.send(command);
-    console.log('✓ File uploaded to R2 successfully');
-
-    // Generate a presigned URL for accessing the file (valid for 7 days)
-    console.log('Generating presigned URL...');
-    const getCommand = new GetObjectCommand({
-      Bucket: BUCKET_NAME,
-      Key: fileKey,
-    });
-    const url = await getSignedUrl(r2Client, getCommand, { expiresIn: 604800 });
-    console.log('✓ Presigned URL generated');
-
-    const response = {
-      success: true,
-      data: {
-        key: fileKey,
-        url: url,
-        name: file.originalname,
-        size: file.size,
-        type: file.mimetype,
-      },
-    };
-    console.log('Sending response:', response);
-    res.json(response);
-  } catch (error) {
-    console.error('=== Upload Error ===');
-    console.error('Error:', error);
-    console.error('Error message:', error.message);
-    console.error('Error stack:', error.stack);
-    res.status(500).json({ error: 'Upload failed', message: error.message });
-  }
-});
-
-// Upload multiple files
-app.post('/api/upload-multiple', upload.array('files', 10), async (req, res) => {
-  try {
-    const { courseId, lessonId } = req.body;
-    const files = req.files;
-
-    if (!files || files.length === 0) {
-      return res.status(400).json({ error: 'No files provided' });
-    }
-
-    const uploadPromises = files.map(async (file) => {
-      const fileKey = generateFileKey(file.originalname, courseId, lessonId);
-
-      const command = new PutObjectCommand({
-        Bucket: BUCKET_NAME,
-        Key: fileKey,
-        Body: file.buffer,
-        ContentType: file.mimetype,
-        Metadata: {
-          originalName: file.originalname,
-          courseId: courseId,
-          lessonId: lessonId,
-        },
-      });
-
-      await r2Client.send(command);
-
-      const getCommand = new GetObjectCommand({
-        Bucket: BUCKET_NAME,
-        Key: fileKey,
-      });
-      const url = await getSignedUrl(r2Client, getCommand, { expiresIn: 604800 });
-
-      return {
-        key: fileKey,
-        url: url,
-        name: file.originalname,
-        size: file.size,
-        type: file.mimetype,
-      };
-    });
-
-    const results = await Promise.all(uploadPromises);
-
-    res.json({
-      success: true,
-      data: results,
-    });
-  } catch (error) {
-    console.error('Upload error:', error);
-    res.status(500).json({ error: 'Upload failed', message: error.message });
-  }
-});
-
-// Get presigned URL for a file
-app.get('/api/file/:key(*)', async (req, res) => {
-  try {
-    const fileKey = req.params.key;
-
-    const command = new GetObjectCommand({
-      Bucket: BUCKET_NAME,
-      Key: fileKey,
-    });
-
-    const url = await getSignedUrl(r2Client, command, { expiresIn: 3600 }); // 1 hour
-
-    res.json({
-      success: true,
-      url: url,
-    });
-  } catch (error) {
-    console.error('Get file error:', error);
-    res.status(500).json({ error: 'Failed to get file', message: error.message });
-  }
-});
-
-// Delete file from R2
-app.delete('/api/file/:key(*)', async (req, res) => {
-  try {
-    const fileKey = req.params.key;
-
-    const command = new DeleteObjectCommand({
-      Bucket: BUCKET_NAME,
-      Key: fileKey,
-    });
-
-    await r2Client.send(command);
-
-    res.json({
-      success: true,
-      message: 'File deleted successfully',
-    });
-  } catch (error) {
-    console.error('Delete error:', error);
-    res.status(500).json({ error: 'Delete failed', message: error.message });
-  }
-});
-
-// List files for a lesson
-app.get('/api/files/:courseId/:lessonId', async (req, res) => {
-  try {
-    const { courseId, lessonId } = req.params;
-    const prefix = `courses/${courseId}/lessons/${lessonId}/`;
-
-    const command = new ListObjectsV2Command({
-      Bucket: BUCKET_NAME,
-      Prefix: prefix,
-    });
-
-    const response = await r2Client.send(command);
-
-    const files = await Promise.all(
-      (response.Contents || []).map(async (item) => {
-        const getCommand = new GetObjectCommand({
-          Bucket: BUCKET_NAME,
-          Key: item.Key,
-        });
-        const url = await getSignedUrl(r2Client, getCommand, { expiresIn: 3600 });
-
-        return {
-          key: item.Key,
-          url: url,
-          size: item.Size,
-          lastModified: item.LastModified,
-        };
-      })
-    );
-
-    res.json({
-      success: true,
-      data: files,
-    });
-  } catch (error) {
-    console.error('List files error:', error);
-    res.status(500).json({ error: 'Failed to list files', message: error.message });
-  }
-});
-
-// Health check endpoint
-app.get('/health', (req, res) => {
-  res.json({
-    status: 'ok',
-    timestamp: new Date().toISOString(),
-    environment: process.env.NODE_ENV || 'development',
-    r2Connected: !!(process.env.R2_ACCOUNT_ID && process.env.R2_ACCESS_KEY_ID && process.env.R2_BUCKET_NAME)
-  });
-});
-
-// Root endpoint
-app.get('/', (req, res) => {
-  res.json({
-    message: 'Skill Passport Backend API',
-    version: '1.0.0',
-    endpoints: {
-      health: 'GET /health',
-      upload: 'POST /api/upload',
-      uploadMultiple: 'POST /api/upload-multiple',
-      deleteFile: 'DELETE /api/delete/:key',
-      listFiles: 'GET /api/files/:courseId/:lessonId'
-    }
-  });
-});
-
-const PORT = process.env.PORT || 3001;
-app.listen(PORT, () => {
-  console.log(`Server running on port ${PORT}`);
-  console.log(`Health check: http://localhost:${PORT}/health`);
-=======
-import express from 'express';
-import multer from 'multer';
-import { S3Client, PutObjectCommand, GetObjectCommand, DeleteObjectCommand, ListObjectsV2Command } from '@aws-sdk/client-s3';
-import { getSignedUrl } from '@aws-sdk/s3-request-presigner';
-import cors from 'cors';
-import crypto from 'crypto';
-import dotenv from 'dotenv';
-import { fileURLToPath } from 'url';
-import { dirname, join } from 'path';
-
-// Load environment variables from parent directory
-const __filename = fileURLToPath(import.meta.url);
-const __dirname = dirname(__filename);
-dotenv.config({ path: join(__dirname, '..', '.env') });
-
-const app = express();
-
-// Configure CORS to allow all origins
-app.use(cors());
-
-app.use(express.json());
-
-// Request logging middleware
-app.use((req, res, next) => {
-  console.log('=== Incoming Request ===');
-  console.log('Method:', req.method);
-  console.log('Path:', req.path);
-  console.log('Headers:', req.headers);
-  next();
-});
-
-// Configure R2 client (R2 is S3-compatible)
-const r2Client = new S3Client({
-  region: 'auto',
-  endpoint: `https://${process.env.R2_ACCOUNT_ID}.r2.cloudflarestorage.com`,
-  credentials: {
-    accessKeyId: process.env.R2_ACCESS_KEY_ID,
-    secretAccessKey: process.env.R2_SECRET_ACCESS_KEY,
-  },
-});
-
-const BUCKET_NAME = process.env.R2_BUCKET_NAME;
-
-// Configure multer for memory storage
-const upload = multer({
-  storage: multer.memoryStorage(),
-  limits: {
-    fileSize: 500 * 1024 * 1024, // 500MB
-  },
-});
-
-// Generate unique file key
-const generateFileKey = (originalName, courseId, lessonId) => {
-  const timestamp = Date.now();
-  const randomString = crypto.randomBytes(8).toString('hex');
-  const extension = originalName.substring(originalName.lastIndexOf('.'));
-  return `courses/${courseId}/lessons/${lessonId}/${timestamp}-${randomString}${extension}`;
-};
-
-// Upload file to R2
-app.post('/api/upload', upload.single('file'), async (req, res) => {
-  try {
-    console.log('=== Upload Request Received ===');
-    console.log('Body:', req.body);
-    console.log('File:', req.file ? {
-      name: req.file.originalname,
-      size: req.file.size,
-      mimetype: req.file.mimetype
-    } : 'No file');
-
-    const { courseId, lessonId } = req.body;
-    const file = req.file;
-
-    if (!file) {
-      console.error('ERROR: No file provided');
-      return res.status(400).json({ error: 'No file provided' });
-    }
-
-    console.log('Generating file key...');
-    const fileKey = generateFileKey(file.originalname, courseId, lessonId);
-    console.log('File key:', fileKey);
-
-    // Upload to R2
-    console.log('Uploading to R2...');
-    console.log('Bucket:', BUCKET_NAME);
-    const command = new PutObjectCommand({
-      Bucket: BUCKET_NAME,
-      Key: fileKey,
-      Body: file.buffer,
-      ContentType: file.mimetype,
-      Metadata: {
-        originalName: file.originalname,
-        courseId: courseId,
-        lessonId: lessonId,
-      },
-    });
-
-    await r2Client.send(command);
-    console.log('✓ File uploaded to R2 successfully');
-
-    // Generate a presigned URL for accessing the file (valid for 7 days)
-    console.log('Generating presigned URL...');
-    const getCommand = new GetObjectCommand({
-      Bucket: BUCKET_NAME,
-      Key: fileKey,
-    });
-    const url = await getSignedUrl(r2Client, getCommand, { expiresIn: 604800 });
-    console.log('✓ Presigned URL generated');
-
-    const response = {
-      success: true,
-      data: {
-        key: fileKey,
-        url: url,
-        name: file.originalname,
-        size: file.size,
-        type: file.mimetype,
-      },
-    };
-    console.log('Sending response:', response);
-    res.json(response);
-  } catch (error) {
-    console.error('=== Upload Error ===');
-    console.error('Error:', error);
-    console.error('Error message:', error.message);
-    console.error('Error stack:', error.stack);
-    res.status(500).json({ error: 'Upload failed', message: error.message });
-  }
-});
-
-// Upload multiple files
-app.post('/api/upload-multiple', upload.array('files', 10), async (req, res) => {
-  try {
-    const { courseId, lessonId } = req.body;
-    const files = req.files;
-
-    if (!files || files.length === 0) {
-      return res.status(400).json({ error: 'No files provided' });
-    }
-
-    const uploadPromises = files.map(async (file) => {
-      const fileKey = generateFileKey(file.originalname, courseId, lessonId);
-
-      const command = new PutObjectCommand({
-        Bucket: BUCKET_NAME,
-        Key: fileKey,
-        Body: file.buffer,
-        ContentType: file.mimetype,
-        Metadata: {
-          originalName: file.originalname,
-          courseId: courseId,
-          lessonId: lessonId,
-        },
-      });
-
-      await r2Client.send(command);
-
-      const getCommand = new GetObjectCommand({
-        Bucket: BUCKET_NAME,
-        Key: fileKey,
-      });
-      const url = await getSignedUrl(r2Client, getCommand, { expiresIn: 604800 });
-
-      return {
-        key: fileKey,
-        url: url,
-        name: file.originalname,
-        size: file.size,
-        type: file.mimetype,
-      };
-    });
-
-    const results = await Promise.all(uploadPromises);
-
-    res.json({
-      success: true,
-      data: results,
-    });
-  } catch (error) {
-    console.error('Upload error:', error);
-    res.status(500).json({ error: 'Upload failed', message: error.message });
-  }
-});
-
-// Get presigned URL for a file
-app.get('/api/file/:key(*)', async (req, res) => {
-  try {
-    const fileKey = req.params.key;
-
-    const command = new GetObjectCommand({
-      Bucket: BUCKET_NAME,
-      Key: fileKey,
-    });
-
-    const url = await getSignedUrl(r2Client, command, { expiresIn: 3600 }); // 1 hour
-
-    res.json({
-      success: true,
-      url: url,
-    });
-  } catch (error) {
-    console.error('Get file error:', error);
-    res.status(500).json({ error: 'Failed to get file', message: error.message });
-  }
-});
-
-// Delete file from R2
-app.delete('/api/file/:key(*)', async (req, res) => {
-  try {
-    const fileKey = req.params.key;
-
-    const command = new DeleteObjectCommand({
-      Bucket: BUCKET_NAME,
-      Key: fileKey,
-    });
-
-    await r2Client.send(command);
-
-    res.json({
-      success: true,
-      message: 'File deleted successfully',
-    });
-  } catch (error) {
-    console.error('Delete error:', error);
-    res.status(500).json({ error: 'Delete failed', message: error.message });
-  }
-});
-
-// List files for a lesson
-app.get('/api/files/:courseId/:lessonId', async (req, res) => {
-  try {
-    const { courseId, lessonId } = req.params;
-    const prefix = `courses/${courseId}/lessons/${lessonId}/`;
-
-    const command = new ListObjectsV2Command({
-      Bucket: BUCKET_NAME,
-      Prefix: prefix,
-    });
-
-    const response = await r2Client.send(command);
-
-    const files = await Promise.all(
-      (response.Contents || []).map(async (item) => {
-        const getCommand = new GetObjectCommand({
-          Bucket: BUCKET_NAME,
-          Key: item.Key,
-        });
-        const url = await getSignedUrl(r2Client, getCommand, { expiresIn: 3600 });
-
-        return {
-          key: item.Key,
-          url: url,
-          size: item.Size,
-          lastModified: item.LastModified,
-        };
-      })
-    );
-
-    res.json({
-      success: true,
-      data: files,
-    });
-  } catch (error) {
-    console.error('List files error:', error);
-    res.status(500).json({ error: 'Failed to list files', message: error.message });
-  }
-});
-
-const PORT = process.env.PORT || 3001;
-app.listen(PORT, () => {
-  console.log(`Server running on port ${PORT}`);
->>>>>>> e98a35cb
-});+import express from 'express';
+import multer from 'multer';
+import { S3Client, PutObjectCommand, GetObjectCommand, DeleteObjectCommand, ListObjectsV2Command } from '@aws-sdk/client-s3';
+import { getSignedUrl } from '@aws-sdk/s3-request-presigner';
+import cors from 'cors';
+import crypto from 'crypto';
+import dotenv from 'dotenv';
+import { fileURLToPath } from 'url';
+import { dirname, join } from 'path';
+
+// Load environment variables from parent directory
+const __filename = fileURLToPath(import.meta.url);
+const __dirname = dirname(__filename);
+dotenv.config({ path: join(__dirname, '..', '.env') });
+
+const app = express();
+
+// Configure CORS to allow all origins
+app.use(cors());
+
+app.use(express.json());
+
+// Request logging middleware
+app.use((req, res, next) => {
+  console.log('=== Incoming Request ===');
+  console.log('Method:', req.method);
+  console.log('Path:', req.path);
+  console.log('Headers:', req.headers);
+  next();
+});
+
+// Configure R2 client (R2 is S3-compatible)
+const r2Client = new S3Client({
+  region: 'auto',
+  endpoint: `https://${process.env.R2_ACCOUNT_ID}.r2.cloudflarestorage.com`,
+  credentials: {
+    accessKeyId: process.env.R2_ACCESS_KEY_ID,
+    secretAccessKey: process.env.R2_SECRET_ACCESS_KEY,
+  },
+});
+
+const BUCKET_NAME = process.env.R2_BUCKET_NAME;
+
+// Configure multer for memory storage
+const upload = multer({
+  storage: multer.memoryStorage(),
+  limits: {
+    fileSize: 500 * 1024 * 1024, // 500MB
+  },
+});
+
+// Generate unique file key
+const generateFileKey = (originalName, courseId, lessonId) => {
+  const timestamp = Date.now();
+  const randomString = crypto.randomBytes(8).toString('hex');
+  const extension = originalName.substring(originalName.lastIndexOf('.'));
+  return `courses/${courseId}/lessons/${lessonId}/${timestamp}-${randomString}${extension}`;
+};
+
+// Upload file to R2
+app.post('/api/upload', upload.single('file'), async (req, res) => {
+  try {
+    console.log('=== Upload Request Received ===');
+    console.log('Body:', req.body);
+    console.log('File:', req.file ? {
+      name: req.file.originalname,
+      size: req.file.size,
+      mimetype: req.file.mimetype
+    } : 'No file');
+
+    const { courseId, lessonId } = req.body;
+    const file = req.file;
+
+    if (!file) {
+      console.error('ERROR: No file provided');
+      return res.status(400).json({ error: 'No file provided' });
+    }
+
+    console.log('Generating file key...');
+    const fileKey = generateFileKey(file.originalname, courseId, lessonId);
+    console.log('File key:', fileKey);
+
+    // Upload to R2
+    console.log('Uploading to R2...');
+    console.log('Bucket:', BUCKET_NAME);
+    const command = new PutObjectCommand({
+      Bucket: BUCKET_NAME,
+      Key: fileKey,
+      Body: file.buffer,
+      ContentType: file.mimetype,
+      Metadata: {
+        originalName: file.originalname,
+        courseId: courseId,
+        lessonId: lessonId,
+      },
+    });
+
+    await r2Client.send(command);
+    console.log('✓ File uploaded to R2 successfully');
+
+    // Generate a presigned URL for accessing the file (valid for 7 days)
+    console.log('Generating presigned URL...');
+    const getCommand = new GetObjectCommand({
+      Bucket: BUCKET_NAME,
+      Key: fileKey,
+    });
+    const url = await getSignedUrl(r2Client, getCommand, { expiresIn: 604800 });
+    console.log('✓ Presigned URL generated');
+
+    const response = {
+      success: true,
+      data: {
+        key: fileKey,
+        url: url,
+        name: file.originalname,
+        size: file.size,
+        type: file.mimetype,
+      },
+    };
+    console.log('Sending response:', response);
+    res.json(response);
+  } catch (error) {
+    console.error('=== Upload Error ===');
+    console.error('Error:', error);
+    console.error('Error message:', error.message);
+    console.error('Error stack:', error.stack);
+    res.status(500).json({ error: 'Upload failed', message: error.message });
+  }
+});
+
+// Upload multiple files
+app.post('/api/upload-multiple', upload.array('files', 10), async (req, res) => {
+  try {
+    const { courseId, lessonId } = req.body;
+    const files = req.files;
+
+    if (!files || files.length === 0) {
+      return res.status(400).json({ error: 'No files provided' });
+    }
+
+    const uploadPromises = files.map(async (file) => {
+      const fileKey = generateFileKey(file.originalname, courseId, lessonId);
+
+      const command = new PutObjectCommand({
+        Bucket: BUCKET_NAME,
+        Key: fileKey,
+        Body: file.buffer,
+        ContentType: file.mimetype,
+        Metadata: {
+          originalName: file.originalname,
+          courseId: courseId,
+          lessonId: lessonId,
+        },
+      });
+
+      await r2Client.send(command);
+
+      const getCommand = new GetObjectCommand({
+        Bucket: BUCKET_NAME,
+        Key: fileKey,
+      });
+      const url = await getSignedUrl(r2Client, getCommand, { expiresIn: 604800 });
+
+      return {
+        key: fileKey,
+        url: url,
+        name: file.originalname,
+        size: file.size,
+        type: file.mimetype,
+      };
+    });
+
+    const results = await Promise.all(uploadPromises);
+
+    res.json({
+      success: true,
+      data: results,
+    });
+  } catch (error) {
+    console.error('Upload error:', error);
+    res.status(500).json({ error: 'Upload failed', message: error.message });
+  }
+});
+
+// Get presigned URL for a file
+app.get('/api/file/:key(*)', async (req, res) => {
+  try {
+    const fileKey = req.params.key;
+
+    const command = new GetObjectCommand({
+      Bucket: BUCKET_NAME,
+      Key: fileKey,
+    });
+
+    const url = await getSignedUrl(r2Client, command, { expiresIn: 3600 }); // 1 hour
+
+    res.json({
+      success: true,
+      url: url,
+    });
+  } catch (error) {
+    console.error('Get file error:', error);
+    res.status(500).json({ error: 'Failed to get file', message: error.message });
+  }
+});
+
+// Delete file from R2
+app.delete('/api/file/:key(*)', async (req, res) => {
+  try {
+    const fileKey = req.params.key;
+
+    const command = new DeleteObjectCommand({
+      Bucket: BUCKET_NAME,
+      Key: fileKey,
+    });
+
+    await r2Client.send(command);
+
+    res.json({
+      success: true,
+      message: 'File deleted successfully',
+    });
+  } catch (error) {
+    console.error('Delete error:', error);
+    res.status(500).json({ error: 'Delete failed', message: error.message });
+  }
+});
+
+// List files for a lesson
+app.get('/api/files/:courseId/:lessonId', async (req, res) => {
+  try {
+    const { courseId, lessonId } = req.params;
+    const prefix = `courses/${courseId}/lessons/${lessonId}/`;
+
+    const command = new ListObjectsV2Command({
+      Bucket: BUCKET_NAME,
+      Prefix: prefix,
+    });
+
+    const response = await r2Client.send(command);
+
+    const files = await Promise.all(
+      (response.Contents || []).map(async (item) => {
+        const getCommand = new GetObjectCommand({
+          Bucket: BUCKET_NAME,
+          Key: item.Key,
+        });
+        const url = await getSignedUrl(r2Client, getCommand, { expiresIn: 3600 });
+
+        return {
+          key: item.Key,
+          url: url,
+          size: item.Size,
+          lastModified: item.LastModified,
+        };
+      })
+    );
+
+    res.json({
+      success: true,
+      data: files,
+    });
+  } catch (error) {
+    console.error('List files error:', error);
+    res.status(500).json({ error: 'Failed to list files', message: error.message });
+  }
+});
+
+const PORT = process.env.PORT || 3001;
+app.listen(PORT, () => {
+  console.log(`Server running on port ${PORT}`);
+});